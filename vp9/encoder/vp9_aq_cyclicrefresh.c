/*
 *  Copyright (c) 2014 The WebM project authors. All Rights Reserved.
 *
 *  Use of this source code is governed by a BSD-style license
 *  that can be found in the LICENSE file in the root of the source
 *  tree. An additional intellectual property rights grant can be found
 *  in the file PATENTS.  All contributing project authors may
 *  be found in the AUTHORS file in the root of the source tree.
 */

#include <limits.h>
#include <math.h>

#include "vpx_dsp/vpx_dsp_common.h"
#include "vpx_ports/system_state.h"

#include "vp9/encoder/vp9_aq_cyclicrefresh.h"

#include "vp9/common/vp9_seg_common.h"

#include "vp9/encoder/vp9_ratectrl.h"
#include "vp9/encoder/vp9_segmentation.h"
CYCLIC_REFRESH *vp9_cyclic_refresh_alloc(int mi_rows, int mi_cols) {
  size_t last_coded_q_map_size;
  size_t consec_zero_mv_size;
  CYCLIC_REFRESH *const cr = vpx_calloc(1, sizeof(*cr));
  if (cr == NULL)
    return NULL;

  cr->map = vpx_calloc(mi_rows * mi_cols, sizeof(*cr->map));
  if (cr->map == NULL) {
    vpx_free(cr);
    return NULL;
  }
  last_coded_q_map_size = mi_rows * mi_cols * sizeof(*cr->last_coded_q_map);
  cr->last_coded_q_map = vpx_malloc(last_coded_q_map_size);
  if (cr->last_coded_q_map == NULL) {
    vpx_free(cr);
    return NULL;
  }
  assert(MAXQ <= 255);
  memset(cr->last_coded_q_map, MAXQ, last_coded_q_map_size);

  consec_zero_mv_size = mi_rows * mi_cols * sizeof(*cr->consec_zero_mv);
  cr->consec_zero_mv = vpx_malloc(consec_zero_mv_size);
  if (cr->consec_zero_mv == NULL) {
    vpx_free(cr);
    return NULL;
  }
  memset(cr->consec_zero_mv, 0, consec_zero_mv_size);
  return cr;
}

void vp9_cyclic_refresh_free(CYCLIC_REFRESH *cr) {
  vpx_free(cr->map);
  vpx_free(cr->last_coded_q_map);
  vpx_free(cr->consec_zero_mv);
  vpx_free(cr);
}

// Check if we should turn off cyclic refresh based on bitrate condition.
static int apply_cyclic_refresh_bitrate(const VP9_COMMON *cm,
                                        const RATE_CONTROL *rc) {
  // Turn off cyclic refresh if bits available per frame is not sufficiently
  // larger than bit cost of segmentation. Segment map bit cost should scale
  // with number of seg blocks, so compare available bits to number of blocks.
  // Average bits available per frame = avg_frame_bandwidth
  // Number of (8x8) blocks in frame = mi_rows * mi_cols;
  const float factor = 0.25;
  const int number_blocks = cm->mi_rows  * cm->mi_cols;
  // The condition below corresponds to turning off at target bitrates:
  // (at 30fps), ~12kbps for CIF, 36kbps for VGA, 100kps for HD/720p.
  // Also turn off at very small frame sizes, to avoid too large fraction of
  // superblocks to be refreshed per frame. Threshold below is less than QCIF.
  if (rc->avg_frame_bandwidth < factor * number_blocks ||
      number_blocks / 64 < 5)
    return 0;
  else
    return 1;
}

// Check if this coding block, of size bsize, should be considered for refresh
// (lower-qp coding). Decision can be based on various factors, such as
// size of the coding block (i.e., below min_block size rejected), coding
// mode, and rate/distortion.
static int candidate_refresh_aq(const CYCLIC_REFRESH *cr,
                                const MB_MODE_INFO *mbmi,
                                int64_t rate,
                                int64_t dist,
                                int bsize) {
  MV mv = mbmi->mv[0].as_mv;
  // Reject the block for lower-qp coding if projected distortion
  // is above the threshold, and any of the following is true:
  // 1) mode uses large mv
  // 2) mode is an intra-mode
  // Otherwise accept for refresh.
  if (dist > cr->thresh_dist_sb &&
      (mv.row > cr->motion_thresh || mv.row < -cr->motion_thresh ||
       mv.col > cr->motion_thresh || mv.col < -cr->motion_thresh ||
       !is_inter_block(mbmi)))
    return CR_SEGMENT_ID_BASE;
  else  if (bsize >= BLOCK_16X16 &&
            rate < cr->thresh_rate_sb &&
            is_inter_block(mbmi) &&
            mbmi->mv[0].as_int == 0 &&
            cr->rate_boost_fac > 10)
    // More aggressive delta-q for bigger blocks with zero motion.
    return CR_SEGMENT_ID_BOOST2;
  else
    return CR_SEGMENT_ID_BOOST1;
}

// Compute delta-q for the segment.
static int compute_deltaq(const VP9_COMP *cpi, int q, double rate_factor) {
  const CYCLIC_REFRESH *const cr = cpi->cyclic_refresh;
  const RATE_CONTROL *const rc = &cpi->rc;
  int deltaq = vp9_compute_qdelta_by_rate(rc, cpi->common.frame_type,
                                          q, rate_factor,
                                          cpi->common.bit_depth);
  if ((-deltaq) > cr->max_qdelta_perc * q / 100) {
    deltaq = -cr->max_qdelta_perc * q / 100;
  }
  return deltaq;
}

// For the just encoded frame, estimate the bits, incorporating the delta-q
// from non-base segment. For now ignore effect of multiple segments
// (with different delta-q). Note this function is called in the postencode
// (called from rc_update_rate_correction_factors()).
int vp9_cyclic_refresh_estimate_bits_at_q(const VP9_COMP *cpi,
                                          double correction_factor) {
  const VP9_COMMON *const cm = &cpi->common;
  const CYCLIC_REFRESH *const cr = cpi->cyclic_refresh;
  int estimated_bits;
  int mbs = cm->MBs;
  int num8x8bl = mbs << 2;
  // Weight for non-base segments: use actual number of blocks refreshed in
  // previous/just encoded frame. Note number of blocks here is in 8x8 units.
  double weight_segment1 = (double)cr->actual_num_seg1_blocks / num8x8bl;
  double weight_segment2 = (double)cr->actual_num_seg2_blocks / num8x8bl;
  // Take segment weighted average for estimated bits.
  estimated_bits = (int)((1.0 - weight_segment1 - weight_segment2) *
      vp9_estimate_bits_at_q(cm->frame_type, cm->base_qindex, mbs,
                             correction_factor, cm->bit_depth) +
                             weight_segment1 *
      vp9_estimate_bits_at_q(cm->frame_type,
                             cm->base_qindex + cr->qindex_delta[1], mbs,
                             correction_factor, cm->bit_depth) +
                             weight_segment2 *
      vp9_estimate_bits_at_q(cm->frame_type,
                             cm->base_qindex + cr->qindex_delta[2], mbs,
                             correction_factor, cm->bit_depth));
  return estimated_bits;
}

// Prior to encoding the frame, estimate the bits per mb, for a given q = i and
// a corresponding delta-q (for segment 1). This function is called in the
// rc_regulate_q() to set the base qp index.
// Note: the segment map is set to either 0/CR_SEGMENT_ID_BASE (no refresh) or
// to 1/CR_SEGMENT_ID_BOOST1 (refresh) for each superblock, prior to encoding.
int vp9_cyclic_refresh_rc_bits_per_mb(const VP9_COMP *cpi, int i,
                                      double correction_factor) {
  const VP9_COMMON *const cm = &cpi->common;
  CYCLIC_REFRESH *const cr = cpi->cyclic_refresh;
  int bits_per_mb;
  int num8x8bl = cm->MBs << 2;
  // Weight for segment prior to encoding: take the average of the target
  // number for the frame to be encoded and the actual from the previous frame.
  int target_refresh = cr->percent_refresh * cm->mi_rows * cm->mi_cols / 100;
  double weight_segment = (double)((target_refresh +
      cr->actual_num_seg1_blocks + cr->actual_num_seg2_blocks) >> 1) /
      num8x8bl;
  // Compute delta-q corresponding to qindex i.
  int deltaq = compute_deltaq(cpi, i, cr->rate_ratio_qdelta);
  // Take segment weighted average for bits per mb.
  bits_per_mb = (int)((1.0 - weight_segment) *
      vp9_rc_bits_per_mb(cm->frame_type, i, correction_factor, cm->bit_depth) +
      weight_segment *
      vp9_rc_bits_per_mb(cm->frame_type, i + deltaq, correction_factor,
                         cm->bit_depth));
  return bits_per_mb;
}

// Prior to coding a given prediction block, of size bsize at (mi_row, mi_col),
// check if we should reset the segment_id, and update the cyclic_refresh map
// and segmentation map.
void vp9_cyclic_refresh_update_segment(VP9_COMP *const cpi,
                                       MB_MODE_INFO *const mbmi,
                                       int mi_row, int mi_col,
                                       BLOCK_SIZE bsize,
                                       int64_t rate,
                                       int64_t dist,
                                       int skip) {
  const VP9_COMMON *const cm = &cpi->common;
  CYCLIC_REFRESH *const cr = cpi->cyclic_refresh;
  const int bw = num_8x8_blocks_wide_lookup[bsize];
  const int bh = num_8x8_blocks_high_lookup[bsize];
  const int xmis = VPXMIN(cm->mi_cols - mi_col, bw);
  const int ymis = VPXMIN(cm->mi_rows - mi_row, bh);
  const int block_index = mi_row * cm->mi_cols + mi_col;
  const int refresh_this_block = candidate_refresh_aq(cr, mbmi, rate, dist,
                                                      bsize);
  // Default is to not update the refresh map.
  int new_map_value = cr->map[block_index];
  int x = 0; int y = 0;

  // If this block is labeled for refresh, check if we should reset the
  // segment_id.
  if (cyclic_refresh_segment_id_boosted(mbmi->segment_id)) {
    mbmi->segment_id = refresh_this_block;
    // Reset segment_id if it will be skipped.
    if (skip)
      mbmi->segment_id = CR_SEGMENT_ID_BASE;
  }

  // Update the cyclic refresh map, to be used for setting segmentation map
  // for the next frame. If the block  will be refreshed this frame, mark it
  // as clean. The magnitude of the -ve influences how long before we consider
  // it for refresh again.
  if (cyclic_refresh_segment_id_boosted(mbmi->segment_id)) {
    new_map_value = -cr->time_for_refresh;
  } else if (refresh_this_block) {
    // Else if it is accepted as candidate for refresh, and has not already
    // been refreshed (marked as 1) then mark it as a candidate for cleanup
    // for future time (marked as 0), otherwise don't update it.
    if (cr->map[block_index] == 1)
      new_map_value = 0;
  } else {
    // Leave it marked as block that is not candidate for refresh.
    new_map_value = 1;
  }

  // Update entries in the cyclic refresh map with new_map_value, and
  // copy mbmi->segment_id into global segmentation map.
  for (y = 0; y < ymis; y++)
    for (x = 0; x < xmis; x++) {
      int map_offset = block_index + y * cm->mi_cols + x;
      cr->map[map_offset] = new_map_value;
      cpi->segmentation_map[map_offset] = mbmi->segment_id;
    }
}

void vp9_cyclic_refresh_update_sb_postencode(VP9_COMP *const cpi,
                                             const MB_MODE_INFO *const mbmi,
                                             int mi_row, int mi_col,
                                             BLOCK_SIZE bsize) {
  const VP9_COMMON *const cm = &cpi->common;
  CYCLIC_REFRESH *const cr = cpi->cyclic_refresh;
  MV mv = mbmi->mv[0].as_mv;
  const int bw = num_8x8_blocks_wide_lookup[bsize];
  const int bh = num_8x8_blocks_high_lookup[bsize];
  const int xmis = VPXMIN(cm->mi_cols - mi_col, bw);
  const int ymis = VPXMIN(cm->mi_rows - mi_row, bh);
  const int block_index = mi_row * cm->mi_cols + mi_col;
  int x, y;
  for (y = 0; y < ymis; y++)
    for (x = 0; x < xmis; x++) {
      int map_offset = block_index + y * cm->mi_cols + x;
      // Inter skip blocks were clearly not coded at the current qindex, so
      // don't update the map for them. For cases where motion is non-zero or
      // the reference frame isn't the previous frame, the previous value in
      // the map for this spatial location is not entirely correct.
      if ((!is_inter_block(mbmi) || !mbmi->skip) &&
          mbmi->segment_id <= CR_SEGMENT_ID_BOOST2) {
        cr->last_coded_q_map[map_offset] = clamp(
            cm->base_qindex + cr->qindex_delta[mbmi->segment_id], 0, MAXQ);
      } else if (is_inter_block(mbmi) && mbmi->skip &&
                 mbmi->segment_id <= CR_SEGMENT_ID_BOOST2) {
        cr->last_coded_q_map[map_offset] = VPXMIN(
            clamp(cm->base_qindex + cr->qindex_delta[mbmi->segment_id],
                  0, MAXQ),
            cr->last_coded_q_map[map_offset]);
      // Update the consecutive zero/low_mv count.
      if (is_inter_block(mbmi) && (abs(mv.row) < 8 && abs(mv.col) < 8)) {
        if (cr->consec_zero_mv[map_offset] < 255)
          cr->consec_zero_mv[map_offset]++;
      } else {
        cr->consec_zero_mv[map_offset] = 0;
      }
    }
  }
}

// Update the actual number of blocks that were applied the segment delta q.
void vp9_cyclic_refresh_postencode(VP9_COMP *const cpi) {
  VP9_COMMON *const cm = &cpi->common;
  CYCLIC_REFRESH *const cr = cpi->cyclic_refresh;
  unsigned char *const seg_map = cpi->segmentation_map;
  int mi_row, mi_col;
  cr->actual_num_seg1_blocks = 0;
  cr->actual_num_seg2_blocks = 0;
  for (mi_row = 0; mi_row < cm->mi_rows; mi_row++)
    for (mi_col = 0; mi_col < cm->mi_cols; mi_col++) {
      if (cyclic_refresh_segment_id(
          seg_map[mi_row * cm->mi_cols + mi_col]) == CR_SEGMENT_ID_BOOST1)
        cr->actual_num_seg1_blocks++;
      else if (cyclic_refresh_segment_id(
          seg_map[mi_row * cm->mi_cols + mi_col]) == CR_SEGMENT_ID_BOOST2)
        cr->actual_num_seg2_blocks++;
    }
}

// Set golden frame update interval, for non-svc 1 pass CBR mode.
void vp9_cyclic_refresh_set_golden_update(VP9_COMP *const cpi) {
  RATE_CONTROL *const rc = &cpi->rc;
  CYCLIC_REFRESH *const cr = cpi->cyclic_refresh;
  // Set minimum gf_interval for GF update to a multiple (== 2) of refresh
  // period. Depending on past encoding stats, GF flag may be reset and update
  // may not occur until next baseline_gf_interval.
  if (cr->percent_refresh > 0)
    rc->baseline_gf_interval = 4 * (100 / cr->percent_refresh);
  else
    rc->baseline_gf_interval = 40;
}

// Update some encoding stats (from the just encoded frame). If this frame's
// background has high motion, refresh the golden frame. Otherwise, if the
// golden reference is to be updated check if we should NOT update the golden
// ref.
void vp9_cyclic_refresh_check_golden_update(VP9_COMP *const cpi) {
  VP9_COMMON *const cm = &cpi->common;
  CYCLIC_REFRESH *const cr = cpi->cyclic_refresh;
  int mi_row, mi_col;
  double fraction_low = 0.0;
  int low_content_frame = 0;

  MODE_INFO **mi = cm->mi_grid_visible;
  RATE_CONTROL *const rc = &cpi->rc;
  const int rows = cm->mi_rows, cols = cm->mi_cols;
  int cnt1 = 0, cnt2 = 0;
  int force_gf_refresh = 0;

  for (mi_row = 0; mi_row < rows; mi_row++) {
    for (mi_col = 0; mi_col < cols; mi_col++) {
      int16_t abs_mvr = mi[0]->mbmi.mv[0].as_mv.row >= 0 ?
          mi[0]->mbmi.mv[0].as_mv.row : -1 * mi[0]->mbmi.mv[0].as_mv.row;
      int16_t abs_mvc = mi[0]->mbmi.mv[0].as_mv.col >= 0 ?
          mi[0]->mbmi.mv[0].as_mv.col : -1 * mi[0]->mbmi.mv[0].as_mv.col;

      // Calculate the motion of the background.
      if (abs_mvr <= 16 && abs_mvc <= 16) {
        cnt1++;
        if (abs_mvr == 0 && abs_mvc == 0)
          cnt2++;
      }
      mi++;

      // Accumulate low_content_frame.
      if (cr->map[mi_row * cols + mi_col] < 1)
        low_content_frame++;
    }
    mi += 8;
  }

  // For video conference clips, if the background has high motion in current
  // frame because of the camera movement, set this frame as the golden frame.
  // Use 70% and 5% as the thresholds for golden frame refreshing.
  // Also, force this frame as a golden update frame if this frame will change
  // the resolution (resize_pending != 0).
  if (cpi->resize_pending != 0 ||
     (cnt1 * 10 > (70 * rows * cols) && cnt2 * 20 < cnt1)) {
    vp9_cyclic_refresh_set_golden_update(cpi);
    rc->frames_till_gf_update_due = rc->baseline_gf_interval;

    if (rc->frames_till_gf_update_due > rc->frames_to_key)
      rc->frames_till_gf_update_due = rc->frames_to_key;
    cpi->refresh_golden_frame = 1;
    force_gf_refresh = 1;
  }

  fraction_low =
      (double)low_content_frame / (rows * cols);
  // Update average.
  cr->low_content_avg = (fraction_low + 3 * cr->low_content_avg) / 4;
  if (!force_gf_refresh && cpi->refresh_golden_frame == 1) {
    // Don't update golden reference if the amount of low_content for the
    // current encoded frame is small, or if the recursive average of the
    // low_content over the update interval window falls below threshold.
    if (fraction_low < 0.8 || cr->low_content_avg < 0.7)
      cpi->refresh_golden_frame = 0;
    // Reset for next internal.
    cr->low_content_avg = fraction_low;
  }
}

// Update the segmentation map, and related quantities: cyclic refresh map,
// refresh sb_index, and target number of blocks to be refreshed.
// The map is set to either 0/CR_SEGMENT_ID_BASE (no refresh) or to
// 1/CR_SEGMENT_ID_BOOST1 (refresh) for each superblock.
// Blocks labeled as BOOST1 may later get set to BOOST2 (during the
// encoding of the superblock).
static void cyclic_refresh_update_map(VP9_COMP *const cpi) {
  VP9_COMMON *const cm = &cpi->common;
  CYCLIC_REFRESH *const cr = cpi->cyclic_refresh;
  unsigned char *const seg_map = cpi->segmentation_map;
  int i, block_count, bl_index, sb_rows, sb_cols, sbs_in_frame;
  int xmis, ymis, x, y;
  int consec_zero_mv_thresh = 0;
  int qindex_thresh = 0;
  int count_sel = 0;
  int count_tot = 0;
  memset(seg_map, CR_SEGMENT_ID_BASE, cm->mi_rows * cm->mi_cols);
  sb_cols = (cm->mi_cols + MI_BLOCK_SIZE - 1) / MI_BLOCK_SIZE;
  sb_rows = (cm->mi_rows + MI_BLOCK_SIZE - 1) / MI_BLOCK_SIZE;
  sbs_in_frame = sb_cols * sb_rows;
  // Number of target blocks to get the q delta (segment 1).
  block_count = cr->percent_refresh * cm->mi_rows * cm->mi_cols / 100;
  // Set the segmentation map: cycle through the superblocks, starting at
  // cr->mb_index, and stopping when either block_count blocks have been found
  // to be refreshed, or we have passed through whole frame.
  assert(cr->sb_index < sbs_in_frame);
  i = cr->sb_index;
  cr->target_num_seg_blocks = 0;
  if (cpi->oxcf.content != VP9E_CONTENT_SCREEN)
    consec_zero_mv_thresh = 100;
  qindex_thresh =
      cpi->oxcf.content == VP9E_CONTENT_SCREEN
      ? vp9_get_qindex(&cm->seg, CR_SEGMENT_ID_BOOST2, cm->base_qindex)
      : vp9_get_qindex(&cm->seg, CR_SEGMENT_ID_BOOST1, cm->base_qindex);
  do {
    int sum_map = 0;
    // Get the mi_row/mi_col corresponding to superblock index i.
    int sb_row_index = (i / sb_cols);
    int sb_col_index = i - sb_row_index * sb_cols;
    int mi_row = sb_row_index * MI_BLOCK_SIZE;
    int mi_col = sb_col_index * MI_BLOCK_SIZE;
<<<<<<< HEAD
    int qindex_thresh =
        vp9_get_qindex(&cm->seg, CR_SEGMENT_ID_BOOST2, cm->base_qindex);
    int consec_zero_mv_thresh =
        cpi->oxcf.content == VP9E_CONTENT_SCREEN ? 0
        : 10 * (100 / cr->percent_refresh);
=======
>>>>>>> 56cfbeef
    assert(mi_row >= 0 && mi_row < cm->mi_rows);
    assert(mi_col >= 0 && mi_col < cm->mi_cols);
    bl_index = mi_row * cm->mi_cols + mi_col;
    // Loop through all 8x8 blocks in superblock and update map.
    xmis =
        VPXMIN(cm->mi_cols - mi_col, num_8x8_blocks_wide_lookup[BLOCK_64X64]);
    ymis =
        VPXMIN(cm->mi_rows - mi_row, num_8x8_blocks_high_lookup[BLOCK_64X64]);
    for (y = 0; y < ymis; y++) {
      for (x = 0; x < xmis; x++) {
        const int bl_index2 = bl_index + y * cm->mi_cols + x;
        // If the block is as a candidate for clean up then mark it
        // for possible boost/refresh (segment 1). The segment id may get
        // reset to 0 later if block gets coded anything other than ZEROMV.
        if (cr->map[bl_index2] == 0) {
<<<<<<< HEAD
          if (cr->last_coded_q_map[bl_index2] > qindex_thresh ||
              cr->consec_zero_mv[bl_index2] < consec_zero_mv_thresh)
=======
          count_tot++;
          if (cr->last_coded_q_map[bl_index2] > qindex_thresh ||
              cr->consec_zero_mv[bl_index2] < consec_zero_mv_thresh) {
>>>>>>> 56cfbeef
            sum_map++;
            count_sel++;
          }
        } else if (cr->map[bl_index2] < 0) {
          cr->map[bl_index2]++;
        }
      }
    }
    // Enforce constant segment over superblock.
    // If segment is at least half of superblock, set to 1.
    if (sum_map >= xmis * ymis / 2) {
      for (y = 0; y < ymis; y++)
        for (x = 0; x < xmis; x++) {
          seg_map[bl_index + y * cm->mi_cols + x] = CR_SEGMENT_ID_BOOST1;
        }
      cr->target_num_seg_blocks += xmis * ymis;
    }
    i++;
    if (i == sbs_in_frame) {
      i = 0;
    }
  } while (cr->target_num_seg_blocks < block_count && i != cr->sb_index);
  cr->sb_index = i;
  cr->reduce_refresh = 0;
  if (count_sel < (3 * count_tot) >> 2)
    cr->reduce_refresh = 1;
}

// Set cyclic refresh parameters.
void vp9_cyclic_refresh_update_parameters(VP9_COMP *const cpi) {
  const RATE_CONTROL *const rc = &cpi->rc;
  const VP9_COMMON *const cm = &cpi->common;
  CYCLIC_REFRESH *const cr = cpi->cyclic_refresh;
  cr->percent_refresh = 10;
  if (cr->reduce_refresh)
    cr->percent_refresh = 5;
  cr->max_qdelta_perc = 50;
  cr->time_for_refresh = 0;
  // Use larger delta-qp (increase rate_ratio_qdelta) for first few (~4)
  // periods of the refresh cycle, after a key frame.
  // Account for larger interval on base layer for temporal layers.
  if (cr->percent_refresh > 0 &&
      rc->frames_since_key <  (4 * cpi->svc.number_temporal_layers) *
      (100 / cr->percent_refresh))
    cr->rate_ratio_qdelta = 3.0;
  else
    cr->rate_ratio_qdelta = 2.0;
  // Adjust some parameters for low resolutions at low bitrates.
  if (cm->width <= 352 &&
      cm->height <= 288 &&
      rc->avg_frame_bandwidth < 3400) {
    cr->motion_thresh = 4;
    cr->rate_boost_fac = 10;
  } else {
    cr->motion_thresh = 32;
    cr->rate_boost_fac = 15;
  }
  if (cpi->svc.spatial_layer_id > 0) {
    cr->motion_thresh = 4;
    cr->rate_boost_fac = 12;
  }
}

// Setup cyclic background refresh: set delta q and segmentation map.
void vp9_cyclic_refresh_setup(VP9_COMP *const cpi) {
  VP9_COMMON *const cm = &cpi->common;
  const RATE_CONTROL *const rc = &cpi->rc;
  CYCLIC_REFRESH *const cr = cpi->cyclic_refresh;
  struct segmentation *const seg = &cm->seg;
  const int apply_cyclic_refresh  = apply_cyclic_refresh_bitrate(cm, rc);
  if (cm->current_video_frame == 0)
    cr->low_content_avg = 0.0;
  // Don't apply refresh on key frame or temporal enhancement layer frames.
  if (!apply_cyclic_refresh ||
      (cm->frame_type == KEY_FRAME) ||
      (cpi->svc.temporal_layer_id > 0)) {
    // Set segmentation map to 0 and disable.
    unsigned char *const seg_map = cpi->segmentation_map;
    memset(seg_map, 0, cm->mi_rows * cm->mi_cols);
    vp9_disable_segmentation(&cm->seg);
    if (cm->frame_type == KEY_FRAME) {
      memset(cr->last_coded_q_map, MAXQ,
             cm->mi_rows * cm->mi_cols * sizeof(*cr->last_coded_q_map));
      memset(cr->consec_zero_mv, 0,
             cm->mi_rows * cm->mi_cols * sizeof(*cr->consec_zero_mv));
      cr->sb_index = 0;
    }
    return;
  } else {
    int qindex_delta = 0;
    int qindex2;
    const double q = vp9_convert_qindex_to_q(cm->base_qindex, cm->bit_depth);
    vpx_clear_system_state();
    // Set rate threshold to some multiple (set to 2 for now) of the target
    // rate (target is given by sb64_target_rate and scaled by 256).
    cr->thresh_rate_sb = ((int64_t)(rc->sb64_target_rate) << 8) << 2;
    // Distortion threshold, quadratic in Q, scale factor to be adjusted.
    // q will not exceed 457, so (q * q) is within 32bit; see:
    // vp9_convert_qindex_to_q(), vp9_ac_quant(), ac_qlookup*[].
    cr->thresh_dist_sb = ((int64_t)(q * q)) << 2;

    // Set up segmentation.
    // Clear down the segment map.
    vp9_enable_segmentation(&cm->seg);
    vp9_clearall_segfeatures(seg);
    // Select delta coding method.
    seg->abs_delta = SEGMENT_DELTADATA;

    // Note: setting temporal_update has no effect, as the seg-map coding method
    // (temporal or spatial) is determined in vp9_choose_segmap_coding_method(),
    // based on the coding cost of each method. For error_resilient mode on the
    // last_frame_seg_map is set to 0, so if temporal coding is used, it is
    // relative to 0 previous map.
    // seg->temporal_update = 0;

    // Segment BASE "Q" feature is disabled so it defaults to the baseline Q.
    vp9_disable_segfeature(seg, CR_SEGMENT_ID_BASE, SEG_LVL_ALT_Q);
    // Use segment BOOST1 for in-frame Q adjustment.
    vp9_enable_segfeature(seg, CR_SEGMENT_ID_BOOST1, SEG_LVL_ALT_Q);
    // Use segment BOOST2 for more aggressive in-frame Q adjustment.
    vp9_enable_segfeature(seg, CR_SEGMENT_ID_BOOST2, SEG_LVL_ALT_Q);

    // Set the q delta for segment BOOST1.
    qindex_delta = compute_deltaq(cpi, cm->base_qindex, cr->rate_ratio_qdelta);
    cr->qindex_delta[1] = qindex_delta;

    // Compute rd-mult for segment BOOST1.
    qindex2 = clamp(cm->base_qindex + cm->y_dc_delta_q + qindex_delta, 0, MAXQ);

    cr->rdmult = vp9_compute_rd_mult(cpi, qindex2);

    vp9_set_segdata(seg, CR_SEGMENT_ID_BOOST1, SEG_LVL_ALT_Q, qindex_delta);

    // Set a more aggressive (higher) q delta for segment BOOST2.
    qindex_delta = compute_deltaq(
        cpi, cm->base_qindex,
        VPXMIN(CR_MAX_RATE_TARGET_RATIO,
               0.1 * cr->rate_boost_fac * cr->rate_ratio_qdelta));
    cr->qindex_delta[2] = qindex_delta;
    vp9_set_segdata(seg, CR_SEGMENT_ID_BOOST2, SEG_LVL_ALT_Q, qindex_delta);

    // Reset if resoluton change has occurred.
    if (cpi->resize_pending != 0)
      vp9_cyclic_refresh_reset_resize(cpi);

    // Update the segmentation and refresh map.
    cyclic_refresh_update_map(cpi);
  }
}

int vp9_cyclic_refresh_get_rdmult(const CYCLIC_REFRESH *cr) {
  return cr->rdmult;
}

void vp9_cyclic_refresh_reset_resize(VP9_COMP *const cpi) {
  const VP9_COMMON *const cm = &cpi->common;
  CYCLIC_REFRESH *const cr = cpi->cyclic_refresh;
  memset(cr->map, 0, cm->mi_rows * cm->mi_cols);
  memset(cr->last_coded_q_map, MAXQ, cm->mi_rows * cm->mi_cols);
  memset(cr->consec_zero_mv, 0, cm->mi_rows * cm->mi_cols);
  cr->sb_index = 0;
  cpi->refresh_golden_frame = 1;
}<|MERGE_RESOLUTION|>--- conflicted
+++ resolved
@@ -424,14 +424,6 @@
     int sb_col_index = i - sb_row_index * sb_cols;
     int mi_row = sb_row_index * MI_BLOCK_SIZE;
     int mi_col = sb_col_index * MI_BLOCK_SIZE;
-<<<<<<< HEAD
-    int qindex_thresh =
-        vp9_get_qindex(&cm->seg, CR_SEGMENT_ID_BOOST2, cm->base_qindex);
-    int consec_zero_mv_thresh =
-        cpi->oxcf.content == VP9E_CONTENT_SCREEN ? 0
-        : 10 * (100 / cr->percent_refresh);
-=======
->>>>>>> 56cfbeef
     assert(mi_row >= 0 && mi_row < cm->mi_rows);
     assert(mi_col >= 0 && mi_col < cm->mi_cols);
     bl_index = mi_row * cm->mi_cols + mi_col;
@@ -447,14 +439,9 @@
         // for possible boost/refresh (segment 1). The segment id may get
         // reset to 0 later if block gets coded anything other than ZEROMV.
         if (cr->map[bl_index2] == 0) {
-<<<<<<< HEAD
-          if (cr->last_coded_q_map[bl_index2] > qindex_thresh ||
-              cr->consec_zero_mv[bl_index2] < consec_zero_mv_thresh)
-=======
           count_tot++;
           if (cr->last_coded_q_map[bl_index2] > qindex_thresh ||
               cr->consec_zero_mv[bl_index2] < consec_zero_mv_thresh) {
->>>>>>> 56cfbeef
             sum_map++;
             count_sel++;
           }
