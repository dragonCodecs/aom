--- conflicted
+++ resolved
@@ -2819,17 +2819,14 @@
 
   vpx_clear_system_state();
 
-<<<<<<< HEAD
-  recon_err = vpx_get_y_sse(cpi->Source, get_frame_new_buffer(cm));
-=======
 #if CONFIG_VP9_HIGHBITDEPTH
   if (cm->use_highbitdepth) {
-    recon_err = vp9_highbd_get_y_sse(cpi->Source, get_frame_new_buffer(cm));
+    recon_err = vpx_highbd_get_y_sse(cpi->Source, get_frame_new_buffer(cm));
   } else {
-    recon_err = vp9_get_y_sse(cpi->Source, get_frame_new_buffer(cm));
+    recon_err = vpx_get_y_sse(cpi->Source, get_frame_new_buffer(cm));
   }
 #else
-  recon_err = vp9_get_y_sse(cpi->Source, get_frame_new_buffer(cm));
+  recon_err = vpx_get_y_sse(cpi->Source, get_frame_new_buffer(cm));
 #endif  // CONFIG_VP9_HIGHBITDEPTH
 
 
@@ -2853,7 +2850,6 @@
 #else
     dc_quant_devisor = 4.0;
 #endif
->>>>>>> 86fb8130
 
     fprintf(f, "%10u %dx%d %10d %10d %d %d %10d %10d %10d %10d"
        "%10"PRId64" %10"PRId64" %5d %5d %10"PRId64" "
