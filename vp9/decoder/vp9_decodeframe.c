--- conflicted
+++ resolved
@@ -1178,14 +1178,9 @@
   pool->frame_bufs[cm->new_fb_idx].buf.color_space = cm->color_space;
 }
 
-<<<<<<< HEAD
 static void setup_tile_info(VP9_COMMON *cm, struct vp9_read_bit_buffer *rb) {
   int min_log2_tile_cols, max_log2_tile_cols, max_ones;
   vp9_get_tile_n_bits(cm->mi_cols, &min_log2_tile_cols, &max_log2_tile_cols);
-=======
-  cm->last_frame_type = cm->frame_type;
-  cm->last_intra_only = cm->intra_only;
->>>>>>> c9976b32
 
   // columns
   max_ones = max_log2_tile_cols - min_log2_tile_cols;
@@ -1652,16 +1647,8 @@
   int i, mask, ref_index = 0;
   size_t sz;
 
-<<<<<<< HEAD
   cm->last_frame_type = cm->frame_type;
-=======
-  cm->use_prev_frame_mvs = !cm->error_resilient_mode &&
-                           cm->width == cm->last_width &&
-                           cm->height == cm->last_height &&
-                           !cm->last_intra_only &&
-                           cm->last_show_frame &&
-                           (cm->last_frame_type != KEY_FRAME);
->>>>>>> c9976b32
+  cm->last_intra_only = cm->intra_only;
 
   if (vp9_rb_read_literal(rb, 2) != VP9_FRAME_MARKER)
       vpx_internal_error(&cm->error, VPX_CODEC_UNSUP_BITSTREAM,
@@ -2010,8 +1997,9 @@
   cm->use_prev_frame_mvs = !cm->error_resilient_mode &&
                            cm->width == cm->last_width &&
                            cm->height == cm->last_height &&
-                           !cm->intra_only &&
-                           cm->last_show_frame;
+                           !cm->last_intra_only &&
+                           cm->last_show_frame &&
+                           (cm->last_frame_type != KEY_FRAME);
 
   vp9_setup_block_planes(xd, cm->subsampling_x, cm->subsampling_y);
 
