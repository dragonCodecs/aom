/*
 *  Copyright (c) 2010 The WebM project authors. All Rights Reserved.
 *
 *  Use of this source code is governed by a BSD-style license
 *  that can be found in the LICENSE file in the root of the source
 *  tree. An additional intellectual property rights grant can be found
 *  in the file PATENTS.  All contributing project authors may
 *  be found in the AUTHORS file in the root of the source tree.
 */

#include "vpx_mem/vpx_mem.h"

#include "vp9/common/vp9_onyxc_int.h"
#include "vp9/common/vp9_seg_common.h"

const vp9_prob vp9_kf_y_mode_prob[INTRA_MODES][INTRA_MODES][INTRA_MODES - 1] = {
  {  // above = dc
    { 137,  30,  42, 148, 151, 207,  70,  52,  91 },  // left = dc
    {  92,  45, 102, 136, 116, 180,  74,  90, 100 },  // left = v
    {  73,  32,  19, 187, 222, 215,  46,  34, 100 },  // left = h
    {  91,  30,  32, 116, 121, 186,  93,  86,  94 },  // left = d45
    {  72,  35,  36, 149,  68, 206,  68,  63, 105 },  // left = d135
    {  73,  31,  28, 138,  57, 124,  55, 122, 151 },  // left = d117
    {  67,  23,  21, 140, 126, 197,  40,  37, 171 },  // left = d153
    {  86,  27,  28, 128, 154, 212,  45,  43,  53 },  // left = d207
    {  74,  32,  27, 107,  86, 160,  63, 134, 102 },  // left = d63
    {  59,  67,  44, 140, 161, 202,  78,  67, 119 }   // left = tm
  }, {  // above = v
    {  63,  36, 126, 146, 123, 158,  60,  90,  96 },  // left = dc
    {  43,  46, 168, 134, 107, 128,  69, 142,  92 },  // left = v
    {  44,  29,  68, 159, 201, 177,  50,  57,  77 },  // left = h
    {  58,  38,  76, 114,  97, 172,  78, 133,  92 },  // left = d45
    {  46,  41,  76, 140,  63, 184,  69, 112,  57 },  // left = d135
    {  38,  32,  85, 140,  46, 112,  54, 151, 133 },  // left = d117
    {  39,  27,  61, 131, 110, 175,  44,  75, 136 },  // left = d153
    {  52,  30,  74, 113, 130, 175,  51,  64,  58 },  // left = d207
    {  47,  35,  80, 100,  74, 143,  64, 163,  74 },  // left = d63
    {  36,  61, 116, 114, 128, 162,  80, 125,  82 }   // left = tm
  }, {  // above = h
    {  82,  26,  26, 171, 208, 204,  44,  32, 105 },  // left = dc
    {  55,  44,  68, 166, 179, 192,  57,  57, 108 },  // left = v
    {  42,  26,  11, 199, 241, 228,  23,  15,  85 },  // left = h
    {  68,  42,  19, 131, 160, 199,  55,  52,  83 },  // left = d45
    {  58,  50,  25, 139, 115, 232,  39,  52, 118 },  // left = d135
    {  50,  35,  33, 153, 104, 162,  64,  59, 131 },  // left = d117
    {  44,  24,  16, 150, 177, 202,  33,  19, 156 },  // left = d153
    {  55,  27,  12, 153, 203, 218,  26,  27,  49 },  // left = d207
    {  53,  49,  21, 110, 116, 168,  59,  80,  76 },  // left = d63
    {  38,  72,  19, 168, 203, 212,  50,  50, 107 }   // left = tm
  }, {  // above = d45
    { 103,  26,  36, 129, 132, 201,  83,  80,  93 },  // left = dc
    {  59,  38,  83, 112, 103, 162,  98, 136,  90 },  // left = v
    {  62,  30,  23, 158, 200, 207,  59,  57,  50 },  // left = h
    {  67,  30,  29,  84,  86, 191, 102,  91,  59 },  // left = d45
    {  60,  32,  33, 112,  71, 220,  64,  89, 104 },  // left = d135
    {  53,  26,  34, 130,  56, 149,  84, 120, 103 },  // left = d117
    {  53,  21,  23, 133, 109, 210,  56,  77, 172 },  // left = d153
    {  77,  19,  29, 112, 142, 228,  55,  66,  36 },  // left = d207
    {  61,  29,  29,  93,  97, 165,  83, 175, 162 },  // left = d63
    {  47,  47,  43, 114, 137, 181, 100,  99,  95 }   // left = tm
  }, {  // above = d135
    {  69,  23,  29, 128,  83, 199,  46,  44, 101 },  // left = dc
    {  53,  40,  55, 139,  69, 183,  61,  80, 110 },  // left = v
    {  40,  29,  19, 161, 180, 207,  43,  24,  91 },  // left = h
    {  60,  34,  19, 105,  61, 198,  53,  64,  89 },  // left = d45
    {  52,  31,  22, 158,  40, 209,  58,  62,  89 },  // left = d135
    {  44,  31,  29, 147,  46, 158,  56, 102, 198 },  // left = d117
    {  35,  19,  12, 135,  87, 209,  41,  45, 167 },  // left = d153
    {  55,  25,  21, 118,  95, 215,  38,  39,  66 },  // left = d207
    {  51,  38,  25, 113,  58, 164,  70,  93,  97 },  // left = d63
    {  47,  54,  34, 146, 108, 203,  72, 103, 151 }   // left = tm
  }, {  // above = d117
    {  64,  19,  37, 156,  66, 138,  49,  95, 133 },  // left = dc
    {  46,  27,  80, 150,  55, 124,  55, 121, 135 },  // left = v
    {  36,  23,  27, 165, 149, 166,  54,  64, 118 },  // left = h
    {  53,  21,  36, 131,  63, 163,  60, 109,  81 },  // left = d45
    {  40,  26,  35, 154,  40, 185,  51,  97, 123 },  // left = d135
    {  35,  19,  34, 179,  19,  97,  48, 129, 124 },  // left = d117
    {  36,  20,  26, 136,  62, 164,  33,  77, 154 },  // left = d153
    {  45,  18,  32, 130,  90, 157,  40,  79,  91 },  // left = d207
    {  45,  26,  28, 129,  45, 129,  49, 147, 123 },  // left = d63
    {  38,  44,  51, 136,  74, 162,  57,  97, 121 }   // left = tm
  }, {  // above = d153
    {  75,  17,  22, 136, 138, 185,  32,  34, 166 },  // left = dc
    {  56,  39,  58, 133, 117, 173,  48,  53, 187 },  // left = v
    {  35,  21,  12, 161, 212, 207,  20,  23, 145 },  // left = h
    {  56,  29,  19, 117, 109, 181,  55,  68, 112 },  // left = d45
    {  47,  29,  17, 153,  64, 220,  59,  51, 114 },  // left = d135
    {  46,  16,  24, 136,  76, 147,  41,  64, 172 },  // left = d117
    {  34,  17,  11, 108, 152, 187,  13,  15, 209 },  // left = d153
    {  51,  24,  14, 115, 133, 209,  32,  26, 104 },  // left = d207
    {  55,  30,  18, 122,  79, 179,  44,  88, 116 },  // left = d63
    {  37,  49,  25, 129, 168, 164,  41,  54, 148 }   // left = tm
  }, {  // above = d207
    {  82,  22,  32, 127, 143, 213,  39,  41,  70 },  // left = dc
    {  62,  44,  61, 123, 105, 189,  48,  57,  64 },  // left = v
    {  47,  25,  17, 175, 222, 220,  24,  30,  86 },  // left = h
    {  68,  36,  17, 106, 102, 206,  59,  74,  74 },  // left = d45
    {  57,  39,  23, 151,  68, 216,  55,  63,  58 },  // left = d135
    {  49,  30,  35, 141,  70, 168,  82,  40, 115 },  // left = d117
    {  51,  25,  15, 136, 129, 202,  38,  35, 139 },  // left = d153
    {  68,  26,  16, 111, 141, 215,  29,  28,  28 },  // left = d207
    {  59,  39,  19, 114,  75, 180,  77, 104,  42 },  // left = d63
    {  40,  61,  26, 126, 152, 206,  61,  59,  93 }   // left = tm
  }, {  // above = d63
    {  78,  23,  39, 111, 117, 170,  74, 124,  94 },  // left = dc
    {  48,  34,  86, 101,  92, 146,  78, 179, 134 },  // left = v
    {  47,  22,  24, 138, 187, 178,  68,  69,  59 },  // left = h
    {  56,  25,  33, 105, 112, 187,  95, 177, 129 },  // left = d45
    {  48,  31,  27, 114,  63, 183,  82, 116,  56 },  // left = d135
    {  43,  28,  37, 121,  63, 123,  61, 192, 169 },  // left = d117
    {  42,  17,  24, 109,  97, 177,  56,  76, 122 },  // left = d153
    {  58,  18,  28, 105, 139, 182,  70,  92,  63 },  // left = d207
    {  46,  23,  32,  74,  86, 150,  67, 183,  88 },  // left = d63
    {  36,  38,  48,  92, 122, 165,  88, 137,  91 }   // left = tm
  }, {  // above = tm
    {  65,  70,  60, 155, 159, 199,  61,  60,  81 },  // left = dc
    {  44,  78, 115, 132, 119, 173,  71, 112,  93 },  // left = v
    {  39,  38,  21, 184, 227, 206,  42,  32,  64 },  // left = h
    {  58,  47,  36, 124, 137, 193,  80,  82,  78 },  // left = d45
    {  49,  50,  35, 144,  95, 205,  63,  78,  59 },  // left = d135
    {  41,  53,  52, 148,  71, 142,  65, 128,  51 },  // left = d117
    {  40,  36,  28, 143, 143, 202,  40,  55, 137 },  // left = d153
    {  52,  34,  29, 129, 183, 227,  42,  35,  43 },  // left = d207
    {  42,  44,  44, 104, 105, 164,  64, 130,  80 },  // left = d63
    {  43,  81,  53, 140, 169, 204,  68,  84,  72 }   // left = tm
  }
};

const vp9_prob vp9_kf_uv_mode_prob[INTRA_MODES][INTRA_MODES - 1] = {
  { 144,  11,  54, 157, 195, 130,  46,  58, 108 },  // y = dc
  { 118,  15, 123, 148, 131, 101,  44,  93, 131 },  // y = v
  { 113,  12,  23, 188, 226, 142,  26,  32, 125 },  // y = h
  { 120,  11,  50, 123, 163, 135,  64,  77, 103 },  // y = d45
  { 113,   9,  36, 155, 111, 157,  32,  44, 161 },  // y = d135
  { 116,   9,  55, 176,  76,  96,  37,  61, 149 },  // y = d117
  { 115,   9,  28, 141, 161, 167,  21,  25, 193 },  // y = d153
  { 120,  12,  32, 145, 195, 142,  32,  38,  86 },  // y = d207
  { 116,  12,  64, 120, 140, 125,  49, 115, 121 },  // y = d63
  { 102,  19,  66, 162, 182, 122,  35,  59, 128 }   // y = tm
};

static const vp9_prob default_if_y_probs[BLOCK_SIZE_GROUPS][INTRA_MODES - 1] = {
  {  65,  32,  18, 144, 162, 194,  41,  51,  98 },  // block_size < 8x8
  { 132,  68,  18, 165, 217, 196,  45,  40,  78 },  // block_size < 16x16
  { 173,  80,  19, 176, 240, 193,  64,  35,  46 },  // block_size < 32x32
  { 221, 135,  38, 194, 248, 121,  96,  85,  29 }   // block_size >= 32x32
};

static const vp9_prob default_if_uv_probs[INTRA_MODES][INTRA_MODES - 1] = {
  { 120,   7,  76, 176, 208, 126,  28,  54, 103 },  // y = dc
  {  48,  12, 154, 155, 139,  90,  34, 117, 119 },  // y = v
  {  67,   6,  25, 204, 243, 158,  13,  21,  96 },  // y = h
  {  97,   5,  44, 131, 176, 139,  48,  68,  97 },  // y = d45
  {  83,   5,  42, 156, 111, 152,  26,  49, 152 },  // y = d135
  {  80,   5,  58, 178,  74,  83,  33,  62, 145 },  // y = d117
  {  86,   5,  32, 154, 192, 168,  14,  22, 163 },  // y = d153
  {  85,   5,  32, 156, 216, 148,  19,  29,  73 },  // y = d207
  {  77,   7,  64, 116, 132, 122,  37, 126, 120 },  // y = d63
  { 101,  21, 107, 181, 192, 103,  19,  67, 125 }   // y = tm
};

const vp9_prob vp9_kf_partition_probs[PARTITION_CONTEXTS]
                                     [PARTITION_TYPES - 1] = {
  // 8x8 -> 4x4
  { 158,  97,  94 },  // a/l both not split
  {  93,  24,  99 },  // a split, l not split
  {  85, 119,  44 },  // l split, a not split
  {  62,  59,  67 },  // a/l both split
  // 16x16 -> 8x8
  { 149,  53,  53 },  // a/l both not split
  {  94,  20,  48 },  // a split, l not split
  {  83,  53,  24 },  // l split, a not split
  {  52,  18,  18 },  // a/l both split
  // 32x32 -> 16x16
  { 150,  40,  39 },  // a/l both not split
  {  78,  12,  26 },  // a split, l not split
  {  67,  33,  11 },  // l split, a not split
  {  24,   7,   5 },  // a/l both split
  // 64x64 -> 32x32
  { 174,  35,  49 },  // a/l both not split
  {  68,  11,  27 },  // a split, l not split
  {  57,  15,   9 },  // l split, a not split
  {  12,   3,   3 },  // a/l both split
};

static const vp9_prob default_partition_probs[PARTITION_CONTEXTS]
                                             [PARTITION_TYPES - 1] = {
  // 8x8 -> 4x4
  { 199, 122, 141 },  // a/l both not split
  { 147,  63, 159 },  // a split, l not split
  { 148, 133, 118 },  // l split, a not split
  { 121, 104, 114 },  // a/l both split
  // 16x16 -> 8x8
  { 174,  73,  87 },  // a/l both not split
  {  92,  41,  83 },  // a split, l not split
  {  82,  99,  50 },  // l split, a not split
  {  53,  39,  39 },  // a/l both split
  // 32x32 -> 16x16
  { 177,  58,  59 },  // a/l both not split
  {  68,  26,  63 },  // a split, l not split
  {  52,  79,  25 },  // l split, a not split
  {  17,  14,  12 },  // a/l both split
  // 64x64 -> 32x32
  { 222,  34,  30 },  // a/l both not split
  {  72,  16,  44 },  // a split, l not split
  {  58,  32,  12 },  // l split, a not split
  {  10,   7,   6 },  // a/l both split
};

static const vp9_prob default_inter_mode_probs[INTER_MODE_CONTEXTS]
                                              [INTER_MODES - 1] = {
  {2,       173,   34},  // 0 = both zero mv
  {7,       145,   85},  // 1 = one zero mv + one a predicted mv
  {7,       166,   63},  // 2 = two predicted mvs
  {7,       94,    66},  // 3 = one predicted/zero and one new mv
  {8,       64,    46},  // 4 = two new mvs
  {17,      81,    31},  // 5 = one intra neighbour + x
  {25,      29,    30},  // 6 = two intra neighbours
};

/* Array indices are identical to previously-existing INTRAMODECONTEXTNODES. */
const vp9_tree_index vp9_intra_mode_tree[TREE_SIZE(INTRA_MODES)] = {
  -DC_PRED, 2,                      /* 0 = DC_NODE */
  -TM_PRED, 4,                      /* 1 = TM_NODE */
  -V_PRED, 6,                       /* 2 = V_NODE */
  8, 12,                            /* 3 = COM_NODE */
  -H_PRED, 10,                      /* 4 = H_NODE */
  -D135_PRED, -D117_PRED,           /* 5 = D135_NODE */
  -D45_PRED, 14,                    /* 6 = D45_NODE */
  -D63_PRED, 16,                    /* 7 = D63_NODE */
  -D153_PRED, -D207_PRED             /* 8 = D153_NODE */
};

const vp9_tree_index vp9_inter_mode_tree[TREE_SIZE(INTER_MODES)] = {
  -INTER_OFFSET(ZEROMV), 2,
  -INTER_OFFSET(NEARESTMV), 4,
  -INTER_OFFSET(NEARMV), -INTER_OFFSET(NEWMV)
};

const vp9_tree_index vp9_partition_tree[TREE_SIZE(PARTITION_TYPES)] = {
  -PARTITION_NONE, 2,
  -PARTITION_HORZ, 4,
  -PARTITION_VERT, -PARTITION_SPLIT
};

static const vp9_prob default_intra_inter_p[INTRA_INTER_CONTEXTS] = {
  9, 102, 187, 225
};

static const vp9_prob default_comp_inter_p[COMP_INTER_CONTEXTS] = {
  239, 183, 119,  96,  41
};

static const vp9_prob default_comp_ref_p[REF_CONTEXTS] = {
  50, 126, 123, 221, 226
};

static const vp9_prob default_single_ref_p[REF_CONTEXTS][2] = {
  {  33,  16 },
  {  77,  74 },
  { 142, 142 },
  { 172, 170 },
  { 238, 247 }
};

static const struct tx_probs default_tx_probs = {
  { { 3, 136, 37 },
    { 5, 52,  13 } },

  { { 20, 152 },
    { 15, 101 } },

  { { 100 },
    { 66  } }
};

void tx_counts_to_branch_counts_32x32(const unsigned int *tx_count_32x32p,
                                      unsigned int (*ct_32x32p)[2]) {
  ct_32x32p[0][0] = tx_count_32x32p[TX_4X4];
  ct_32x32p[0][1] = tx_count_32x32p[TX_8X8] +
                    tx_count_32x32p[TX_16X16] +
                    tx_count_32x32p[TX_32X32];
  ct_32x32p[1][0] = tx_count_32x32p[TX_8X8];
  ct_32x32p[1][1] = tx_count_32x32p[TX_16X16] +
                    tx_count_32x32p[TX_32X32];
  ct_32x32p[2][0] = tx_count_32x32p[TX_16X16];
  ct_32x32p[2][1] = tx_count_32x32p[TX_32X32];
}

void tx_counts_to_branch_counts_16x16(const unsigned int *tx_count_16x16p,
                                      unsigned int (*ct_16x16p)[2]) {
  ct_16x16p[0][0] = tx_count_16x16p[TX_4X4];
  ct_16x16p[0][1] = tx_count_16x16p[TX_8X8] + tx_count_16x16p[TX_16X16];
  ct_16x16p[1][0] = tx_count_16x16p[TX_8X8];
  ct_16x16p[1][1] = tx_count_16x16p[TX_16X16];
}

void tx_counts_to_branch_counts_8x8(const unsigned int *tx_count_8x8p,
                                    unsigned int (*ct_8x8p)[2]) {
  ct_8x8p[0][0] = tx_count_8x8p[TX_4X4];
  ct_8x8p[0][1] = tx_count_8x8p[TX_8X8];
}

static const vp9_prob default_skip_probs[SKIP_CONTEXTS] = {
  192, 128, 64
};

static const vp9_prob default_switchable_interp_prob[SWITCHABLE_FILTER_CONTEXTS]
                                                    [SWITCHABLE_FILTERS - 1] = {
  { 235, 162, },
  { 36, 255, },
  { 34, 3, },
  { 149, 144, },
};

void vp9_init_mode_probs(FRAME_CONTEXT *fc) {
  vp9_copy(fc->uv_mode_prob, default_if_uv_probs);
  vp9_copy(fc->y_mode_prob, default_if_y_probs);
  vp9_copy(fc->switchable_interp_prob, default_switchable_interp_prob);
  vp9_copy(fc->partition_prob, default_partition_probs);
  vp9_copy(fc->intra_inter_prob, default_intra_inter_p);
  vp9_copy(fc->comp_inter_prob, default_comp_inter_p);
  vp9_copy(fc->comp_ref_prob, default_comp_ref_p);
  vp9_copy(fc->single_ref_prob, default_single_ref_p);
  fc->tx_probs = default_tx_probs;
  vp9_copy(fc->skip_probs, default_skip_probs);
  vp9_copy(fc->inter_mode_probs, default_inter_mode_probs);
}

const vp9_tree_index vp9_switchable_interp_tree
                         [TREE_SIZE(SWITCHABLE_FILTERS)] = {
  -EIGHTTAP, 2,
  -EIGHTTAP_SMOOTH, -EIGHTTAP_SHARP
};

#define COUNT_SAT 20
#define MAX_UPDATE_FACTOR 128

static int adapt_prob(vp9_prob pre_prob, const unsigned int ct[2]) {
  return merge_probs(pre_prob, ct, COUNT_SAT, MAX_UPDATE_FACTOR);
}

static void adapt_probs(const vp9_tree_index *tree,
                        const vp9_prob *pre_probs, const unsigned int *counts,
                        vp9_prob *probs) {
  vp9_tree_merge_probs(tree, pre_probs, counts, COUNT_SAT, MAX_UPDATE_FACTOR,
                   probs);
}

void vp9_adapt_mode_probs(VP9_COMMON *cm) {
  int i, j;
  FRAME_CONTEXT *fc = cm->fc;
  const FRAME_CONTEXT *pre_fc = &cm->frame_contexts[cm->frame_context_idx];
  const FRAME_COUNTS *counts = &cm->counts;

  for (i = 0; i < INTRA_INTER_CONTEXTS; i++)
    fc->intra_inter_prob[i] = adapt_prob(pre_fc->intra_inter_prob[i],
                                         counts->intra_inter[i]);
  for (i = 0; i < COMP_INTER_CONTEXTS; i++)
    fc->comp_inter_prob[i] = adapt_prob(pre_fc->comp_inter_prob[i],
                                        counts->comp_inter[i]);
  for (i = 0; i < REF_CONTEXTS; i++)
    fc->comp_ref_prob[i] = adapt_prob(pre_fc->comp_ref_prob[i],
                                      counts->comp_ref[i]);
  for (i = 0; i < REF_CONTEXTS; i++)
    for (j = 0; j < 2; j++)
      fc->single_ref_prob[i][j] = adapt_prob(pre_fc->single_ref_prob[i][j],
                                             counts->single_ref[i][j]);

  for (i = 0; i < INTER_MODE_CONTEXTS; i++)
    adapt_probs(vp9_inter_mode_tree, pre_fc->inter_mode_probs[i],
                counts->inter_mode[i], fc->inter_mode_probs[i]);

  for (i = 0; i < BLOCK_SIZE_GROUPS; i++)
    adapt_probs(vp9_intra_mode_tree, pre_fc->y_mode_prob[i],
                counts->y_mode[i], fc->y_mode_prob[i]);

  for (i = 0; i < INTRA_MODES; ++i)
    adapt_probs(vp9_intra_mode_tree, pre_fc->uv_mode_prob[i],
                counts->uv_mode[i], fc->uv_mode_prob[i]);

  for (i = 0; i < PARTITION_CONTEXTS; i++)
    adapt_probs(vp9_partition_tree, pre_fc->partition_prob[i],
                counts->partition[i], fc->partition_prob[i]);

  if (cm->interp_filter == SWITCHABLE) {
    for (i = 0; i < SWITCHABLE_FILTER_CONTEXTS; i++)
      adapt_probs(vp9_switchable_interp_tree, pre_fc->switchable_interp_prob[i],
                  counts->switchable_interp[i], fc->switchable_interp_prob[i]);
  }

  if (cm->tx_mode == TX_MODE_SELECT) {
    int j;
    unsigned int branch_ct_8x8p[TX_SIZES - 3][2];
    unsigned int branch_ct_16x16p[TX_SIZES - 2][2];
    unsigned int branch_ct_32x32p[TX_SIZES - 1][2];

    for (i = 0; i < TX_SIZE_CONTEXTS; ++i) {
      tx_counts_to_branch_counts_8x8(counts->tx.p8x8[i], branch_ct_8x8p);
      for (j = 0; j < TX_SIZES - 3; ++j)
        fc->tx_probs.p8x8[i][j] = adapt_prob(pre_fc->tx_probs.p8x8[i][j],
                                             branch_ct_8x8p[j]);

      tx_counts_to_branch_counts_16x16(counts->tx.p16x16[i], branch_ct_16x16p);
      for (j = 0; j < TX_SIZES - 2; ++j)
        fc->tx_probs.p16x16[i][j] = adapt_prob(pre_fc->tx_probs.p16x16[i][j],
                                               branch_ct_16x16p[j]);

      tx_counts_to_branch_counts_32x32(counts->tx.p32x32[i], branch_ct_32x32p);
      for (j = 0; j < TX_SIZES - 1; ++j)
        fc->tx_probs.p32x32[i][j] = adapt_prob(pre_fc->tx_probs.p32x32[i][j],
                                               branch_ct_32x32p[j]);
    }
  }

  for (i = 0; i < SKIP_CONTEXTS; ++i)
    fc->skip_probs[i] = adapt_prob(pre_fc->skip_probs[i], counts->skip[i]);
}

static void set_default_lf_deltas(struct loopfilter *lf) {
  lf->mode_ref_delta_enabled = 1;
  lf->mode_ref_delta_update = 1;

  lf->ref_deltas[INTRA_FRAME] = 1;
  lf->ref_deltas[LAST_FRAME] = 0;
  lf->ref_deltas[GOLDEN_FRAME] = -1;
  lf->ref_deltas[ALTREF_FRAME] = -1;

  lf->mode_deltas[0] = 0;
  lf->mode_deltas[1] = 0;
}

void vp9_setup_past_independence(VP9_COMMON *cm) {
  // Reset the segment feature data to the default stats:
  // Features disabled, 0, with delta coding (Default state).
  struct loopfilter *const lf = &cm->lf;

  int i;
  vp9_clearall_segfeatures(&cm->seg);
  cm->seg.abs_delta = SEGMENT_DELTADATA;

  if (cm->last_frame_seg_map && !cm->frame_parallel_decode)
    vpx_memset(cm->last_frame_seg_map, 0, (cm->mi_rows * cm->mi_cols));

  if (cm->current_frame_seg_map)
    vpx_memset(cm->current_frame_seg_map, 0, (cm->mi_rows * cm->mi_cols));

  // Reset the mode ref deltas for loop filter
  vp9_zero(lf->last_ref_deltas);
  vp9_zero(lf->last_mode_deltas);
  set_default_lf_deltas(lf);

  // To force update of the sharpness
  lf->last_sharpness_level = -1;

  vp9_default_coef_probs(cm);
  vp9_init_mode_probs(cm->fc);
  vp9_init_mv_probs(cm);
  cm->fc->initialized = 1;

  if (cm->frame_type == KEY_FRAME ||
      cm->error_resilient_mode || cm->reset_frame_context == 3) {
    // Reset all frame contexts.
    for (i = 0; i < FRAME_CONTEXTS; ++i)
      cm->frame_contexts[i] = *cm->fc;
  } else if (cm->reset_frame_context == 2) {
    // Reset only the frame context specified in the frame header.
    cm->frame_contexts[cm->frame_context_idx] = *cm->fc;
  }

<<<<<<< HEAD
  // prev_mip will only be allocated in encoder.
  if (frame_is_intra_only(cm) && cm->prev_mip)
=======
  if (frame_is_intra_only(cm) && !cm->frame_parallel_decode)
>>>>>>> d05cf10f
    vpx_memset(cm->prev_mip, 0, cm->mi_stride * (cm->mi_rows + 1) *
                                    sizeof(*cm->prev_mip));

  vp9_zero(cm->ref_frame_sign_bias);

  cm->frame_context_idx = 0;
}<|MERGE_RESOLUTION|>--- conflicted
+++ resolved
@@ -469,12 +469,8 @@
     cm->frame_contexts[cm->frame_context_idx] = *cm->fc;
   }
 
-<<<<<<< HEAD
   // prev_mip will only be allocated in encoder.
-  if (frame_is_intra_only(cm) && cm->prev_mip)
-=======
-  if (frame_is_intra_only(cm) && !cm->frame_parallel_decode)
->>>>>>> d05cf10f
+  if (frame_is_intra_only(cm) && cm->prev_mip && !cm->frame_parallel_decode)
     vpx_memset(cm->prev_mip, 0, cm->mi_stride * (cm->mi_rows + 1) *
                                     sizeof(*cm->prev_mip));
 
