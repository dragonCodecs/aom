--- conflicted
+++ resolved
@@ -12,17 +12,11 @@
 #include "vpx_mem/vpx_mem.h"
 
 #include "vp9/common/vp9_blockd.h"
-#include "vp9/common/vp9_common.h"
 #include "vp9/common/vp9_entropymode.h"
 #include "vp9/common/vp9_entropymv.h"
 #include "vp9/common/vp9_onyxc_int.h"
 #include "vp9/common/vp9_systemdependent.h"
 
-<<<<<<< HEAD
-void vp9_set_mb_mi(VP9_COMMON *cm, int width, int height) {
-  const int aligned_width = ALIGN_POWER_OF_TWO(width, MI_SIZE_LOG2);
-  const int aligned_height = ALIGN_POWER_OF_TWO(height, MI_SIZE_LOG2);
-=======
 // TODO(hkuang): Don't need to lock the whole pool after implementing atomic
 // frame reference count.
 void lock_buffer_pool(BufferPool *const pool) {
@@ -41,24 +35,9 @@
 #endif
 }
 
-static INLINE void alloc_mi_array(VP9_COMMON *cm, int mi_size, int idx) {
-  CHECK_MEM_ERROR(cm, cm->mip_array[idx],
-                  vpx_calloc(mi_size, sizeof(*cm->mip_array[0])));
-  CHECK_MEM_ERROR(cm, cm->mi_grid_base_array[idx],
-                  vpx_calloc(mi_size, sizeof(*cm->mi_grid_base_array[0])));
-}
-
-static void clear_mi_border(const VP9_COMMON *cm, MODE_INFO *mi) {
-  int i;
-
-  // Top border row
-  vpx_memset(mi, 0, sizeof(*mi) * cm->mi_stride);
-
-  // Left border column
-  for (i = 1; i < cm->mi_rows + 1; ++i)
-    vpx_memset(&mi[i * cm->mi_stride], 0, sizeof(*mi));
-}
->>>>>>> d05cf10f
+void vp9_set_mb_mi(VP9_COMMON *cm, int width, int height) {
+  const int aligned_width = ALIGN_POWER_OF_TWO(width, MI_SIZE_LOG2);
+  const int aligned_height = ALIGN_POWER_OF_TWO(height, MI_SIZE_LOG2);
 
   cm->mi_cols = aligned_width >> MI_SIZE_LOG2;
   cm->mi_rows = aligned_height >> MI_SIZE_LOG2;
@@ -67,76 +46,6 @@
   cm->mb_cols = (cm->mi_cols + 1) >> 1;
   cm->mb_rows = (cm->mi_rows + 1) >> 1;
   cm->MBs = cm->mb_rows * cm->mb_cols;
-}
-
-<<<<<<< HEAD
-void vp9_free_ref_frame_buffers(VP9_COMMON *cm) {
-=======
-static void setup_mi(VP9_COMMON *cm) {
-  cm->mi = cm->mip + cm->mi_stride + 1;
-  cm->prev_mi = cm->prev_mip + cm->mi_stride + 1;
-  cm->mi_grid_visible = cm->mi_grid_base + cm->mi_stride + 1;
-  cm->prev_mi_grid_visible = cm->prev_mi_grid_base + cm->mi_stride + 1;
-
-  vpx_memset(cm->mip, 0, cm->mi_stride * (cm->mi_rows + 1) * sizeof(*cm->mip));
-
-  vpx_memset(cm->mi_grid_base, 0, cm->mi_stride * (cm->mi_rows + 1) *
-                                      sizeof(*cm->mi_grid_base));
-
-  // Only clear mi border in non frame-parallel decode. In frame-parallel
-  // decode, prev_mip is managed by previous decoding thread. While in
-  // non frame-parallel decode, prev_mip and mip are both managed by
-  // current decoding thread.
-  if (!cm->frame_parallel_decode)
-    clear_mi_border(cm, cm->prev_mip);
-}
-
-static int alloc_mi(VP9_COMMON *cm, int mi_size) {
-  int i;
-
-  for (i = 0; i < NUM_PING_PONG_BUFFERS; ++i) {
-    // Delay reallocation as another thread is accessing prev_mi.
-    if (cm->frame_parallel_decode && i == cm->prev_mi_idx) {
-      cm->update_prev_mi = 1;
-      continue;
-    }
-    alloc_mi_array(cm, mi_size, i);
-  }
-
-  cm->mip = cm->mip_array[cm->mi_idx];
-  cm->mi_grid_base = cm->mi_grid_base_array[cm->mi_idx];
-
-  if (!cm->frame_parallel_decode) {
-    cm->mi_idx = 0;
-    cm->prev_mi_idx = 1;
-    // In frame-parallel decode, prev_mip comes from another thread,
-    // so current decoding thread should not touch it.
-    cm->prev_mip = cm->mip_array[cm->prev_mi_idx];
-    cm->prev_mi_grid_base = cm->mi_grid_base_array[cm->prev_mi_idx];
-  }
-
-  return 0;
-}
-
-static void free_mi(VP9_COMMON *cm, int decode_done) {
-  int i;
-
-  for (i = 0; i < NUM_PING_PONG_BUFFERS; ++i) {
-    if (cm->frame_parallel_decode && i == cm->prev_mi_idx && !decode_done)
-      continue;
-    vpx_free(cm->mip_array[i]);
-    cm->mip_array[i] = NULL;
-    vpx_free(cm->mi_grid_base_array[i]);
-    cm->mi_grid_base_array[i] = NULL;
-  }
-
-  cm->mip = NULL;
-  cm->mi_grid_base = NULL;
-
-  if (!cm->frame_parallel_decode) {
-    cm->prev_mip = NULL;
-    cm->prev_mi_grid_base = NULL;
-  }
 }
 
 static int alloc_seg_map(VP9_COMMON *cm, int seg_map_size) {
@@ -176,29 +85,19 @@
   }
 }
 
-void vp9_free_frame_buffers(VP9_COMMON *cm) {
->>>>>>> d05cf10f
-  int i;
+void vp9_free_ref_frame_buffers(VP9_COMMON *cm) {
   BufferPool *const pool = cm->buffer_pool;
+  int i;
 
   for (i = 0; i < FRAME_BUFFERS; ++i) {
-<<<<<<< HEAD
-    if (cm->frame_bufs[i].ref_count > 0 &&
-        cm->frame_bufs[i].raw_frame_buffer.data != NULL) {
-      cm->release_fb_cb(cm->cb_priv, &cm->frame_bufs[i].raw_frame_buffer);
-      cm->frame_bufs[i].ref_count = 0;
-=======
-    vp9_free_frame_buffer(&pool->frame_bufs[i].buf);
-
     if (pool->frame_bufs[i].ref_count > 0 &&
         pool->frame_bufs[i].raw_frame_buffer.data != NULL) {
       pool->release_fb_cb(pool->cb_priv, &pool->frame_bufs[i].raw_frame_buffer);
       pool->frame_bufs[i].ref_count = 0;
->>>>>>> d05cf10f
     }
-    vpx_free(cm->frame_bufs[i].mvs);
-    cm->frame_bufs[i].mvs = NULL;
-    vp9_free_frame_buffer(&cm->frame_bufs[i].buf);
+    vpx_free(pool->frame_bufs[i].mvs);
+    pool->frame_bufs[i].mvs = NULL;
+    vp9_free_frame_buffer(&pool->frame_bufs[i].buf);
   }
 
 #if CONFIG_VP9_POSTPROC
@@ -208,15 +107,8 @@
 }
 
 void vp9_free_context_buffers(VP9_COMMON *cm) {
-<<<<<<< HEAD
   cm->free_mi(cm);
-  vpx_free(cm->last_frame_seg_map);
-  cm->last_frame_seg_map = NULL;
-=======
-  free_mi(cm, 1);
   free_seg_map(cm);
-
->>>>>>> d05cf10f
   vpx_free(cm->above_context);
   cm->above_context = NULL;
   vpx_free(cm->above_seg_context);
@@ -226,25 +118,14 @@
 int vp9_alloc_context_buffers(VP9_COMMON *cm, int width, int height) {
   vp9_free_context_buffers(cm);
 
-<<<<<<< HEAD
   vp9_set_mb_mi(cm, width, height);
   if (cm->alloc_mi(cm, cm->mi_stride * calc_mi_size(cm->mi_rows)))
     goto fail;
-
-  cm->last_frame_seg_map = (uint8_t *)vpx_calloc(cm->mi_rows * cm->mi_cols, 1);
-  if (!cm->last_frame_seg_map) goto fail;
-=======
-  free_mi(cm, 0);
-  if (alloc_mi(cm, cm->mi_stride * (cm->mi_rows + MI_BLOCK_SIZE)))
-    goto fail;
-
-  setup_mi(cm);
 
   // Create the segmentation map structure and set to 0.
   free_seg_map(cm);
   if (alloc_seg_map(cm, cm->mi_rows * cm->mi_cols))
     goto fail;
->>>>>>> d05cf10f
 
   cm->above_context = (ENTROPY_CONTEXT *)vpx_calloc(
       2 * mi_cols_aligned_to_sb(cm->mi_cols) * MAX_MB_PLANE,
@@ -263,15 +144,15 @@
 }
 
 static void init_frame_bufs(VP9_COMMON *cm) {
-  int i;
-  RefCntBuffer *const frame_bufs = cm->buffer_pool->frame_bufs;
+  BufferPool *const pool = cm->buffer_pool;
+  int i;
 
   cm->new_fb_idx = FRAME_BUFFERS - 1;
-  frame_bufs[cm->new_fb_idx].ref_count = 1;
+  pool->frame_bufs[cm->new_fb_idx].ref_count = 1;
 
   for (i = 0; i < REF_FRAMES; ++i) {
     cm->ref_frame_map[i] = i;
-    frame_bufs[i].ref_count = 1;
+    pool->frame_bufs[i].ref_count = 1;
   }
 }
 
@@ -279,35 +160,29 @@
   int i;
   const int ss_x = cm->subsampling_x;
   const int ss_y = cm->subsampling_y;
-  RefCntBuffer *const frame_bufs = cm->buffer_pool->frame_bufs;
 
   vp9_free_ref_frame_buffers(cm);
 
   for (i = 0; i < FRAME_BUFFERS; ++i) {
-<<<<<<< HEAD
-    cm->frame_bufs[i].ref_count = 0;
-    if (vp9_alloc_frame_buffer(&cm->frame_bufs[i].buf, width, height,
+    BufferPool *const pool = cm->buffer_pool;
+    pool->frame_bufs[i].ref_count = 0;
+    if (vp9_alloc_frame_buffer(&pool->frame_bufs[i].buf, width, height,
                                ss_x, ss_y,
 #if CONFIG_VP9_HIGHBITDEPTH
                                cm->use_highbitdepth,
 #endif
                                VP9_ENC_BORDER_IN_PIXELS,
                                cm->byte_alignment) < 0)
-=======
-    frame_bufs[i].ref_count = 0;
-    if (vp9_alloc_frame_buffer(&frame_bufs[i].buf, width, height,
-                               ss_x, ss_y, VP9_ENC_BORDER_IN_PIXELS) < 0)
->>>>>>> d05cf10f
       goto fail;
-    if (cm->frame_bufs[i].mvs == NULL) {
-      cm->frame_bufs[i].mvs =
+    if (pool->frame_bufs[i].mvs == NULL) {
+      pool->frame_bufs[i].mvs =
           (MV_REF *)vpx_calloc(cm->mi_rows * cm->mi_cols,
-                               sizeof(*cm->frame_bufs[i].mvs));
-      if (cm->frame_bufs[i].mvs == NULL)
+                               sizeof(*pool->frame_bufs[i].mvs));
+      if (pool->frame_bufs[i].mvs == NULL)
         goto fail;
 
-      cm->frame_bufs[i].mi_rows = cm->mi_rows;
-      cm->frame_bufs[i].mi_cols = cm->mi_cols;
+      pool->frame_bufs[i].mi_rows = cm->mi_rows;
+      pool->frame_bufs[i].mi_cols = cm->mi_cols;
     }
   }
 
@@ -333,15 +208,6 @@
 void vp9_remove_common(VP9_COMMON *cm) {
   vp9_free_ref_frame_buffers(cm);
   vp9_free_context_buffers(cm);
-<<<<<<< HEAD
-  vp9_free_internal_frame_buffers(&cm->int_frame_buffers);
-=======
-}
-
-void vp9_update_frame_size(VP9_COMMON *cm) {
-  const int aligned_width = ALIGN_POWER_OF_TWO(cm->width, MI_SIZE_LOG2);
-  const int aligned_height = ALIGN_POWER_OF_TWO(cm->height, MI_SIZE_LOG2);
->>>>>>> d05cf10f
 
   vpx_free(cm->fc);
   cm->fc = NULL;
@@ -349,48 +215,10 @@
   cm->frame_contexts = NULL;
 }
 
-<<<<<<< HEAD
 void vp9_init_context_buffers(VP9_COMMON *cm) {
   cm->setup_mi(cm);
   if (cm->last_frame_seg_map)
     vpx_memset(cm->last_frame_seg_map, 0, cm->mi_rows * cm->mi_cols);
-=======
-  // Initialize the previous frame segment map to 0.
-  if (cm->current_frame_seg_map)
-    vpx_memset(cm->current_frame_seg_map, 0, cm->mi_rows * cm->mi_cols);
-}
-
-void vp9_swap_mi_and_prev_mi(VP9_COMMON *cm) {
-  // Swap indices.
-  const int tmp = cm->mi_idx;
-
-  // Only used in frame parallel decode: Update the prev_mi buffer if
-  // needed. The worker that was accessing it must already finish decoding.
-  // So it can be resized safely now.
-  if (cm->update_prev_mi) {
-    const int mi_size = cm->mi_stride * (cm->mi_rows + MI_BLOCK_SIZE);
-    vpx_free(cm->mip_array[cm->prev_mi_idx]);
-    vpx_free(cm->mi_grid_base_array[cm->prev_mi_idx]);
-    cm->mip_array[cm->prev_mi_idx] = NULL;
-    cm->mi_grid_base_array[cm->prev_mi_idx] = NULL;
-    alloc_mi_array(cm, mi_size, cm->prev_mi_idx);
-    cm->update_prev_mi = 0;
-  }
-
-  cm->mi_idx = cm->prev_mi_idx;
-  cm->prev_mi_idx = tmp;
-
-  // Current mip will be the prev_mip for the next frame.
-  cm->mip = cm->mip_array[cm->mi_idx];
-  cm->prev_mip = cm->mip_array[cm->prev_mi_idx];
-  cm->mi_grid_base = cm->mi_grid_base_array[cm->mi_idx];
-  cm->prev_mi_grid_base = cm->mi_grid_base_array[cm->prev_mi_idx];
-
-  // Update the upper left visible macroblock ptrs.
-  cm->mi = cm->mip + cm->mi_stride + 1;
-  cm->prev_mi = cm->prev_mip + cm->mi_stride + 1;
-  cm->mi_grid_visible = cm->mi_grid_base + cm->mi_stride + 1;
-  cm->prev_mi_grid_visible = cm->prev_mi_grid_base + cm->mi_stride + 1;
 }
 
 void vp9_swap_current_and_last_seg_map(VP9_COMMON *cm) {
@@ -401,5 +229,4 @@
 
   cm->current_frame_seg_map = cm->seg_map_array[cm->seg_map_idx];
   cm->last_frame_seg_map = cm->seg_map_array[cm->prev_seg_map_idx];
->>>>>>> d05cf10f
 }