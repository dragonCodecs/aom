--- conflicted
+++ resolved
@@ -15,11 +15,6 @@
 
 extern const short vp9_six_tap_mmx[8][6 * 8];
 
-<<<<<<< HEAD
-=======
-extern const short vp9_bilinear_filters_8x_mmx[8][2 * 8];
-
->>>>>>> bdca030c
 extern void vp9_filter_block1d_h6_mmx(unsigned char   *src_ptr,
                                       unsigned short  *output_ptr,
                                       unsigned int     src_pixels_per_line,
