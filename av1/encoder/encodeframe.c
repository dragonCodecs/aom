/*
 * Copyright (c) 2016, Alliance for Open Media. All rights reserved
 *
 * This source code is subject to the terms of the BSD 2 Clause License and
 * the Alliance for Open Media Patent License 1.0. If the BSD 2 Clause License
 * was not distributed with this source code in the LICENSE file, you can
 * obtain it at www.aomedia.org/license/software. If the Alliance for Open
 * Media Patent License 1.0 was not distributed with this source code in the
 * PATENTS file, you can obtain it at www.aomedia.org/license/patent.
 */

#include <limits.h>
#include <float.h>
#include <math.h>
#include <stdbool.h>
#include <stdio.h>

#include "config/aom_config.h"
#include "config/aom_dsp_rtcd.h"
#include "config/av1_rtcd.h"

#include "aom_dsp/aom_dsp_common.h"
#include "aom_dsp/binary_codes_writer.h"
#include "aom_ports/mem.h"
#include "aom_ports/aom_timer.h"
#include "aom_ports/system_state.h"

#if CONFIG_MISMATCH_DEBUG
#include "aom_util/debug_util.h"
#endif  // CONFIG_MISMATCH_DEBUG

#include "av1/common/cfl.h"
#include "av1/common/common.h"
#include "av1/common/entropy.h"
#include "av1/common/entropymode.h"
#include "av1/common/idct.h"
#include "av1/common/mv.h"
#include "av1/common/mvref_common.h"
#include "av1/common/pred_common.h"
#include "av1/common/quant_common.h"
#include "av1/common/reconintra.h"
#include "av1/common/reconinter.h"
#include "av1/common/seg_common.h"
#include "av1/common/tile_common.h"
#include "av1/common/warped_motion.h"

#include "av1/encoder/aq_complexity.h"
#include "av1/encoder/aq_cyclicrefresh.h"
#include "av1/encoder/aq_variance.h"
#include "av1/encoder/global_motion_facade.h"
#include "av1/encoder/encodeframe.h"
#include "av1/encoder/encodemb.h"
#include "av1/encoder/encodemv.h"
#include "av1/encoder/encodetxb.h"
#include "av1/encoder/ethread.h"
#include "av1/encoder/extend.h"
#include "av1/encoder/ml.h"
#include "av1/encoder/motion_search_facade.h"
#include "av1/encoder/partition_strategy.h"
#if !CONFIG_REALTIME_ONLY
#include "av1/encoder/partition_model_weights.h"
#endif
#include "av1/encoder/rd.h"
#include "av1/encoder/rdopt.h"
#include "av1/encoder/reconinter_enc.h"
#include "av1/encoder/segmentation.h"
#include "av1/encoder/tokenize.h"
#include "av1/encoder/tpl_model.h"
#include "av1/encoder/var_based_part.h"

#if CONFIG_TUNE_VMAF
#include "av1/encoder/tune_vmaf.h"
#endif

static AOM_INLINE void encode_superblock(const AV1_COMP *const cpi,
                                         TileDataEnc *tile_data, ThreadData *td,
                                         TokenExtra **t, RUN_TYPE dry_run,
                                         BLOCK_SIZE bsize, int *rate);
/*!\cond */
// This is used as a reference when computing the source variance for the
//  purposes of activity masking.
// Eventually this should be replaced by custom no-reference routines,
//  which will be faster.
const uint8_t AV1_VAR_OFFS[MAX_SB_SIZE] = {
  128, 128, 128, 128, 128, 128, 128, 128, 128, 128, 128, 128, 128, 128, 128,
  128, 128, 128, 128, 128, 128, 128, 128, 128, 128, 128, 128, 128, 128, 128,
  128, 128, 128, 128, 128, 128, 128, 128, 128, 128, 128, 128, 128, 128, 128,
  128, 128, 128, 128, 128, 128, 128, 128, 128, 128, 128, 128, 128, 128, 128,
  128, 128, 128, 128, 128, 128, 128, 128, 128, 128, 128, 128, 128, 128, 128,
  128, 128, 128, 128, 128, 128, 128, 128, 128, 128, 128, 128, 128, 128, 128,
  128, 128, 128, 128, 128, 128, 128, 128, 128, 128, 128, 128, 128, 128, 128,
  128, 128, 128, 128, 128, 128, 128, 128, 128, 128, 128, 128, 128, 128, 128,
  128, 128, 128, 128, 128, 128, 128, 128
};

static const uint16_t AV1_HIGH_VAR_OFFS_8[MAX_SB_SIZE] = {
  128, 128, 128, 128, 128, 128, 128, 128, 128, 128, 128, 128, 128, 128, 128,
  128, 128, 128, 128, 128, 128, 128, 128, 128, 128, 128, 128, 128, 128, 128,
  128, 128, 128, 128, 128, 128, 128, 128, 128, 128, 128, 128, 128, 128, 128,
  128, 128, 128, 128, 128, 128, 128, 128, 128, 128, 128, 128, 128, 128, 128,
  128, 128, 128, 128, 128, 128, 128, 128, 128, 128, 128, 128, 128, 128, 128,
  128, 128, 128, 128, 128, 128, 128, 128, 128, 128, 128, 128, 128, 128, 128,
  128, 128, 128, 128, 128, 128, 128, 128, 128, 128, 128, 128, 128, 128, 128,
  128, 128, 128, 128, 128, 128, 128, 128, 128, 128, 128, 128, 128, 128, 128,
  128, 128, 128, 128, 128, 128, 128, 128
};

static const uint16_t AV1_HIGH_VAR_OFFS_10[MAX_SB_SIZE] = {
  128 * 4, 128 * 4, 128 * 4, 128 * 4, 128 * 4, 128 * 4, 128 * 4, 128 * 4,
  128 * 4, 128 * 4, 128 * 4, 128 * 4, 128 * 4, 128 * 4, 128 * 4, 128 * 4,
  128 * 4, 128 * 4, 128 * 4, 128 * 4, 128 * 4, 128 * 4, 128 * 4, 128 * 4,
  128 * 4, 128 * 4, 128 * 4, 128 * 4, 128 * 4, 128 * 4, 128 * 4, 128 * 4,
  128 * 4, 128 * 4, 128 * 4, 128 * 4, 128 * 4, 128 * 4, 128 * 4, 128 * 4,
  128 * 4, 128 * 4, 128 * 4, 128 * 4, 128 * 4, 128 * 4, 128 * 4, 128 * 4,
  128 * 4, 128 * 4, 128 * 4, 128 * 4, 128 * 4, 128 * 4, 128 * 4, 128 * 4,
  128 * 4, 128 * 4, 128 * 4, 128 * 4, 128 * 4, 128 * 4, 128 * 4, 128 * 4,
  128 * 4, 128 * 4, 128 * 4, 128 * 4, 128 * 4, 128 * 4, 128 * 4, 128 * 4,
  128 * 4, 128 * 4, 128 * 4, 128 * 4, 128 * 4, 128 * 4, 128 * 4, 128 * 4,
  128 * 4, 128 * 4, 128 * 4, 128 * 4, 128 * 4, 128 * 4, 128 * 4, 128 * 4,
  128 * 4, 128 * 4, 128 * 4, 128 * 4, 128 * 4, 128 * 4, 128 * 4, 128 * 4,
  128 * 4, 128 * 4, 128 * 4, 128 * 4, 128 * 4, 128 * 4, 128 * 4, 128 * 4,
  128 * 4, 128 * 4, 128 * 4, 128 * 4, 128 * 4, 128 * 4, 128 * 4, 128 * 4,
  128 * 4, 128 * 4, 128 * 4, 128 * 4, 128 * 4, 128 * 4, 128 * 4, 128 * 4,
  128 * 4, 128 * 4, 128 * 4, 128 * 4, 128 * 4, 128 * 4, 128 * 4, 128 * 4
};

static const uint16_t AV1_HIGH_VAR_OFFS_12[MAX_SB_SIZE] = {
  128 * 16, 128 * 16, 128 * 16, 128 * 16, 128 * 16, 128 * 16, 128 * 16,
  128 * 16, 128 * 16, 128 * 16, 128 * 16, 128 * 16, 128 * 16, 128 * 16,
  128 * 16, 128 * 16, 128 * 16, 128 * 16, 128 * 16, 128 * 16, 128 * 16,
  128 * 16, 128 * 16, 128 * 16, 128 * 16, 128 * 16, 128 * 16, 128 * 16,
  128 * 16, 128 * 16, 128 * 16, 128 * 16, 128 * 16, 128 * 16, 128 * 16,
  128 * 16, 128 * 16, 128 * 16, 128 * 16, 128 * 16, 128 * 16, 128 * 16,
  128 * 16, 128 * 16, 128 * 16, 128 * 16, 128 * 16, 128 * 16, 128 * 16,
  128 * 16, 128 * 16, 128 * 16, 128 * 16, 128 * 16, 128 * 16, 128 * 16,
  128 * 16, 128 * 16, 128 * 16, 128 * 16, 128 * 16, 128 * 16, 128 * 16,
  128 * 16, 128 * 16, 128 * 16, 128 * 16, 128 * 16, 128 * 16, 128 * 16,
  128 * 16, 128 * 16, 128 * 16, 128 * 16, 128 * 16, 128 * 16, 128 * 16,
  128 * 16, 128 * 16, 128 * 16, 128 * 16, 128 * 16, 128 * 16, 128 * 16,
  128 * 16, 128 * 16, 128 * 16, 128 * 16, 128 * 16, 128 * 16, 128 * 16,
  128 * 16, 128 * 16, 128 * 16, 128 * 16, 128 * 16, 128 * 16, 128 * 16,
  128 * 16, 128 * 16, 128 * 16, 128 * 16, 128 * 16, 128 * 16, 128 * 16,
  128 * 16, 128 * 16, 128 * 16, 128 * 16, 128 * 16, 128 * 16, 128 * 16,
  128 * 16, 128 * 16, 128 * 16, 128 * 16, 128 * 16, 128 * 16, 128 * 16,
  128 * 16, 128 * 16, 128 * 16, 128 * 16, 128 * 16, 128 * 16, 128 * 16,
  128 * 16, 128 * 16
};

typedef struct {
  ENTROPY_CONTEXT a[MAX_MIB_SIZE * MAX_MB_PLANE];
  ENTROPY_CONTEXT l[MAX_MIB_SIZE * MAX_MB_PLANE];
  PARTITION_CONTEXT sa[MAX_MIB_SIZE];
  PARTITION_CONTEXT sl[MAX_MIB_SIZE];
  TXFM_CONTEXT *p_ta;
  TXFM_CONTEXT *p_tl;
  TXFM_CONTEXT ta[MAX_MIB_SIZE];
  TXFM_CONTEXT tl[MAX_MIB_SIZE];
} RD_SEARCH_MACROBLOCK_CONTEXT;

enum { PICK_MODE_RD = 0, PICK_MODE_NONRD };

enum {
  SB_SINGLE_PASS,  // Single pass encoding: all ctxs get updated normally
  SB_DRY_PASS,     // First pass of multi-pass: does not update the ctxs
  SB_WET_PASS      // Second pass of multi-pass: finalize and update the ctx
} UENUM1BYTE(SB_MULTI_PASS_MODE);

// This struct is used to store the statistics used by sb-level multi-pass
// encoding. Currently, this is only used to make a copy of the state before we
// perform the first pass
typedef struct SB_FIRST_PASS_STATS {
  RD_SEARCH_MACROBLOCK_CONTEXT x_ctx;
  RD_COUNTS rd_count;

  int split_count;
  FRAME_COUNTS fc;
  InterModeRdModel inter_mode_rd_models[BLOCK_SIZES_ALL];
  int thresh_freq_fact[BLOCK_SIZES_ALL][MAX_MODES];
  int current_qindex;

#if CONFIG_INTERNAL_STATS
  unsigned int mode_chosen_counts[MAX_MODES];
#endif  // CONFIG_INTERNAL_STATS
} SB_FIRST_PASS_STATS;
/*!\endcond */

unsigned int av1_get_sby_perpixel_variance(const AV1_COMP *cpi,
                                           const struct buf_2d *ref,
                                           BLOCK_SIZE bs) {
  unsigned int sse;
  const unsigned int var =
      cpi->fn_ptr[bs].vf(ref->buf, ref->stride, AV1_VAR_OFFS, 0, &sse);
  return ROUND_POWER_OF_TWO(var, num_pels_log2_lookup[bs]);
}

unsigned int av1_high_get_sby_perpixel_variance(const AV1_COMP *cpi,
                                                const struct buf_2d *ref,
                                                BLOCK_SIZE bs, int bd) {
  unsigned int var, sse;
  assert(bd == 8 || bd == 10 || bd == 12);
  const int off_index = (bd - 8) >> 1;
  const uint16_t *high_var_offs[3] = { AV1_HIGH_VAR_OFFS_8,
                                       AV1_HIGH_VAR_OFFS_10,
                                       AV1_HIGH_VAR_OFFS_12 };
  var =
      cpi->fn_ptr[bs].vf(ref->buf, ref->stride,
                         CONVERT_TO_BYTEPTR(high_var_offs[off_index]), 0, &sse);
  return ROUND_POWER_OF_TWO(var, num_pels_log2_lookup[bs]);
}

static unsigned int get_sby_perpixel_diff_variance(const AV1_COMP *const cpi,
                                                   const struct buf_2d *ref,
                                                   int mi_row, int mi_col,
                                                   BLOCK_SIZE bs) {
  unsigned int sse, var;
  uint8_t *last_y;
  const YV12_BUFFER_CONFIG *last =
      get_ref_frame_yv12_buf(&cpi->common, LAST_FRAME);

  assert(last != NULL);
  last_y =
      &last->y_buffer[mi_row * MI_SIZE * last->y_stride + mi_col * MI_SIZE];
  var = cpi->fn_ptr[bs].vf(ref->buf, ref->stride, last_y, last->y_stride, &sse);
  return ROUND_POWER_OF_TWO(var, num_pels_log2_lookup[bs]);
}

static BLOCK_SIZE get_rd_var_based_fixed_partition(AV1_COMP *cpi, MACROBLOCK *x,
                                                   int mi_row, int mi_col) {
  unsigned int var = get_sby_perpixel_diff_variance(
      cpi, &x->plane[0].src, mi_row, mi_col, BLOCK_64X64);
  if (var < 8)
    return BLOCK_64X64;
  else if (var < 128)
    return BLOCK_32X32;
  else if (var < 2048)
    return BLOCK_16X16;
  else
    return BLOCK_8X8;
}

static int set_deltaq_rdmult(const AV1_COMP *const cpi,
                             const MACROBLOCK *const x) {
  const AV1_COMMON *const cm = &cpi->common;
  const CommonQuantParams *quant_params = &cm->quant_params;
  return av1_compute_rd_mult(cpi, quant_params->base_qindex + x->delta_qindex +
                                      quant_params->y_dc_delta_q);
}

static AOM_INLINE void set_ssim_rdmult(const AV1_COMP *const cpi,
                                       MvCosts *const mv_costs,
                                       const BLOCK_SIZE bsize, const int mi_row,
                                       const int mi_col, int *const rdmult) {
  const AV1_COMMON *const cm = &cpi->common;

  const int bsize_base = BLOCK_16X16;
  const int num_mi_w = mi_size_wide[bsize_base];
  const int num_mi_h = mi_size_high[bsize_base];
  const int num_cols = (cm->mi_params.mi_cols + num_mi_w - 1) / num_mi_w;
  const int num_rows = (cm->mi_params.mi_rows + num_mi_h - 1) / num_mi_h;
  const int num_bcols = (mi_size_wide[bsize] + num_mi_w - 1) / num_mi_w;
  const int num_brows = (mi_size_high[bsize] + num_mi_h - 1) / num_mi_h;
  int row, col;
  double num_of_mi = 0.0;
  double geom_mean_of_scale = 0.0;

  assert(cpi->oxcf.tuning == AOM_TUNE_SSIM);

  aom_clear_system_state();
  for (row = mi_row / num_mi_w;
       row < num_rows && row < mi_row / num_mi_w + num_brows; ++row) {
    for (col = mi_col / num_mi_h;
         col < num_cols && col < mi_col / num_mi_h + num_bcols; ++col) {
      const int index = row * num_cols + col;
      geom_mean_of_scale += log(cpi->ssim_rdmult_scaling_factors[index]);
      num_of_mi += 1.0;
    }
  }
  geom_mean_of_scale = exp(geom_mean_of_scale / num_of_mi);

  *rdmult = (int)((double)(*rdmult) * geom_mean_of_scale + 0.5);
  *rdmult = AOMMAX(*rdmult, 0);
  av1_set_error_per_bit(mv_costs, *rdmult);
  aom_clear_system_state();
}

static int get_hier_tpl_rdmult(const AV1_COMP *const cpi, MACROBLOCK *const x,
                               const BLOCK_SIZE bsize, const int mi_row,
                               const int mi_col, int orig_rdmult) {
  const AV1_COMMON *const cm = &cpi->common;
  const GF_GROUP *const gf_group = &cpi->gf_group;
  assert(IMPLIES(cpi->gf_group.size > 0,
                 cpi->gf_group.index < cpi->gf_group.size));
  const int tpl_idx = cpi->gf_group.index;
  const TplDepFrame *tpl_frame = &cpi->tpl_data.tpl_frame[tpl_idx];
  const int deltaq_rdmult = set_deltaq_rdmult(cpi, x);
  if (tpl_frame->is_valid == 0) return deltaq_rdmult;
  if (!is_frame_tpl_eligible(gf_group)) return deltaq_rdmult;
  if (tpl_idx >= MAX_TPL_FRAME_IDX) return deltaq_rdmult;
  if (cpi->superres_mode != AOM_SUPERRES_NONE) return deltaq_rdmult;
  if (cpi->oxcf.q_cfg.aq_mode != NO_AQ) return deltaq_rdmult;

  const int bsize_base = BLOCK_16X16;
  const int num_mi_w = mi_size_wide[bsize_base];
  const int num_mi_h = mi_size_high[bsize_base];
  const int num_cols = (cm->mi_params.mi_cols + num_mi_w - 1) / num_mi_w;
  const int num_rows = (cm->mi_params.mi_rows + num_mi_h - 1) / num_mi_h;
  const int num_bcols = (mi_size_wide[bsize] + num_mi_w - 1) / num_mi_w;
  const int num_brows = (mi_size_high[bsize] + num_mi_h - 1) / num_mi_h;
  int row, col;
  double base_block_count = 0.0;
  double geom_mean_of_scale = 0.0;
  aom_clear_system_state();
  for (row = mi_row / num_mi_w;
       row < num_rows && row < mi_row / num_mi_w + num_brows; ++row) {
    for (col = mi_col / num_mi_h;
         col < num_cols && col < mi_col / num_mi_h + num_bcols; ++col) {
      const int index = row * num_cols + col;
      geom_mean_of_scale += log(cpi->tpl_sb_rdmult_scaling_factors[index]);
      base_block_count += 1.0;
    }
  }
  geom_mean_of_scale = exp(geom_mean_of_scale / base_block_count);
  int rdmult = (int)((double)orig_rdmult * geom_mean_of_scale + 0.5);
  rdmult = AOMMAX(rdmult, 0);
  av1_set_error_per_bit(&x->mv_costs, rdmult);
  aom_clear_system_state();
  if (bsize == cm->seq_params.sb_size) {
    const int rdmult_sb = set_deltaq_rdmult(cpi, x);
    assert(rdmult_sb == rdmult);
    (void)rdmult_sb;
  }
  return rdmult;
}

static int set_segment_rdmult(const AV1_COMP *const cpi, MACROBLOCK *const x,
                              int8_t segment_id) {
  const AV1_COMMON *const cm = &cpi->common;
  av1_init_plane_quantizers(cpi, x, segment_id);
  aom_clear_system_state();
  const int segment_qindex =
      av1_get_qindex(&cm->seg, segment_id, cm->quant_params.base_qindex);
  return av1_compute_rd_mult(cpi,
                             segment_qindex + cm->quant_params.y_dc_delta_q);
}

static AOM_INLINE void setup_block_rdmult(const AV1_COMP *const cpi,
                                          MACROBLOCK *const x, int mi_row,
                                          int mi_col, BLOCK_SIZE bsize,
                                          AQ_MODE aq_mode, MB_MODE_INFO *mbmi) {
  x->rdmult = cpi->rd.RDMULT;

  if (aq_mode != NO_AQ) {
    assert(mbmi != NULL);
    if (aq_mode == VARIANCE_AQ) {
      if (cpi->vaq_refresh) {
        const int energy = bsize <= BLOCK_16X16
                               ? x->mb_energy
                               : av1_log_block_var(cpi, x, bsize);
        mbmi->segment_id = energy;
      }
      x->rdmult = set_segment_rdmult(cpi, x, mbmi->segment_id);
    } else if (aq_mode == COMPLEXITY_AQ) {
      x->rdmult = set_segment_rdmult(cpi, x, mbmi->segment_id);
    } else if (aq_mode == CYCLIC_REFRESH_AQ) {
      // If segment is boosted, use rdmult for that segment.
      if (cyclic_refresh_segment_id_boosted(mbmi->segment_id))
        x->rdmult = av1_cyclic_refresh_get_rdmult(cpi->cyclic_refresh);
    }
  }

  const AV1_COMMON *const cm = &cpi->common;
  if (cm->delta_q_info.delta_q_present_flag &&
      !cpi->sf.rt_sf.use_nonrd_pick_mode) {
    x->rdmult = get_hier_tpl_rdmult(cpi, x, bsize, mi_row, mi_col, x->rdmult);
  }

  if (cpi->oxcf.tuning == AOM_TUNE_SSIM) {
    set_ssim_rdmult(cpi, &x->mv_costs, bsize, mi_row, mi_col, &x->rdmult);
  }
#if CONFIG_TUNE_VMAF
  if (cpi->oxcf.tuning == AOM_TUNE_VMAF_WITHOUT_PREPROCESSING ||
      cpi->oxcf.tuning == AOM_TUNE_VMAF_MAX_GAIN) {
    av1_set_vmaf_rdmult(cpi, x, bsize, mi_row, mi_col, &x->rdmult);
  }
#endif
}

static AOM_INLINE void set_offsets_without_segment_id(
    const AV1_COMP *const cpi, const TileInfo *const tile, MACROBLOCK *const x,
    int mi_row, int mi_col, BLOCK_SIZE bsize) {
  const AV1_COMMON *const cm = &cpi->common;
  const int num_planes = av1_num_planes(cm);
  MACROBLOCKD *const xd = &x->e_mbd;
  assert(bsize < BLOCK_SIZES_ALL);
  const int mi_width = mi_size_wide[bsize];
  const int mi_height = mi_size_high[bsize];

  set_mode_info_offsets(&cpi->common.mi_params, &cpi->mbmi_ext_info, x, xd,
                        mi_row, mi_col);

  set_entropy_context(xd, mi_row, mi_col, num_planes);
  xd->above_txfm_context = cm->above_contexts.txfm[tile->tile_row] + mi_col;
  xd->left_txfm_context =
      xd->left_txfm_context_buffer + (mi_row & MAX_MIB_MASK);

  // Set up destination pointers.
  av1_setup_dst_planes(xd->plane, bsize, &cm->cur_frame->buf, mi_row, mi_col, 0,
                       num_planes);

  // Set up limit values for MV components.
  // Mv beyond the range do not produce new/different prediction block.
  av1_set_mv_limits(&cm->mi_params, &x->mv_limits, mi_row, mi_col, mi_height,
                    mi_width, cpi->oxcf.border_in_pixels);

  set_plane_n4(xd, mi_width, mi_height, num_planes);

  // Set up distance of MB to edge of frame in 1/8th pel units.
  assert(!(mi_col & (mi_width - 1)) && !(mi_row & (mi_height - 1)));
  set_mi_row_col(xd, tile, mi_row, mi_height, mi_col, mi_width,
                 cm->mi_params.mi_rows, cm->mi_params.mi_cols);

  // Set up source buffers.
  av1_setup_src_planes(x, cpi->source, mi_row, mi_col, num_planes, bsize);

  // required by av1_append_sub8x8_mvs_for_idx() and av1_find_best_ref_mvs()
  xd->tile = *tile;
}

static AOM_INLINE void set_offsets(const AV1_COMP *const cpi,
                                   const TileInfo *const tile,
                                   MACROBLOCK *const x, int mi_row, int mi_col,
                                   BLOCK_SIZE bsize) {
  const AV1_COMMON *const cm = &cpi->common;
  const struct segmentation *const seg = &cm->seg;
  MACROBLOCKD *const xd = &x->e_mbd;
  MB_MODE_INFO *mbmi;

  set_offsets_without_segment_id(cpi, tile, x, mi_row, mi_col, bsize);

  // Setup segment ID.
  mbmi = xd->mi[0];
  mbmi->segment_id = 0;
  if (seg->enabled) {
    if (seg->enabled && !cpi->vaq_refresh) {
      const uint8_t *const map =
          seg->update_map ? cpi->enc_seg.map : cm->last_frame_seg_map;
      mbmi->segment_id =
          map ? get_segment_id(&cm->mi_params, map, bsize, mi_row, mi_col) : 0;
    }
    av1_init_plane_quantizers(cpi, x, mbmi->segment_id);
  }
}

static AOM_INLINE void update_filter_type_count(FRAME_COUNTS *counts,
                                                const MACROBLOCKD *xd,
                                                const MB_MODE_INFO *mbmi) {
  int dir;
  for (dir = 0; dir < 2; ++dir) {
    const int ctx = av1_get_pred_context_switchable_interp(xd, dir);
    InterpFilter filter = av1_extract_interp_filter(mbmi->interp_filters, dir);
    ++counts->switchable_interp[ctx][filter];
  }
}

static AOM_INLINE void update_filter_type_cdf(const MACROBLOCKD *xd,
                                              const MB_MODE_INFO *mbmi) {
  int dir;
  for (dir = 0; dir < 2; ++dir) {
    const int ctx = av1_get_pred_context_switchable_interp(xd, dir);
    InterpFilter filter = av1_extract_interp_filter(mbmi->interp_filters, dir);
    update_cdf(xd->tile_ctx->switchable_interp_cdf[ctx], filter,
               SWITCHABLE_FILTERS);
  }
}

static AOM_INLINE void update_global_motion_used(PREDICTION_MODE mode,
                                                 BLOCK_SIZE bsize,
                                                 const MB_MODE_INFO *mbmi,
                                                 RD_COUNTS *rdc) {
  if (mode == GLOBALMV || mode == GLOBAL_GLOBALMV) {
    const int num_4x4s = mi_size_wide[bsize] * mi_size_high[bsize];
    int ref;
    for (ref = 0; ref < 1 + has_second_ref(mbmi); ++ref) {
      rdc->global_motion_used[mbmi->ref_frame[ref]] += num_4x4s;
    }
  }
}

static AOM_INLINE void reset_tx_size(MACROBLOCK *x, MB_MODE_INFO *mbmi,
                                     const TX_MODE tx_mode) {
  MACROBLOCKD *const xd = &x->e_mbd;
  TxfmSearchInfo *txfm_info = &x->txfm_search_info;
  if (xd->lossless[mbmi->segment_id]) {
    mbmi->tx_size = TX_4X4;
  } else if (tx_mode != TX_MODE_SELECT) {
    mbmi->tx_size = tx_size_from_tx_mode(mbmi->sb_type, tx_mode);
  } else {
    BLOCK_SIZE bsize = mbmi->sb_type;
    TX_SIZE min_tx_size = depth_to_tx_size(MAX_TX_DEPTH, bsize);
    mbmi->tx_size = (TX_SIZE)TXSIZEMAX(mbmi->tx_size, min_tx_size);
  }
  if (is_inter_block(mbmi)) {
    memset(mbmi->inter_tx_size, mbmi->tx_size, sizeof(mbmi->inter_tx_size));
  }
  const int stride = xd->tx_type_map_stride;
  const int bw = mi_size_wide[mbmi->sb_type];
  for (int row = 0; row < mi_size_high[mbmi->sb_type]; ++row) {
    memset(xd->tx_type_map + row * stride, DCT_DCT,
           bw * sizeof(xd->tx_type_map[0]));
  }
  av1_zero(txfm_info->blk_skip);
  txfm_info->skip_txfm = 0;
}

// This function will copy the best reference mode information from
// MB_MODE_INFO_EXT_FRAME to MB_MODE_INFO_EXT.
static INLINE void copy_mbmi_ext_frame_to_mbmi_ext(
    MB_MODE_INFO_EXT *mbmi_ext,
    const MB_MODE_INFO_EXT_FRAME *const mbmi_ext_best, uint8_t ref_frame_type) {
  memcpy(mbmi_ext->ref_mv_stack[ref_frame_type], mbmi_ext_best->ref_mv_stack,
         sizeof(mbmi_ext->ref_mv_stack[USABLE_REF_MV_STACK_SIZE]));
  memcpy(mbmi_ext->weight[ref_frame_type], mbmi_ext_best->weight,
         sizeof(mbmi_ext->weight[USABLE_REF_MV_STACK_SIZE]));
  mbmi_ext->mode_context[ref_frame_type] = mbmi_ext_best->mode_context;
  mbmi_ext->ref_mv_count[ref_frame_type] = mbmi_ext_best->ref_mv_count;
  memcpy(mbmi_ext->global_mvs, mbmi_ext_best->global_mvs,
         sizeof(mbmi_ext->global_mvs));
}

static AOM_INLINE void update_state(const AV1_COMP *const cpi, ThreadData *td,
                                    const PICK_MODE_CONTEXT *const ctx,
                                    int mi_row, int mi_col, BLOCK_SIZE bsize,
                                    RUN_TYPE dry_run) {
  int i, x_idx, y;
  const AV1_COMMON *const cm = &cpi->common;
  const CommonModeInfoParams *const mi_params = &cm->mi_params;
  const int num_planes = av1_num_planes(cm);
  RD_COUNTS *const rdc = &td->rd_counts;
  MACROBLOCK *const x = &td->mb;
  MACROBLOCKD *const xd = &x->e_mbd;
  struct macroblock_plane *const p = x->plane;
  struct macroblockd_plane *const pd = xd->plane;
  const MB_MODE_INFO *const mi = &ctx->mic;
  MB_MODE_INFO *const mi_addr = xd->mi[0];
  const struct segmentation *const seg = &cm->seg;
  const int bw = mi_size_wide[mi->sb_type];
  const int bh = mi_size_high[mi->sb_type];
  const int mis = mi_params->mi_stride;
  const int mi_width = mi_size_wide[bsize];
  const int mi_height = mi_size_high[bsize];
  TxfmSearchInfo *txfm_info = &x->txfm_search_info;

  assert(mi->sb_type == bsize);

  *mi_addr = *mi;
  copy_mbmi_ext_frame_to_mbmi_ext(x->mbmi_ext, &ctx->mbmi_ext_best,
                                  av1_ref_frame_type(ctx->mic.ref_frame));

  memcpy(txfm_info->blk_skip, ctx->blk_skip,
         sizeof(txfm_info->blk_skip[0]) * ctx->num_4x4_blk);

  txfm_info->skip_txfm = ctx->rd_stats.skip_txfm;

  xd->tx_type_map = ctx->tx_type_map;
  xd->tx_type_map_stride = mi_size_wide[bsize];
  // If not dry_run, copy the transform type data into the frame level buffer.
  // Encoder will fetch tx types when writing bitstream.
  if (!dry_run) {
    const int grid_idx = get_mi_grid_idx(mi_params, mi_row, mi_col);
    uint8_t *const tx_type_map = mi_params->tx_type_map + grid_idx;
    const int mi_stride = mi_params->mi_stride;
    for (int blk_row = 0; blk_row < bh; ++blk_row) {
      av1_copy_array(tx_type_map + blk_row * mi_stride,
                     xd->tx_type_map + blk_row * xd->tx_type_map_stride, bw);
    }
    xd->tx_type_map = tx_type_map;
    xd->tx_type_map_stride = mi_stride;
  }

  // If segmentation in use
  if (seg->enabled) {
    // For in frame complexity AQ copy the segment id from the segment map.
    if (cpi->oxcf.q_cfg.aq_mode == COMPLEXITY_AQ) {
      const uint8_t *const map =
          seg->update_map ? cpi->enc_seg.map : cm->last_frame_seg_map;
      mi_addr->segment_id =
          map ? get_segment_id(mi_params, map, bsize, mi_row, mi_col) : 0;
      reset_tx_size(x, mi_addr, x->txfm_search_params.tx_mode_search_type);
    }
    // Else for cyclic refresh mode update the segment map, set the segment id
    // and then update the quantizer.
    if (cpi->oxcf.q_cfg.aq_mode == CYCLIC_REFRESH_AQ) {
      av1_cyclic_refresh_update_segment(cpi, mi_addr, mi_row, mi_col, bsize,
                                        ctx->rd_stats.rate, ctx->rd_stats.dist,
                                        txfm_info->skip_txfm);
    }
    if (mi_addr->uv_mode == UV_CFL_PRED && !is_cfl_allowed(xd))
      mi_addr->uv_mode = UV_DC_PRED;
  }

  for (i = 0; i < num_planes; ++i) {
    p[i].coeff = ctx->coeff[i];
    p[i].qcoeff = ctx->qcoeff[i];
    p[i].dqcoeff = ctx->dqcoeff[i];
    p[i].eobs = ctx->eobs[i];
    p[i].txb_entropy_ctx = ctx->txb_entropy_ctx[i];
  }
  for (i = 0; i < 2; ++i) pd[i].color_index_map = ctx->color_index_map[i];
  // Restore the coding context of the MB to that that was in place
  // when the mode was picked for it
  for (y = 0; y < mi_height; y++) {
    for (x_idx = 0; x_idx < mi_width; x_idx++) {
      if ((xd->mb_to_right_edge >> (3 + MI_SIZE_LOG2)) + mi_width > x_idx &&
          (xd->mb_to_bottom_edge >> (3 + MI_SIZE_LOG2)) + mi_height > y) {
        xd->mi[x_idx + y * mis] = mi_addr;
      }
    }
  }

  if (cpi->oxcf.q_cfg.aq_mode)
    av1_init_plane_quantizers(cpi, x, mi_addr->segment_id);

  if (dry_run) return;

#if CONFIG_INTERNAL_STATS
  {
    unsigned int *const mode_chosen_counts =
        (unsigned int *)cpi->mode_chosen_counts;  // Cast const away.
    if (frame_is_intra_only(cm)) {
      static const int kf_mode_index[] = {
        THR_DC /*DC_PRED*/,
        THR_V_PRED /*V_PRED*/,
        THR_H_PRED /*H_PRED*/,
        THR_D45_PRED /*D45_PRED*/,
        THR_D135_PRED /*D135_PRED*/,
        THR_D113_PRED /*D113_PRED*/,
        THR_D157_PRED /*D157_PRED*/,
        THR_D203_PRED /*D203_PRED*/,
        THR_D67_PRED /*D67_PRED*/,
        THR_SMOOTH,   /*SMOOTH_PRED*/
        THR_SMOOTH_V, /*SMOOTH_V_PRED*/
        THR_SMOOTH_H, /*SMOOTH_H_PRED*/
        THR_PAETH /*PAETH_PRED*/,
      };
      ++mode_chosen_counts[kf_mode_index[mi_addr->mode]];
    } else {
      // Note how often each mode chosen as best
      ++mode_chosen_counts[ctx->best_mode_index];
    }
  }
#endif
  if (!frame_is_intra_only(cm)) {
    if (is_inter_block(mi_addr)) {
      // TODO(sarahparker): global motion stats need to be handled per-tile
      // to be compatible with tile-based threading.
      update_global_motion_used(mi_addr->mode, bsize, mi_addr, rdc);
    }

    if (cm->features.interp_filter == SWITCHABLE &&
        mi_addr->motion_mode != WARPED_CAUSAL &&
        !is_nontrans_global_motion(xd, xd->mi[0])) {
      update_filter_type_count(td->counts, xd, mi_addr);
    }

    rdc->comp_pred_diff[SINGLE_REFERENCE] += ctx->single_pred_diff;
    rdc->comp_pred_diff[COMPOUND_REFERENCE] += ctx->comp_pred_diff;
    rdc->comp_pred_diff[REFERENCE_MODE_SELECT] += ctx->hybrid_pred_diff;
  }

  const int x_mis = AOMMIN(bw, mi_params->mi_cols - mi_col);
  const int y_mis = AOMMIN(bh, mi_params->mi_rows - mi_row);
  if (cm->seq_params.order_hint_info.enable_ref_frame_mvs)
    av1_copy_frame_mvs(cm, mi, mi_row, mi_col, x_mis, y_mis);
}

void av1_setup_src_planes(MACROBLOCK *x, const YV12_BUFFER_CONFIG *src,
                          int mi_row, int mi_col, const int num_planes,
                          BLOCK_SIZE bsize) {
  // Set current frame pointer.
  x->e_mbd.cur_buf = src;

  // We use AOMMIN(num_planes, MAX_MB_PLANE) instead of num_planes to quiet
  // the static analysis warnings.
  for (int i = 0; i < AOMMIN(num_planes, MAX_MB_PLANE); i++) {
    const int is_uv = i > 0;
    setup_pred_plane(
        &x->plane[i].src, bsize, src->buffers[i], src->crop_widths[is_uv],
        src->crop_heights[is_uv], src->strides[is_uv], mi_row, mi_col, NULL,
        x->e_mbd.plane[i].subsampling_x, x->e_mbd.plane[i].subsampling_y);
  }
}

static int use_pb_simple_motion_pred_sse(const AV1_COMP *const cpi) {
  // TODO(debargha, yuec): Not in use, need to implement a speed feature
  // utilizing this data point, and replace '0' by the corresponding speed
  // feature flag.
  return 0 && !frame_is_intra_only(&cpi->common);
}

static void hybrid_intra_mode_search(AV1_COMP *cpi, MACROBLOCK *const x,
                                     RD_STATS *rd_cost, BLOCK_SIZE bsize,
                                     PICK_MODE_CONTEXT *ctx) {
  // TODO(jianj): Investigate the failure of ScalabilityTest in AOM_Q mode,
  // which sets base_qindex to 0 on keyframe.
  if (cpi->oxcf.rc_cfg.mode != AOM_CBR ||
      !cpi->sf.rt_sf.hybrid_intra_pickmode || bsize < BLOCK_16X16)
    av1_rd_pick_intra_mode_sb(cpi, x, rd_cost, bsize, ctx, INT64_MAX);
  else
    av1_nonrd_pick_intra_mode(cpi, x, rd_cost, bsize, ctx);
}

/*!\brief Interface for AV1 mode search for an individual coding block
 *
 * \ingroup partition_search
 * \callgraph
 * \callergraph
 * Searches prediction modes, transform, and coefficient coding modes for an
 * individual coding block. This function is the top-level interface that
 * directs the encoder to the proper mode search function, among these
 * implemented for inter/intra + rd/non-rd + non-skip segment/skip segment.
 *
 * \param[in]    cpi            Top-level encoder structure
 * \param[in]    tile_data      Pointer to struct holding adaptive
 *                              data/contexts/models for the tile during
 *                              encoding
 * \param[in]    x              Pointer to structure holding all the data for
 *                              the current macroblock
 * \param[in]    mi_row         Row coordinate of the block in a step size of
 *                              MI_SIZE
 * \param[in]    mi_col         Column coordinate of the block in a step size of
 *                              MI_SIZE
 * \param[in]    rd_cost        Pointer to structure holding rate and distortion
 *                              stats for the current block
 * \param[in]    partition      Partition mode of the parent block
 * \param[in]    bsize          Current block size
 * \param[in]    ctx            Pointer to structure holding coding contexts and
 *                              chosen modes for the current block
 * \param[in]    best_rd        Upper bound of rd cost of a valid partition
 * \param[in]    pick_mode_type A code indicating mode search strategy:
 *                              PICK_MODE_RD, or PICK_MODE_NONRD
 *
 * \return Nothing is returned. Instead, the chosen modes and contexts necessary
 * for reconstruction are stored in ctx, the rate-distortion stats are stored in
 * rd_cost. If no valid mode leading to rd_cost <= best_rd, the status will be
 * signalled by an INT64_MAX rd_cost->rdcost.
 */
static AOM_INLINE void pick_sb_modes(AV1_COMP *const cpi,
                                     TileDataEnc *tile_data,
                                     MACROBLOCK *const x, int mi_row,
                                     int mi_col, RD_STATS *rd_cost,
                                     PARTITION_TYPE partition, BLOCK_SIZE bsize,
                                     PICK_MODE_CONTEXT *ctx, RD_STATS best_rd,
                                     int pick_mode_type) {
  if (best_rd.rdcost < 0) {
    ctx->rd_stats.rdcost = INT64_MAX;
    ctx->rd_stats.skip_txfm = 0;
    av1_invalid_rd_stats(rd_cost);
    return;
  }

  set_offsets(cpi, &tile_data->tile_info, x, mi_row, mi_col, bsize);

  if (ctx->rd_mode_is_ready) {
    assert(ctx->mic.sb_type == bsize);
    assert(ctx->mic.partition == partition);
    rd_cost->rate = ctx->rd_stats.rate;
    rd_cost->dist = ctx->rd_stats.dist;
    rd_cost->rdcost = ctx->rd_stats.rdcost;
    return;
  }

  AV1_COMMON *const cm = &cpi->common;
  const int num_planes = av1_num_planes(cm);
  MACROBLOCKD *const xd = &x->e_mbd;
  MB_MODE_INFO *mbmi;
  struct macroblock_plane *const p = x->plane;
  struct macroblockd_plane *const pd = xd->plane;
  const AQ_MODE aq_mode = cpi->oxcf.q_cfg.aq_mode;
  TxfmSearchInfo *txfm_info = &x->txfm_search_info;

  int i;

#if CONFIG_COLLECT_COMPONENT_TIMING
  start_timing(cpi, rd_pick_sb_modes_time);
#endif

  aom_clear_system_state();

  mbmi = xd->mi[0];
  mbmi->sb_type = bsize;
  mbmi->partition = partition;

#if CONFIG_RD_DEBUG
  mbmi->mi_row = mi_row;
  mbmi->mi_col = mi_col;
#endif

  // Sets up the tx_type_map buffer in MACROBLOCKD.
  xd->tx_type_map = txfm_info->tx_type_map_;
  xd->tx_type_map_stride = mi_size_wide[bsize];

  for (i = 0; i < num_planes; ++i) {
    p[i].coeff = ctx->coeff[i];
    p[i].qcoeff = ctx->qcoeff[i];
    p[i].dqcoeff = ctx->dqcoeff[i];
    p[i].eobs = ctx->eobs[i];
    p[i].txb_entropy_ctx = ctx->txb_entropy_ctx[i];
  }

  for (i = 0; i < 2; ++i) pd[i].color_index_map = ctx->color_index_map[i];

  ctx->skippable = 0;
  // Set to zero to make sure we do not use the previous encoded frame stats
  mbmi->skip_txfm = 0;
  // Reset skip mode flag.
  mbmi->skip_mode = 0;

  if (is_cur_buf_hbd(xd)) {
    x->source_variance = av1_high_get_sby_perpixel_variance(
        cpi, &x->plane[0].src, bsize, xd->bd);
  } else {
    x->source_variance =
        av1_get_sby_perpixel_variance(cpi, &x->plane[0].src, bsize);
  }
  if (use_pb_simple_motion_pred_sse(cpi)) {
    const FULLPEL_MV start_mv = kZeroFullMv;
    unsigned int var = 0;
    av1_simple_motion_sse_var(cpi, x, mi_row, mi_col, bsize, start_mv, 0,
                              &x->simple_motion_pred_sse, &var);
  }

  // Initialize default mode evaluation params
  set_mode_eval_params(cpi, x, DEFAULT_EVAL);

  // Save rdmult before it might be changed, so it can be restored later.
  const int orig_rdmult = x->rdmult;
  setup_block_rdmult(cpi, x, mi_row, mi_col, bsize, aq_mode, mbmi);
  // Set error per bit for current rdmult
  av1_set_error_per_bit(&x->mv_costs, x->rdmult);
  av1_rd_cost_update(x->rdmult, &best_rd);

  // Find best coding mode & reconstruct the MB so it is available
  // as a predictor for MBs that follow in the SB
  if (frame_is_intra_only(cm)) {
#if CONFIG_COLLECT_COMPONENT_TIMING
    start_timing(cpi, av1_rd_pick_intra_mode_sb_time);
#endif
    switch (pick_mode_type) {
      case PICK_MODE_RD:
        av1_rd_pick_intra_mode_sb(cpi, x, rd_cost, bsize, ctx, best_rd.rdcost);
        break;
      case PICK_MODE_NONRD:
        hybrid_intra_mode_search(cpi, x, rd_cost, bsize, ctx);
        break;
      default: assert(0 && "Unknown pick mode type.");
    }
#if CONFIG_COLLECT_COMPONENT_TIMING
    end_timing(cpi, av1_rd_pick_intra_mode_sb_time);
#endif
  } else {
#if CONFIG_COLLECT_COMPONENT_TIMING
    start_timing(cpi, av1_rd_pick_inter_mode_sb_time);
#endif
    if (segfeature_active(&cm->seg, mbmi->segment_id, SEG_LVL_SKIP)) {
      av1_rd_pick_inter_mode_sb_seg_skip(cpi, tile_data, x, mi_row, mi_col,
                                         rd_cost, bsize, ctx, best_rd.rdcost);
    } else {
      // TODO(kyslov): do the same for pick_inter_mode_sb_seg_skip
      switch (pick_mode_type) {
        case PICK_MODE_RD:
          av1_rd_pick_inter_mode_sb(cpi, tile_data, x, rd_cost, bsize, ctx,
                                    best_rd.rdcost);
          break;
        case PICK_MODE_NONRD:
          av1_nonrd_pick_inter_mode_sb(cpi, tile_data, x, rd_cost, bsize, ctx);
          break;
        default: assert(0 && "Unknown pick mode type.");
      }
    }
#if CONFIG_COLLECT_COMPONENT_TIMING
    end_timing(cpi, av1_rd_pick_inter_mode_sb_time);
#endif
  }

  // Examine the resulting rate and for AQ mode 2 make a segment choice.
  if (rd_cost->rate != INT_MAX && aq_mode == COMPLEXITY_AQ &&
      bsize >= BLOCK_16X16) {
    av1_caq_select_segment(cpi, x, bsize, mi_row, mi_col, rd_cost->rate);
  }

  x->rdmult = orig_rdmult;

  // TODO(jingning) The rate-distortion optimization flow needs to be
  // refactored to provide proper exit/return handle.
  if (rd_cost->rate == INT_MAX) rd_cost->rdcost = INT64_MAX;

  ctx->rd_stats.rate = rd_cost->rate;
  ctx->rd_stats.dist = rd_cost->dist;
  ctx->rd_stats.rdcost = rd_cost->rdcost;

#if CONFIG_COLLECT_COMPONENT_TIMING
  end_timing(cpi, rd_pick_sb_modes_time);
#endif
}

static AOM_INLINE void update_inter_mode_stats(FRAME_CONTEXT *fc,
                                               FRAME_COUNTS *counts,
                                               PREDICTION_MODE mode,
                                               int16_t mode_context) {
  (void)counts;

  int16_t mode_ctx = mode_context & NEWMV_CTX_MASK;
  if (mode == NEWMV) {
#if CONFIG_ENTROPY_STATS
    ++counts->newmv_mode[mode_ctx][0];
#endif
    update_cdf(fc->newmv_cdf[mode_ctx], 0, 2);
    return;
  }

#if CONFIG_ENTROPY_STATS
  ++counts->newmv_mode[mode_ctx][1];
#endif
  update_cdf(fc->newmv_cdf[mode_ctx], 1, 2);

  mode_ctx = (mode_context >> GLOBALMV_OFFSET) & GLOBALMV_CTX_MASK;
  if (mode == GLOBALMV) {
#if CONFIG_ENTROPY_STATS
    ++counts->zeromv_mode[mode_ctx][0];
#endif
    update_cdf(fc->zeromv_cdf[mode_ctx], 0, 2);
    return;
  }

#if CONFIG_ENTROPY_STATS
  ++counts->zeromv_mode[mode_ctx][1];
#endif
  update_cdf(fc->zeromv_cdf[mode_ctx], 1, 2);

  mode_ctx = (mode_context >> REFMV_OFFSET) & REFMV_CTX_MASK;
#if CONFIG_ENTROPY_STATS
  ++counts->refmv_mode[mode_ctx][mode != NEARESTMV];
#endif
  update_cdf(fc->refmv_cdf[mode_ctx], mode != NEARESTMV, 2);
}

static AOM_INLINE void update_palette_cdf(MACROBLOCKD *xd,
                                          const MB_MODE_INFO *const mbmi,
                                          FRAME_COUNTS *counts) {
  FRAME_CONTEXT *fc = xd->tile_ctx;
  const BLOCK_SIZE bsize = mbmi->sb_type;
  const PALETTE_MODE_INFO *const pmi = &mbmi->palette_mode_info;
  const int palette_bsize_ctx = av1_get_palette_bsize_ctx(bsize);

  (void)counts;

  if (mbmi->mode == DC_PRED) {
    const int n = pmi->palette_size[0];
    const int palette_mode_ctx = av1_get_palette_mode_ctx(xd);

#if CONFIG_ENTROPY_STATS
    ++counts->palette_y_mode[palette_bsize_ctx][palette_mode_ctx][n > 0];
#endif
    update_cdf(fc->palette_y_mode_cdf[palette_bsize_ctx][palette_mode_ctx],
               n > 0, 2);
    if (n > 0) {
#if CONFIG_ENTROPY_STATS
      ++counts->palette_y_size[palette_bsize_ctx][n - PALETTE_MIN_SIZE];
#endif
      update_cdf(fc->palette_y_size_cdf[palette_bsize_ctx],
                 n - PALETTE_MIN_SIZE, PALETTE_SIZES);
    }
  }

  if (mbmi->uv_mode == UV_DC_PRED) {
    const int n = pmi->palette_size[1];
    const int palette_uv_mode_ctx = (pmi->palette_size[0] > 0);

#if CONFIG_ENTROPY_STATS
    ++counts->palette_uv_mode[palette_uv_mode_ctx][n > 0];
#endif
    update_cdf(fc->palette_uv_mode_cdf[palette_uv_mode_ctx], n > 0, 2);

    if (n > 0) {
#if CONFIG_ENTROPY_STATS
      ++counts->palette_uv_size[palette_bsize_ctx][n - PALETTE_MIN_SIZE];
#endif
      update_cdf(fc->palette_uv_size_cdf[palette_bsize_ctx],
                 n - PALETTE_MIN_SIZE, PALETTE_SIZES);
    }
  }
}

static AOM_INLINE void sum_intra_stats(const AV1_COMMON *const cm,
                                       FRAME_COUNTS *counts, MACROBLOCKD *xd,
                                       const MB_MODE_INFO *const mbmi,
                                       const MB_MODE_INFO *above_mi,
                                       const MB_MODE_INFO *left_mi,
                                       const int intraonly) {
  FRAME_CONTEXT *fc = xd->tile_ctx;
  const PREDICTION_MODE y_mode = mbmi->mode;
  (void)counts;
  const BLOCK_SIZE bsize = mbmi->sb_type;

  if (intraonly) {
#if CONFIG_ENTROPY_STATS
    const PREDICTION_MODE above = av1_above_block_mode(above_mi);
    const PREDICTION_MODE left = av1_left_block_mode(left_mi);
    const int above_ctx = intra_mode_context[above];
    const int left_ctx = intra_mode_context[left];
    ++counts->kf_y_mode[above_ctx][left_ctx][y_mode];
#endif  // CONFIG_ENTROPY_STATS
    update_cdf(get_y_mode_cdf(fc, above_mi, left_mi), y_mode, INTRA_MODES);
  } else {
#if CONFIG_ENTROPY_STATS
    ++counts->y_mode[size_group_lookup[bsize]][y_mode];
#endif  // CONFIG_ENTROPY_STATS
    update_cdf(fc->y_mode_cdf[size_group_lookup[bsize]], y_mode, INTRA_MODES);
  }

  if (av1_filter_intra_allowed(cm, mbmi)) {
    const int use_filter_intra_mode =
        mbmi->filter_intra_mode_info.use_filter_intra;
#if CONFIG_ENTROPY_STATS
    ++counts->filter_intra[mbmi->sb_type][use_filter_intra_mode];
    if (use_filter_intra_mode) {
      ++counts
            ->filter_intra_mode[mbmi->filter_intra_mode_info.filter_intra_mode];
    }
#endif  // CONFIG_ENTROPY_STATS
    update_cdf(fc->filter_intra_cdfs[mbmi->sb_type], use_filter_intra_mode, 2);
    if (use_filter_intra_mode) {
      update_cdf(fc->filter_intra_mode_cdf,
                 mbmi->filter_intra_mode_info.filter_intra_mode,
                 FILTER_INTRA_MODES);
    }
  }
  if (av1_is_directional_mode(mbmi->mode) && av1_use_angle_delta(bsize)) {
#if CONFIG_ENTROPY_STATS
    ++counts->angle_delta[mbmi->mode - V_PRED]
                         [mbmi->angle_delta[PLANE_TYPE_Y] + MAX_ANGLE_DELTA];
#endif
    update_cdf(fc->angle_delta_cdf[mbmi->mode - V_PRED],
               mbmi->angle_delta[PLANE_TYPE_Y] + MAX_ANGLE_DELTA,
               2 * MAX_ANGLE_DELTA + 1);
  }

  if (!xd->is_chroma_ref) return;

  const UV_PREDICTION_MODE uv_mode = mbmi->uv_mode;
  const CFL_ALLOWED_TYPE cfl_allowed = is_cfl_allowed(xd);
#if CONFIG_ENTROPY_STATS
  ++counts->uv_mode[cfl_allowed][y_mode][uv_mode];
#endif  // CONFIG_ENTROPY_STATS
  update_cdf(fc->uv_mode_cdf[cfl_allowed][y_mode], uv_mode,
             UV_INTRA_MODES - !cfl_allowed);
  if (uv_mode == UV_CFL_PRED) {
    const int8_t joint_sign = mbmi->cfl_alpha_signs;
    const uint8_t idx = mbmi->cfl_alpha_idx;

#if CONFIG_ENTROPY_STATS
    ++counts->cfl_sign[joint_sign];
#endif
    update_cdf(fc->cfl_sign_cdf, joint_sign, CFL_JOINT_SIGNS);
    if (CFL_SIGN_U(joint_sign) != CFL_SIGN_ZERO) {
      aom_cdf_prob *cdf_u = fc->cfl_alpha_cdf[CFL_CONTEXT_U(joint_sign)];

#if CONFIG_ENTROPY_STATS
      ++counts->cfl_alpha[CFL_CONTEXT_U(joint_sign)][CFL_IDX_U(idx)];
#endif
      update_cdf(cdf_u, CFL_IDX_U(idx), CFL_ALPHABET_SIZE);
    }
    if (CFL_SIGN_V(joint_sign) != CFL_SIGN_ZERO) {
      aom_cdf_prob *cdf_v = fc->cfl_alpha_cdf[CFL_CONTEXT_V(joint_sign)];

#if CONFIG_ENTROPY_STATS
      ++counts->cfl_alpha[CFL_CONTEXT_V(joint_sign)][CFL_IDX_V(idx)];
#endif
      update_cdf(cdf_v, CFL_IDX_V(idx), CFL_ALPHABET_SIZE);
    }
  }
  if (av1_is_directional_mode(get_uv_mode(uv_mode)) &&
      av1_use_angle_delta(bsize)) {
#if CONFIG_ENTROPY_STATS
    ++counts->angle_delta[uv_mode - UV_V_PRED]
                         [mbmi->angle_delta[PLANE_TYPE_UV] + MAX_ANGLE_DELTA];
#endif
    update_cdf(fc->angle_delta_cdf[uv_mode - UV_V_PRED],
               mbmi->angle_delta[PLANE_TYPE_UV] + MAX_ANGLE_DELTA,
               2 * MAX_ANGLE_DELTA + 1);
  }
  if (av1_allow_palette(cm->features.allow_screen_content_tools, bsize)) {
    update_palette_cdf(xd, mbmi, counts);
  }
}

static AOM_INLINE void update_stats(const AV1_COMMON *const cm,
                                    ThreadData *td) {
  MACROBLOCK *x = &td->mb;
  MACROBLOCKD *const xd = &x->e_mbd;
  const MB_MODE_INFO *const mbmi = xd->mi[0];
  const MB_MODE_INFO_EXT *const mbmi_ext = x->mbmi_ext;
  const CurrentFrame *const current_frame = &cm->current_frame;
  const BLOCK_SIZE bsize = mbmi->sb_type;
  FRAME_CONTEXT *fc = xd->tile_ctx;
  const int seg_ref_active =
      segfeature_active(&cm->seg, mbmi->segment_id, SEG_LVL_REF_FRAME);

  if (current_frame->skip_mode_info.skip_mode_flag && !seg_ref_active &&
      is_comp_ref_allowed(bsize)) {
    const int skip_mode_ctx = av1_get_skip_mode_context(xd);
#if CONFIG_ENTROPY_STATS
    td->counts->skip_mode[skip_mode_ctx][mbmi->skip_mode]++;
#endif
    update_cdf(fc->skip_mode_cdfs[skip_mode_ctx], mbmi->skip_mode, 2);
  }

  if (!mbmi->skip_mode && !seg_ref_active) {
    const int skip_ctx = av1_get_skip_txfm_context(xd);
#if CONFIG_ENTROPY_STATS
    td->counts->skip_txfm[skip_ctx][mbmi->skip_txfm]++;
#endif
    update_cdf(fc->skip_txfm_cdfs[skip_ctx], mbmi->skip_txfm, 2);
  }

#if CONFIG_ENTROPY_STATS
  // delta quant applies to both intra and inter
  const int super_block_upper_left =
      ((xd->mi_row & (cm->seq_params.mib_size - 1)) == 0) &&
      ((xd->mi_col & (cm->seq_params.mib_size - 1)) == 0);
  const DeltaQInfo *const delta_q_info = &cm->delta_q_info;
  if (delta_q_info->delta_q_present_flag &&
      (bsize != cm->seq_params.sb_size || !mbmi->skip_txfm) &&
      super_block_upper_left) {
    const int dq = (mbmi->current_qindex - xd->current_base_qindex) /
                   delta_q_info->delta_q_res;
    const int absdq = abs(dq);
    for (int i = 0; i < AOMMIN(absdq, DELTA_Q_SMALL); ++i) {
      td->counts->delta_q[i][1]++;
    }
    if (absdq < DELTA_Q_SMALL) td->counts->delta_q[absdq][0]++;
    if (delta_q_info->delta_lf_present_flag) {
      if (delta_q_info->delta_lf_multi) {
        const int frame_lf_count =
            av1_num_planes(cm) > 1 ? FRAME_LF_COUNT : FRAME_LF_COUNT - 2;
        for (int lf_id = 0; lf_id < frame_lf_count; ++lf_id) {
          const int delta_lf = (mbmi->delta_lf[lf_id] - xd->delta_lf[lf_id]) /
                               delta_q_info->delta_lf_res;
          const int abs_delta_lf = abs(delta_lf);
          for (int i = 0; i < AOMMIN(abs_delta_lf, DELTA_LF_SMALL); ++i) {
            td->counts->delta_lf_multi[lf_id][i][1]++;
          }
          if (abs_delta_lf < DELTA_LF_SMALL)
            td->counts->delta_lf_multi[lf_id][abs_delta_lf][0]++;
        }
      } else {
        const int delta_lf =
            (mbmi->delta_lf_from_base - xd->delta_lf_from_base) /
            delta_q_info->delta_lf_res;
        const int abs_delta_lf = abs(delta_lf);
        for (int i = 0; i < AOMMIN(abs_delta_lf, DELTA_LF_SMALL); ++i) {
          td->counts->delta_lf[i][1]++;
        }
        if (abs_delta_lf < DELTA_LF_SMALL)
          td->counts->delta_lf[abs_delta_lf][0]++;
      }
    }
  }
#endif

  if (!is_inter_block(mbmi)) {
    sum_intra_stats(cm, td->counts, xd, mbmi, xd->above_mbmi, xd->left_mbmi,
                    frame_is_intra_only(cm));
  }

  if (av1_allow_intrabc(cm)) {
    update_cdf(fc->intrabc_cdf, is_intrabc_block(mbmi), 2);
#if CONFIG_ENTROPY_STATS
    ++td->counts->intrabc[is_intrabc_block(mbmi)];
#endif  // CONFIG_ENTROPY_STATS
  }

  if (frame_is_intra_only(cm) || mbmi->skip_mode) return;

  FRAME_COUNTS *const counts = td->counts;
  const int inter_block = is_inter_block(mbmi);

  if (!seg_ref_active) {
#if CONFIG_ENTROPY_STATS
    counts->intra_inter[av1_get_intra_inter_context(xd)][inter_block]++;
#endif
    update_cdf(fc->intra_inter_cdf[av1_get_intra_inter_context(xd)],
               inter_block, 2);
    // If the segment reference feature is enabled we have only a single
    // reference frame allowed for the segment so exclude it from
    // the reference frame counts used to work out probabilities.
    if (inter_block) {
      const MV_REFERENCE_FRAME ref0 = mbmi->ref_frame[0];
      const MV_REFERENCE_FRAME ref1 = mbmi->ref_frame[1];
      if (current_frame->reference_mode == REFERENCE_MODE_SELECT) {
        if (is_comp_ref_allowed(bsize)) {
#if CONFIG_ENTROPY_STATS
          counts->comp_inter[av1_get_reference_mode_context(xd)]
                            [has_second_ref(mbmi)]++;
#endif  // CONFIG_ENTROPY_STATS
          update_cdf(av1_get_reference_mode_cdf(xd), has_second_ref(mbmi), 2);
        }
      }

      if (has_second_ref(mbmi)) {
        const COMP_REFERENCE_TYPE comp_ref_type = has_uni_comp_refs(mbmi)
                                                      ? UNIDIR_COMP_REFERENCE
                                                      : BIDIR_COMP_REFERENCE;
        update_cdf(av1_get_comp_reference_type_cdf(xd), comp_ref_type,
                   COMP_REFERENCE_TYPES);
#if CONFIG_ENTROPY_STATS
        counts->comp_ref_type[av1_get_comp_reference_type_context(xd)]
                             [comp_ref_type]++;
#endif  // CONFIG_ENTROPY_STATS

        if (comp_ref_type == UNIDIR_COMP_REFERENCE) {
          const int bit = (ref0 == BWDREF_FRAME);
          update_cdf(av1_get_pred_cdf_uni_comp_ref_p(xd), bit, 2);
#if CONFIG_ENTROPY_STATS
          counts
              ->uni_comp_ref[av1_get_pred_context_uni_comp_ref_p(xd)][0][bit]++;
#endif  // CONFIG_ENTROPY_STATS
          if (!bit) {
            const int bit1 = (ref1 == LAST3_FRAME || ref1 == GOLDEN_FRAME);
            update_cdf(av1_get_pred_cdf_uni_comp_ref_p1(xd), bit1, 2);
#if CONFIG_ENTROPY_STATS
            counts->uni_comp_ref[av1_get_pred_context_uni_comp_ref_p1(xd)][1]
                                [bit1]++;
#endif  // CONFIG_ENTROPY_STATS
            if (bit1) {
              update_cdf(av1_get_pred_cdf_uni_comp_ref_p2(xd),
                         ref1 == GOLDEN_FRAME, 2);
#if CONFIG_ENTROPY_STATS
              counts->uni_comp_ref[av1_get_pred_context_uni_comp_ref_p2(xd)][2]
                                  [ref1 == GOLDEN_FRAME]++;
#endif  // CONFIG_ENTROPY_STATS
            }
          }
        } else {
          const int bit = (ref0 == GOLDEN_FRAME || ref0 == LAST3_FRAME);
          update_cdf(av1_get_pred_cdf_comp_ref_p(xd), bit, 2);
#if CONFIG_ENTROPY_STATS
          counts->comp_ref[av1_get_pred_context_comp_ref_p(xd)][0][bit]++;
#endif  // CONFIG_ENTROPY_STATS
          if (!bit) {
            update_cdf(av1_get_pred_cdf_comp_ref_p1(xd), ref0 == LAST2_FRAME,
                       2);
#if CONFIG_ENTROPY_STATS
            counts->comp_ref[av1_get_pred_context_comp_ref_p1(xd)][1]
                            [ref0 == LAST2_FRAME]++;
#endif  // CONFIG_ENTROPY_STATS
          } else {
            update_cdf(av1_get_pred_cdf_comp_ref_p2(xd), ref0 == GOLDEN_FRAME,
                       2);
#if CONFIG_ENTROPY_STATS
            counts->comp_ref[av1_get_pred_context_comp_ref_p2(xd)][2]
                            [ref0 == GOLDEN_FRAME]++;
#endif  // CONFIG_ENTROPY_STATS
          }
          update_cdf(av1_get_pred_cdf_comp_bwdref_p(xd), ref1 == ALTREF_FRAME,
                     2);
#if CONFIG_ENTROPY_STATS
          counts->comp_bwdref[av1_get_pred_context_comp_bwdref_p(xd)][0]
                             [ref1 == ALTREF_FRAME]++;
#endif  // CONFIG_ENTROPY_STATS
          if (ref1 != ALTREF_FRAME) {
            update_cdf(av1_get_pred_cdf_comp_bwdref_p1(xd),
                       ref1 == ALTREF2_FRAME, 2);
#if CONFIG_ENTROPY_STATS
            counts->comp_bwdref[av1_get_pred_context_comp_bwdref_p1(xd)][1]
                               [ref1 == ALTREF2_FRAME]++;
#endif  // CONFIG_ENTROPY_STATS
          }
        }
      } else {
        const int bit = (ref0 >= BWDREF_FRAME);
        update_cdf(av1_get_pred_cdf_single_ref_p1(xd), bit, 2);
#if CONFIG_ENTROPY_STATS
        counts->single_ref[av1_get_pred_context_single_ref_p1(xd)][0][bit]++;
#endif  // CONFIG_ENTROPY_STATS
        if (bit) {
          assert(ref0 <= ALTREF_FRAME);
          update_cdf(av1_get_pred_cdf_single_ref_p2(xd), ref0 == ALTREF_FRAME,
                     2);
#if CONFIG_ENTROPY_STATS
          counts->single_ref[av1_get_pred_context_single_ref_p2(xd)][1]
                            [ref0 == ALTREF_FRAME]++;
#endif  // CONFIG_ENTROPY_STATS
          if (ref0 != ALTREF_FRAME) {
            update_cdf(av1_get_pred_cdf_single_ref_p6(xd),
                       ref0 == ALTREF2_FRAME, 2);
#if CONFIG_ENTROPY_STATS
            counts->single_ref[av1_get_pred_context_single_ref_p6(xd)][5]
                              [ref0 == ALTREF2_FRAME]++;
#endif  // CONFIG_ENTROPY_STATS
          }
        } else {
          const int bit1 = !(ref0 == LAST2_FRAME || ref0 == LAST_FRAME);
          update_cdf(av1_get_pred_cdf_single_ref_p3(xd), bit1, 2);
#if CONFIG_ENTROPY_STATS
          counts->single_ref[av1_get_pred_context_single_ref_p3(xd)][2][bit1]++;
#endif  // CONFIG_ENTROPY_STATS
          if (!bit1) {
            update_cdf(av1_get_pred_cdf_single_ref_p4(xd), ref0 != LAST_FRAME,
                       2);
#if CONFIG_ENTROPY_STATS
            counts->single_ref[av1_get_pred_context_single_ref_p4(xd)][3]
                              [ref0 != LAST_FRAME]++;
#endif  // CONFIG_ENTROPY_STATS
          } else {
            update_cdf(av1_get_pred_cdf_single_ref_p5(xd), ref0 != LAST3_FRAME,
                       2);
#if CONFIG_ENTROPY_STATS
            counts->single_ref[av1_get_pred_context_single_ref_p5(xd)][4]
                              [ref0 != LAST3_FRAME]++;
#endif  // CONFIG_ENTROPY_STATS
          }
        }
      }

      if (cm->seq_params.enable_interintra_compound &&
          is_interintra_allowed(mbmi)) {
        const int bsize_group = size_group_lookup[bsize];
        if (mbmi->ref_frame[1] == INTRA_FRAME) {
#if CONFIG_ENTROPY_STATS
          counts->interintra[bsize_group][1]++;
#endif
          update_cdf(fc->interintra_cdf[bsize_group], 1, 2);
#if CONFIG_ENTROPY_STATS
          counts->interintra_mode[bsize_group][mbmi->interintra_mode]++;
#endif
          update_cdf(fc->interintra_mode_cdf[bsize_group],
                     mbmi->interintra_mode, INTERINTRA_MODES);
          if (av1_is_wedge_used(bsize)) {
#if CONFIG_ENTROPY_STATS
            counts->wedge_interintra[bsize][mbmi->use_wedge_interintra]++;
#endif
            update_cdf(fc->wedge_interintra_cdf[bsize],
                       mbmi->use_wedge_interintra, 2);
            if (mbmi->use_wedge_interintra) {
#if CONFIG_ENTROPY_STATS
              counts->wedge_idx[bsize][mbmi->interintra_wedge_index]++;
#endif
              update_cdf(fc->wedge_idx_cdf[bsize], mbmi->interintra_wedge_index,
                         16);
            }
          }
        } else {
#if CONFIG_ENTROPY_STATS
          counts->interintra[bsize_group][0]++;
#endif
          update_cdf(fc->interintra_cdf[bsize_group], 0, 2);
        }
      }

      const MOTION_MODE motion_allowed =
          cm->features.switchable_motion_mode
              ? motion_mode_allowed(xd->global_motion, xd, mbmi,
                                    cm->features.allow_warped_motion)
              : SIMPLE_TRANSLATION;
      if (mbmi->ref_frame[1] != INTRA_FRAME) {
        if (motion_allowed == WARPED_CAUSAL) {
#if CONFIG_ENTROPY_STATS
          counts->motion_mode[bsize][mbmi->motion_mode]++;
#endif
          update_cdf(fc->motion_mode_cdf[bsize], mbmi->motion_mode,
                     MOTION_MODES);
        } else if (motion_allowed == OBMC_CAUSAL) {
#if CONFIG_ENTROPY_STATS
          counts->obmc[bsize][mbmi->motion_mode == OBMC_CAUSAL]++;
#endif
          update_cdf(fc->obmc_cdf[bsize], mbmi->motion_mode == OBMC_CAUSAL, 2);
        }
      }

      if (has_second_ref(mbmi)) {
        assert(current_frame->reference_mode != SINGLE_REFERENCE &&
               is_inter_compound_mode(mbmi->mode) &&
               mbmi->motion_mode == SIMPLE_TRANSLATION);

        const int masked_compound_used = is_any_masked_compound_used(bsize) &&
                                         cm->seq_params.enable_masked_compound;
        if (masked_compound_used) {
          const int comp_group_idx_ctx = get_comp_group_idx_context(xd);
#if CONFIG_ENTROPY_STATS
          ++counts->comp_group_idx[comp_group_idx_ctx][mbmi->comp_group_idx];
#endif
          update_cdf(fc->comp_group_idx_cdf[comp_group_idx_ctx],
                     mbmi->comp_group_idx, 2);
        }

        if (mbmi->comp_group_idx == 0) {
          const int comp_index_ctx = get_comp_index_context(cm, xd);
#if CONFIG_ENTROPY_STATS
          ++counts->compound_index[comp_index_ctx][mbmi->compound_idx];
#endif
          update_cdf(fc->compound_index_cdf[comp_index_ctx], mbmi->compound_idx,
                     2);
        } else {
          assert(masked_compound_used);
          if (is_interinter_compound_used(COMPOUND_WEDGE, bsize)) {
#if CONFIG_ENTROPY_STATS
            ++counts->compound_type[bsize][mbmi->interinter_comp.type -
                                           COMPOUND_WEDGE];
#endif
            update_cdf(fc->compound_type_cdf[bsize],
                       mbmi->interinter_comp.type - COMPOUND_WEDGE,
                       MASKED_COMPOUND_TYPES);
          }
        }
      }
      if (mbmi->interinter_comp.type == COMPOUND_WEDGE) {
        if (is_interinter_compound_used(COMPOUND_WEDGE, bsize)) {
#if CONFIG_ENTROPY_STATS
          counts->wedge_idx[bsize][mbmi->interinter_comp.wedge_index]++;
#endif
          update_cdf(fc->wedge_idx_cdf[bsize],
                     mbmi->interinter_comp.wedge_index, 16);
        }
      }
    }
  }

  if (inter_block && cm->features.interp_filter == SWITCHABLE &&
      mbmi->motion_mode != WARPED_CAUSAL &&
      !is_nontrans_global_motion(xd, mbmi)) {
    update_filter_type_cdf(xd, mbmi);
  }
  if (inter_block &&
      !segfeature_active(&cm->seg, mbmi->segment_id, SEG_LVL_SKIP)) {
    const PREDICTION_MODE mode = mbmi->mode;
    const int16_t mode_ctx =
        av1_mode_context_analyzer(mbmi_ext->mode_context, mbmi->ref_frame);
    if (has_second_ref(mbmi)) {
#if CONFIG_ENTROPY_STATS
      ++counts->inter_compound_mode[mode_ctx][INTER_COMPOUND_OFFSET(mode)];
#endif
      update_cdf(fc->inter_compound_mode_cdf[mode_ctx],
                 INTER_COMPOUND_OFFSET(mode), INTER_COMPOUND_MODES);
    } else {
      update_inter_mode_stats(fc, counts, mode, mode_ctx);
    }

    const int new_mv = mbmi->mode == NEWMV || mbmi->mode == NEW_NEWMV;
    if (new_mv) {
      const uint8_t ref_frame_type = av1_ref_frame_type(mbmi->ref_frame);
      for (int idx = 0; idx < 2; ++idx) {
        if (mbmi_ext->ref_mv_count[ref_frame_type] > idx + 1) {
          const uint8_t drl_ctx =
              av1_drl_ctx(mbmi_ext->weight[ref_frame_type], idx);
          update_cdf(fc->drl_cdf[drl_ctx], mbmi->ref_mv_idx != idx, 2);
#if CONFIG_ENTROPY_STATS
          ++counts->drl_mode[drl_ctx][mbmi->ref_mv_idx != idx];
#endif
          if (mbmi->ref_mv_idx == idx) break;
        }
      }
    }

    if (have_nearmv_in_inter_mode(mbmi->mode)) {
      const uint8_t ref_frame_type = av1_ref_frame_type(mbmi->ref_frame);
      for (int idx = 1; idx < 3; ++idx) {
        if (mbmi_ext->ref_mv_count[ref_frame_type] > idx + 1) {
          const uint8_t drl_ctx =
              av1_drl_ctx(mbmi_ext->weight[ref_frame_type], idx);
          update_cdf(fc->drl_cdf[drl_ctx], mbmi->ref_mv_idx != idx - 1, 2);
#if CONFIG_ENTROPY_STATS
          ++counts->drl_mode[drl_ctx][mbmi->ref_mv_idx != idx - 1];
#endif
          if (mbmi->ref_mv_idx == idx - 1) break;
        }
      }
    }
    if (have_newmv_in_inter_mode(mbmi->mode)) {
      const int allow_hp = cm->features.cur_frame_force_integer_mv
                               ? MV_SUBPEL_NONE
                               : cm->features.allow_high_precision_mv;
      if (new_mv) {
        for (int ref = 0; ref < 1 + has_second_ref(mbmi); ++ref) {
          const int_mv ref_mv = av1_get_ref_mv(x, ref);
          av1_update_mv_stats(&mbmi->mv[ref].as_mv, &ref_mv.as_mv, &fc->nmvc,
                              allow_hp);
        }
      } else if (mbmi->mode == NEAREST_NEWMV || mbmi->mode == NEAR_NEWMV) {
        const int ref = 1;
        const int_mv ref_mv = av1_get_ref_mv(x, ref);
        av1_update_mv_stats(&mbmi->mv[ref].as_mv, &ref_mv.as_mv, &fc->nmvc,
                            allow_hp);
      } else if (mbmi->mode == NEW_NEARESTMV || mbmi->mode == NEW_NEARMV) {
        const int ref = 0;
        const int_mv ref_mv = av1_get_ref_mv(x, ref);
        av1_update_mv_stats(&mbmi->mv[ref].as_mv, &ref_mv.as_mv, &fc->nmvc,
                            allow_hp);
      }
    }
  }
}

static AOM_INLINE void restore_context(MACROBLOCK *x,
                                       const RD_SEARCH_MACROBLOCK_CONTEXT *ctx,
                                       int mi_row, int mi_col, BLOCK_SIZE bsize,
                                       const int num_planes) {
  MACROBLOCKD *xd = &x->e_mbd;
  int p;
  const int num_4x4_blocks_wide = mi_size_wide[bsize];
  const int num_4x4_blocks_high = mi_size_high[bsize];
  int mi_width = mi_size_wide[bsize];
  int mi_height = mi_size_high[bsize];
  for (p = 0; p < num_planes; p++) {
    int tx_col = mi_col;
    int tx_row = mi_row & MAX_MIB_MASK;
    memcpy(
        xd->above_entropy_context[p] + (tx_col >> xd->plane[p].subsampling_x),
        ctx->a + num_4x4_blocks_wide * p,
        (sizeof(ENTROPY_CONTEXT) * num_4x4_blocks_wide) >>
            xd->plane[p].subsampling_x);
    memcpy(xd->left_entropy_context[p] + (tx_row >> xd->plane[p].subsampling_y),
           ctx->l + num_4x4_blocks_high * p,
           (sizeof(ENTROPY_CONTEXT) * num_4x4_blocks_high) >>
               xd->plane[p].subsampling_y);
  }
  memcpy(xd->above_partition_context + mi_col, ctx->sa,
         sizeof(*xd->above_partition_context) * mi_width);
  memcpy(xd->left_partition_context + (mi_row & MAX_MIB_MASK), ctx->sl,
         sizeof(xd->left_partition_context[0]) * mi_height);
  xd->above_txfm_context = ctx->p_ta;
  xd->left_txfm_context = ctx->p_tl;
  memcpy(xd->above_txfm_context, ctx->ta,
         sizeof(*xd->above_txfm_context) * mi_width);
  memcpy(xd->left_txfm_context, ctx->tl,
         sizeof(*xd->left_txfm_context) * mi_height);
}

static AOM_INLINE void save_context(const MACROBLOCK *x,
                                    RD_SEARCH_MACROBLOCK_CONTEXT *ctx,
                                    int mi_row, int mi_col, BLOCK_SIZE bsize,
                                    const int num_planes) {
  const MACROBLOCKD *xd = &x->e_mbd;
  int p;
  int mi_width = mi_size_wide[bsize];
  int mi_height = mi_size_high[bsize];

  // buffer the above/left context information of the block in search.
  for (p = 0; p < num_planes; ++p) {
    int tx_col = mi_col;
    int tx_row = mi_row & MAX_MIB_MASK;
    memcpy(
        ctx->a + mi_width * p,
        xd->above_entropy_context[p] + (tx_col >> xd->plane[p].subsampling_x),
        (sizeof(ENTROPY_CONTEXT) * mi_width) >> xd->plane[p].subsampling_x);
    memcpy(ctx->l + mi_height * p,
           xd->left_entropy_context[p] + (tx_row >> xd->plane[p].subsampling_y),
           (sizeof(ENTROPY_CONTEXT) * mi_height) >> xd->plane[p].subsampling_y);
  }
  memcpy(ctx->sa, xd->above_partition_context + mi_col,
         sizeof(*xd->above_partition_context) * mi_width);
  memcpy(ctx->sl, xd->left_partition_context + (mi_row & MAX_MIB_MASK),
         sizeof(xd->left_partition_context[0]) * mi_height);
  memcpy(ctx->ta, xd->above_txfm_context,
         sizeof(*xd->above_txfm_context) * mi_width);
  memcpy(ctx->tl, xd->left_txfm_context,
         sizeof(*xd->left_txfm_context) * mi_height);
  ctx->p_ta = xd->above_txfm_context;
  ctx->p_tl = xd->left_txfm_context;
}

/*!\brief Reconstructs an individual coding block
 *
 * \ingroup partition_search
 * Reconstructs an individual coding block by applying the chosen modes stored
 * in ctx, also updates mode counts and entropy models.
 *
 * \param[in]    cpi       Top-level encoder structure
 * \param[in]    tile_data Pointer to struct holding adaptive
 *                         data/contexts/models for the tile during encoding
 * \param[in]    td        Pointer to thread data
 * \param[in]    tp        Pointer to the starting token
 * \param[in]    mi_row    Row coordinate of the block in a step size of MI_SIZE
 * \param[in]    mi_col    Column coordinate of the block in a step size of
 *                         MI_SIZE
 * \param[in]    dry_run   A code indicating whether it is part of the final
 *                         pass for reconstructing the superblock
 * \param[in]    bsize     Current block size
 * \param[in]    partition Partition mode of the parent block
 * \param[in]    ctx       Pointer to structure holding coding contexts and the
 *                         chosen modes for the current block
 * \param[in]    rate      Pointer to the total rate for the current block
 *
 * \return Nothing is returned. Instead, reconstructions (w/o in-loop filters)
 * will be updated in the pixel buffers in td->mb.e_mbd. Also, the chosen modes
 * will be stored in the MB_MODE_INFO buffer td->mb.e_mbd.mi[0].
 */
static AOM_INLINE void encode_b(const AV1_COMP *const cpi,
                                TileDataEnc *tile_data, ThreadData *td,
                                TokenExtra **tp, int mi_row, int mi_col,
                                RUN_TYPE dry_run, BLOCK_SIZE bsize,
                                PARTITION_TYPE partition,
                                PICK_MODE_CONTEXT *const ctx, int *rate) {
  TileInfo *const tile = &tile_data->tile_info;
  MACROBLOCK *const x = &td->mb;
  MACROBLOCKD *xd = &x->e_mbd;

  set_offsets_without_segment_id(cpi, tile, x, mi_row, mi_col, bsize);
  const int origin_mult = x->rdmult;
  setup_block_rdmult(cpi, x, mi_row, mi_col, bsize, NO_AQ, NULL);
  MB_MODE_INFO *mbmi = xd->mi[0];
  mbmi->partition = partition;
  update_state(cpi, td, ctx, mi_row, mi_col, bsize, dry_run);

  if (!dry_run) {
    x->mbmi_ext_frame->cb_offset = x->cb_offset;
    assert(x->cb_offset <
           (1 << num_pels_log2_lookup[cpi->common.seq_params.sb_size]));
  }

  encode_superblock(cpi, tile_data, td, tp, dry_run, bsize, rate);

  if (!dry_run) {
    const AV1_COMMON *const cm = &cpi->common;
    x->cb_offset += block_size_wide[bsize] * block_size_high[bsize];
    if (bsize == cpi->common.seq_params.sb_size && mbmi->skip_txfm == 1 &&
        cm->delta_q_info.delta_lf_present_flag) {
      const int frame_lf_count =
          av1_num_planes(cm) > 1 ? FRAME_LF_COUNT : FRAME_LF_COUNT - 2;
      for (int lf_id = 0; lf_id < frame_lf_count; ++lf_id)
        mbmi->delta_lf[lf_id] = xd->delta_lf[lf_id];
      mbmi->delta_lf_from_base = xd->delta_lf_from_base;
    }
    if (has_second_ref(mbmi)) {
      if (mbmi->compound_idx == 0 ||
          mbmi->interinter_comp.type == COMPOUND_AVERAGE)
        mbmi->comp_group_idx = 0;
      else
        mbmi->comp_group_idx = 1;
    }

    // delta quant applies to both intra and inter
    const int super_block_upper_left =
        ((mi_row & (cm->seq_params.mib_size - 1)) == 0) &&
        ((mi_col & (cm->seq_params.mib_size - 1)) == 0);
    const DeltaQInfo *const delta_q_info = &cm->delta_q_info;
    if (delta_q_info->delta_q_present_flag &&
        (bsize != cm->seq_params.sb_size || !mbmi->skip_txfm) &&
        super_block_upper_left) {
      xd->current_base_qindex = mbmi->current_qindex;
      if (delta_q_info->delta_lf_present_flag) {
        if (delta_q_info->delta_lf_multi) {
          const int frame_lf_count =
              av1_num_planes(cm) > 1 ? FRAME_LF_COUNT : FRAME_LF_COUNT - 2;
          for (int lf_id = 0; lf_id < frame_lf_count; ++lf_id) {
            xd->delta_lf[lf_id] = mbmi->delta_lf[lf_id];
          }
        } else {
          xd->delta_lf_from_base = mbmi->delta_lf_from_base;
        }
      }
    }

    RD_COUNTS *rdc = &td->rd_counts;
    if (mbmi->skip_mode) {
      assert(!frame_is_intra_only(cm));
      rdc->skip_mode_used_flag = 1;
      if (cm->current_frame.reference_mode == REFERENCE_MODE_SELECT) {
        assert(has_second_ref(mbmi));
        rdc->compound_ref_used_flag = 1;
      }
      set_ref_ptrs(cm, xd, mbmi->ref_frame[0], mbmi->ref_frame[1]);
    } else {
      const int seg_ref_active =
          segfeature_active(&cm->seg, mbmi->segment_id, SEG_LVL_REF_FRAME);
      if (!seg_ref_active) {
        // If the segment reference feature is enabled we have only a single
        // reference frame allowed for the segment so exclude it from
        // the reference frame counts used to work out probabilities.
        if (is_inter_block(mbmi)) {
          av1_collect_neighbors_ref_counts(xd);
          if (cm->current_frame.reference_mode == REFERENCE_MODE_SELECT) {
            if (has_second_ref(mbmi)) {
              // This flag is also updated for 4x4 blocks
              rdc->compound_ref_used_flag = 1;
            }
          }
          set_ref_ptrs(cm, xd, mbmi->ref_frame[0], mbmi->ref_frame[1]);
        }
      }
    }

    if (tile_data->allow_update_cdf) update_stats(&cpi->common, td);

    // Gather obmc and warped motion count to update the probability.
    if ((!cpi->sf.inter_sf.disable_obmc &&
         cpi->sf.inter_sf.prune_obmc_prob_thresh > 0) ||
        (cm->features.allow_warped_motion &&
         cpi->sf.inter_sf.prune_warped_prob_thresh > 0)) {
      const int inter_block = is_inter_block(mbmi);
      const int seg_ref_active =
          segfeature_active(&cm->seg, mbmi->segment_id, SEG_LVL_REF_FRAME);
      if (!seg_ref_active && inter_block) {
        const MOTION_MODE motion_allowed =
            cm->features.switchable_motion_mode
                ? motion_mode_allowed(xd->global_motion, xd, mbmi,
                                      cm->features.allow_warped_motion)
                : SIMPLE_TRANSLATION;

        if (mbmi->ref_frame[1] != INTRA_FRAME) {
          if (motion_allowed >= OBMC_CAUSAL) {
            td->rd_counts.obmc_used[bsize][mbmi->motion_mode == OBMC_CAUSAL]++;
          }
          if (motion_allowed == WARPED_CAUSAL) {
            td->rd_counts.warped_used[mbmi->motion_mode == WARPED_CAUSAL]++;
          }
        }
      }
    }
  }
  // TODO(Ravi/Remya): Move this copy function to a better logical place
  // This function will copy the best mode information from block
  // level (x->mbmi_ext) to frame level (cpi->mbmi_ext_info.frame_base). This
  // frame level buffer (cpi->mbmi_ext_info.frame_base) will be used during
  // bitstream preparation.
  av1_copy_mbmi_ext_to_mbmi_ext_frame(x->mbmi_ext_frame, x->mbmi_ext,
                                      av1_ref_frame_type(xd->mi[0]->ref_frame));
  x->rdmult = origin_mult;
}

/*!\brief Reconstructs a partition (may contain multiple coding blocks)
 *
 * \ingroup partition_search
 * Reconstructs a sub-partition of the superblock by applying the chosen modes
 * and partition trees stored in pc_tree.
 *
 * \param[in]    cpi       Top-level encoder structure
 * \param[in]    td        Pointer to thread data
 * \param[in]    tile_data Pointer to struct holding adaptive
 *                         data/contexts/models for the tile during encoding
 * \param[in]    tp        Pointer to the starting token
 * \param[in]    mi_row    Row coordinate of the block in a step size of MI_SIZE
 * \param[in]    mi_col    Column coordinate of the block in a step size of
 *                         MI_SIZE
 * \param[in]    dry_run   A code indicating whether it is part of the final
 *                         pass for reconstructing the superblock
 * \param[in]    bsize     Current block size
 * \param[in]    pc_tree   Pointer to the PC_TREE node storing the picked
 *                         partitions and mode info for the current block
 * \param[in]    rate      Pointer to the total rate for the current block
 *
 * \return Nothing is returned. Instead, reconstructions (w/o in-loop filters)
 * will be updated in the pixel buffers in td->mb.e_mbd.
 */
static AOM_INLINE void encode_sb(const AV1_COMP *const cpi, ThreadData *td,
                                 TileDataEnc *tile_data, TokenExtra **tp,
                                 int mi_row, int mi_col, RUN_TYPE dry_run,
                                 BLOCK_SIZE bsize, PC_TREE *pc_tree,
                                 int *rate) {
  assert(bsize < BLOCK_SIZES_ALL);
  const AV1_COMMON *const cm = &cpi->common;
  const CommonModeInfoParams *const mi_params = &cm->mi_params;
  MACROBLOCK *const x = &td->mb;
  MACROBLOCKD *const xd = &x->e_mbd;
  assert(bsize < BLOCK_SIZES_ALL);
  const int hbs = mi_size_wide[bsize] / 2;
  const int is_partition_root = bsize >= BLOCK_8X8;
  const int ctx = is_partition_root
                      ? partition_plane_context(xd, mi_row, mi_col, bsize)
                      : -1;
  const PARTITION_TYPE partition = pc_tree->partitioning;
  const BLOCK_SIZE subsize = get_partition_subsize(bsize, partition);
  int quarter_step = mi_size_wide[bsize] / 4;
  int i;
  BLOCK_SIZE bsize2 = get_partition_subsize(bsize, PARTITION_SPLIT);

  if (mi_row >= mi_params->mi_rows || mi_col >= mi_params->mi_cols) return;
  if (subsize == BLOCK_INVALID) return;

  if (!dry_run && ctx >= 0) {
    const int has_rows = (mi_row + hbs) < mi_params->mi_rows;
    const int has_cols = (mi_col + hbs) < mi_params->mi_cols;

    if (has_rows && has_cols) {
#if CONFIG_ENTROPY_STATS
      td->counts->partition[ctx][partition]++;
#endif

      if (tile_data->allow_update_cdf) {
        FRAME_CONTEXT *fc = xd->tile_ctx;
        update_cdf(fc->partition_cdf[ctx], partition,
                   partition_cdf_length(bsize));
      }
    }
  }

  switch (partition) {
    case PARTITION_NONE:
      encode_b(cpi, tile_data, td, tp, mi_row, mi_col, dry_run, subsize,
               partition, pc_tree->none, rate);
      break;
    case PARTITION_VERT:
      encode_b(cpi, tile_data, td, tp, mi_row, mi_col, dry_run, subsize,
               partition, pc_tree->vertical[0], rate);
      if (mi_col + hbs < mi_params->mi_cols) {
        encode_b(cpi, tile_data, td, tp, mi_row, mi_col + hbs, dry_run, subsize,
                 partition, pc_tree->vertical[1], rate);
      }
      break;
    case PARTITION_HORZ:
      encode_b(cpi, tile_data, td, tp, mi_row, mi_col, dry_run, subsize,
               partition, pc_tree->horizontal[0], rate);
      if (mi_row + hbs < mi_params->mi_rows) {
        encode_b(cpi, tile_data, td, tp, mi_row + hbs, mi_col, dry_run, subsize,
                 partition, pc_tree->horizontal[1], rate);
      }
      break;
    case PARTITION_SPLIT:
      encode_sb(cpi, td, tile_data, tp, mi_row, mi_col, dry_run, subsize,
                pc_tree->split[0], rate);
      encode_sb(cpi, td, tile_data, tp, mi_row, mi_col + hbs, dry_run, subsize,
                pc_tree->split[1], rate);
      encode_sb(cpi, td, tile_data, tp, mi_row + hbs, mi_col, dry_run, subsize,
                pc_tree->split[2], rate);
      encode_sb(cpi, td, tile_data, tp, mi_row + hbs, mi_col + hbs, dry_run,
                subsize, pc_tree->split[3], rate);
      break;

    case PARTITION_HORZ_A:
      encode_b(cpi, tile_data, td, tp, mi_row, mi_col, dry_run, bsize2,
               partition, pc_tree->horizontala[0], rate);
      encode_b(cpi, tile_data, td, tp, mi_row, mi_col + hbs, dry_run, bsize2,
               partition, pc_tree->horizontala[1], rate);
      encode_b(cpi, tile_data, td, tp, mi_row + hbs, mi_col, dry_run, subsize,
               partition, pc_tree->horizontala[2], rate);
      break;
    case PARTITION_HORZ_B:
      encode_b(cpi, tile_data, td, tp, mi_row, mi_col, dry_run, subsize,
               partition, pc_tree->horizontalb[0], rate);
      encode_b(cpi, tile_data, td, tp, mi_row + hbs, mi_col, dry_run, bsize2,
               partition, pc_tree->horizontalb[1], rate);
      encode_b(cpi, tile_data, td, tp, mi_row + hbs, mi_col + hbs, dry_run,
               bsize2, partition, pc_tree->horizontalb[2], rate);
      break;
    case PARTITION_VERT_A:
      encode_b(cpi, tile_data, td, tp, mi_row, mi_col, dry_run, bsize2,
               partition, pc_tree->verticala[0], rate);
      encode_b(cpi, tile_data, td, tp, mi_row + hbs, mi_col, dry_run, bsize2,
               partition, pc_tree->verticala[1], rate);
      encode_b(cpi, tile_data, td, tp, mi_row, mi_col + hbs, dry_run, subsize,
               partition, pc_tree->verticala[2], rate);

      break;
    case PARTITION_VERT_B:
      encode_b(cpi, tile_data, td, tp, mi_row, mi_col, dry_run, subsize,
               partition, pc_tree->verticalb[0], rate);
      encode_b(cpi, tile_data, td, tp, mi_row, mi_col + hbs, dry_run, bsize2,
               partition, pc_tree->verticalb[1], rate);
      encode_b(cpi, tile_data, td, tp, mi_row + hbs, mi_col + hbs, dry_run,
               bsize2, partition, pc_tree->verticalb[2], rate);
      break;
    case PARTITION_HORZ_4:
      for (i = 0; i < 4; ++i) {
        int this_mi_row = mi_row + i * quarter_step;
        if (i > 0 && this_mi_row >= mi_params->mi_rows) break;

        encode_b(cpi, tile_data, td, tp, this_mi_row, mi_col, dry_run, subsize,
                 partition, pc_tree->horizontal4[i], rate);
      }
      break;
    case PARTITION_VERT_4:
      for (i = 0; i < 4; ++i) {
        int this_mi_col = mi_col + i * quarter_step;
        if (i > 0 && this_mi_col >= mi_params->mi_cols) break;
        encode_b(cpi, tile_data, td, tp, mi_row, this_mi_col, dry_run, subsize,
                 partition, pc_tree->vertical4[i], rate);
      }
      break;
    default: assert(0 && "Invalid partition type."); break;
  }

  update_ext_partition_context(xd, mi_row, mi_col, subsize, bsize, partition);
}

static AOM_INLINE void set_partial_sb_partition(
    const AV1_COMMON *const cm, MB_MODE_INFO *mi, int bh_in, int bw_in,
    int mi_rows_remaining, int mi_cols_remaining, BLOCK_SIZE bsize,
    MB_MODE_INFO **mib) {
  int bh = bh_in;
  int r, c;
  for (r = 0; r < cm->seq_params.mib_size; r += bh) {
    int bw = bw_in;
    for (c = 0; c < cm->seq_params.mib_size; c += bw) {
      const int grid_index = get_mi_grid_idx(&cm->mi_params, r, c);
      const int mi_index = get_alloc_mi_idx(&cm->mi_params, r, c);
      mib[grid_index] = mi + mi_index;
      mib[grid_index]->sb_type = find_partition_size(
          bsize, mi_rows_remaining - r, mi_cols_remaining - c, &bh, &bw);
    }
  }
}

// This function attempts to set all mode info entries in a given superblock
// to the same block partition size.
// However, at the bottom and right borders of the image the requested size
// may not be allowed in which case this code attempts to choose the largest
// allowable partition.
static AOM_INLINE void set_fixed_partitioning(AV1_COMP *cpi,
                                              const TileInfo *const tile,
                                              MB_MODE_INFO **mib, int mi_row,
                                              int mi_col, BLOCK_SIZE bsize) {
  AV1_COMMON *const cm = &cpi->common;
  const CommonModeInfoParams *const mi_params = &cm->mi_params;
  const int mi_rows_remaining = tile->mi_row_end - mi_row;
  const int mi_cols_remaining = tile->mi_col_end - mi_col;
  MB_MODE_INFO *const mi_upper_left =
      mi_params->mi_alloc + get_alloc_mi_idx(mi_params, mi_row, mi_col);
  int bh = mi_size_high[bsize];
  int bw = mi_size_wide[bsize];

  assert(bsize >= mi_params->mi_alloc_bsize &&
         "Attempted to use bsize < mi_params->mi_alloc_bsize");
  assert((mi_rows_remaining > 0) && (mi_cols_remaining > 0));

  // Apply the requested partition size to the SB if it is all "in image"
  if ((mi_cols_remaining >= cm->seq_params.mib_size) &&
      (mi_rows_remaining >= cm->seq_params.mib_size)) {
    for (int block_row = 0; block_row < cm->seq_params.mib_size;
         block_row += bh) {
      for (int block_col = 0; block_col < cm->seq_params.mib_size;
           block_col += bw) {
        const int grid_index = get_mi_grid_idx(mi_params, block_row, block_col);
        const int mi_index = get_alloc_mi_idx(mi_params, block_row, block_col);
        mib[grid_index] = mi_upper_left + mi_index;
        mib[grid_index]->sb_type = bsize;
      }
    }
  } else {
    // Else this is a partial SB.
    set_partial_sb_partition(cm, mi_upper_left, bh, bw, mi_rows_remaining,
                             mi_cols_remaining, bsize, mib);
  }
}

/*!\brief AV1 block partition search (partition estimation and partial search).
 *
 * \ingroup partition_search
 * Encode the block by applying pre-calculated partition patterns that are
 * represented by coding block sizes stored in the mbmi array. Minor partition
 * adjustments are tested and applied if they lead to lower rd costs. The
 * partition types are limited to a basic set: none, horz, vert, and split.
 *
 * \param[in]    cpi       Top-level encoder structure
 * \param[in]    td        Pointer to thread data
 * \param[in]    tile_data Pointer to struct holding adaptive
                           data/contexts/models for the tile during encoding
 * \param[in]    mib       Array representing MB_MODE_INFO pointers for mi
                           blocks starting from the first pixel of the current
                           block
 * \param[in]    tp        Pointer to the starting token
 * \param[in]    mi_row    Row coordinate of the block in a step size of MI_SIZE
 * \param[in]    mi_col    Column coordinate of the block in a step size of
                           MI_SIZE
 * \param[in]    bsize     Current block size
 * \param[in]    rate      Pointer to the final rate for encoding the current
                           block
 * \param[in]    dist      Pointer to the final distortion of the current block
 * \param[in]    do_recon  Whether the reconstruction function needs to be run,
                           either for finalizing a superblock or providing
                           reference for future sub-partitions
 * \param[in]    pc_tree   Pointer to the PC_TREE node holding the picked
                           partitions and mode info for the current block
 *
 * \return Nothing is returned. The pc_tree struct is modified to store the
 * picked partition and modes. The rate and dist are also updated with those
 * corresponding to the best partition found.
 */
static AOM_INLINE void rd_use_partition(
    AV1_COMP *cpi, ThreadData *td, TileDataEnc *tile_data, MB_MODE_INFO **mib,
    TokenExtra **tp, int mi_row, int mi_col, BLOCK_SIZE bsize, int *rate,
    int64_t *dist, int do_recon, PC_TREE *pc_tree) {
  AV1_COMMON *const cm = &cpi->common;
  const CommonModeInfoParams *const mi_params = &cm->mi_params;
  const int num_planes = av1_num_planes(cm);
  TileInfo *const tile_info = &tile_data->tile_info;
  MACROBLOCK *const x = &td->mb;
  MACROBLOCKD *const xd = &x->e_mbd;
  const ModeCosts *mode_costs = &x->mode_costs;
  const int bs = mi_size_wide[bsize];
  const int hbs = bs / 2;
  const int pl = (bsize >= BLOCK_8X8)
                     ? partition_plane_context(xd, mi_row, mi_col, bsize)
                     : 0;
  const PARTITION_TYPE partition =
      (bsize >= BLOCK_8X8) ? get_partition(cm, mi_row, mi_col, bsize)
                           : PARTITION_NONE;
  const BLOCK_SIZE subsize = get_partition_subsize(bsize, partition);
  RD_SEARCH_MACROBLOCK_CONTEXT x_ctx;
  RD_STATS last_part_rdc, none_rdc, chosen_rdc, invalid_rdc;
  BLOCK_SIZE sub_subsize = BLOCK_4X4;
  int splits_below = 0;
  BLOCK_SIZE bs_type = mib[0]->sb_type;

  if (pc_tree->none == NULL) {
    pc_tree->none = av1_alloc_pmc(cm, bsize, &td->shared_coeff_buf);
  }
  PICK_MODE_CONTEXT *ctx_none = pc_tree->none;

  if (mi_row >= mi_params->mi_rows || mi_col >= mi_params->mi_cols) return;

  assert(mi_size_wide[bsize] == mi_size_high[bsize]);

  av1_invalid_rd_stats(&last_part_rdc);
  av1_invalid_rd_stats(&none_rdc);
  av1_invalid_rd_stats(&chosen_rdc);
  av1_invalid_rd_stats(&invalid_rdc);

  pc_tree->partitioning = partition;

  xd->above_txfm_context =
      cm->above_contexts.txfm[tile_info->tile_row] + mi_col;
  xd->left_txfm_context =
      xd->left_txfm_context_buffer + (mi_row & MAX_MIB_MASK);
  save_context(x, &x_ctx, mi_row, mi_col, bsize, num_planes);

  if (bsize == BLOCK_16X16 && cpi->vaq_refresh) {
    set_offsets(cpi, tile_info, x, mi_row, mi_col, bsize);
    x->mb_energy = av1_log_block_var(cpi, x, bsize);
  }

  // Save rdmult before it might be changed, so it can be restored later.
  const int orig_rdmult = x->rdmult;
  setup_block_rdmult(cpi, x, mi_row, mi_col, bsize, NO_AQ, NULL);

  if (cpi->sf.part_sf.partition_search_type == VAR_BASED_PARTITION &&
      ((cpi->sf.part_sf.adjust_var_based_rd_partitioning == 2 &&
        bsize <= BLOCK_32X32) ||
       (cpi->sf.part_sf.adjust_var_based_rd_partitioning == 1 &&
        cm->quant_params.base_qindex > 190 && bsize <= BLOCK_32X32 &&
        !frame_is_intra_only(cm)))) {
    // Check if any of the sub blocks are further split.
    if (partition == PARTITION_SPLIT && subsize > BLOCK_8X8) {
      sub_subsize = get_partition_subsize(subsize, PARTITION_SPLIT);
      splits_below = 1;
      for (int i = 0; i < 4; i++) {
        int jj = i >> 1, ii = i & 0x01;
        MB_MODE_INFO *this_mi = mib[jj * hbs * mi_params->mi_stride + ii * hbs];
        if (this_mi && this_mi->sb_type >= sub_subsize) {
          splits_below = 0;
        }
      }
    }

    // If partition is not none try none unless each of the 4 splits are split
    // even further..
    if (partition != PARTITION_NONE && !splits_below &&
        mi_row + hbs < mi_params->mi_rows &&
        mi_col + hbs < mi_params->mi_cols) {
      pc_tree->partitioning = PARTITION_NONE;
      pick_sb_modes(cpi, tile_data, x, mi_row, mi_col, &none_rdc,
                    PARTITION_NONE, bsize, ctx_none, invalid_rdc, PICK_MODE_RD);

      if (none_rdc.rate < INT_MAX) {
        none_rdc.rate += mode_costs->partition_cost[pl][PARTITION_NONE];
        none_rdc.rdcost = RDCOST(x->rdmult, none_rdc.rate, none_rdc.dist);
      }

      restore_context(x, &x_ctx, mi_row, mi_col, bsize, num_planes);
      mib[0]->sb_type = bs_type;
      pc_tree->partitioning = partition;
    }
  }

  for (int i = 0; i < 4; ++i) {
    pc_tree->split[i] = av1_alloc_pc_tree_node(subsize);
    pc_tree->split[i]->index = i;
  }
  switch (partition) {
    case PARTITION_NONE:
      pick_sb_modes(cpi, tile_data, x, mi_row, mi_col, &last_part_rdc,
                    PARTITION_NONE, bsize, ctx_none, invalid_rdc, PICK_MODE_RD);
      break;
    case PARTITION_HORZ:
      for (int i = 0; i < 2; ++i) {
        pc_tree->horizontal[i] =
            av1_alloc_pmc(cm, subsize, &td->shared_coeff_buf);
      }
      pick_sb_modes(cpi, tile_data, x, mi_row, mi_col, &last_part_rdc,
                    PARTITION_HORZ, subsize, pc_tree->horizontal[0],
                    invalid_rdc, PICK_MODE_RD);
      if (last_part_rdc.rate != INT_MAX && bsize >= BLOCK_8X8 &&
          mi_row + hbs < mi_params->mi_rows) {
        RD_STATS tmp_rdc;
        const PICK_MODE_CONTEXT *const ctx_h = pc_tree->horizontal[0];
        av1_init_rd_stats(&tmp_rdc);
        update_state(cpi, td, ctx_h, mi_row, mi_col, subsize, 1);
        encode_superblock(cpi, tile_data, td, tp, DRY_RUN_NORMAL, subsize,
                          NULL);
        pick_sb_modes(cpi, tile_data, x, mi_row + hbs, mi_col, &tmp_rdc,
                      PARTITION_HORZ, subsize, pc_tree->horizontal[1],
                      invalid_rdc, PICK_MODE_RD);
        if (tmp_rdc.rate == INT_MAX || tmp_rdc.dist == INT64_MAX) {
          av1_invalid_rd_stats(&last_part_rdc);
          break;
        }
        last_part_rdc.rate += tmp_rdc.rate;
        last_part_rdc.dist += tmp_rdc.dist;
        last_part_rdc.rdcost += tmp_rdc.rdcost;
      }
      break;
    case PARTITION_VERT:
      for (int i = 0; i < 2; ++i) {
        pc_tree->vertical[i] =
            av1_alloc_pmc(cm, subsize, &td->shared_coeff_buf);
      }
      pick_sb_modes(cpi, tile_data, x, mi_row, mi_col, &last_part_rdc,
                    PARTITION_VERT, subsize, pc_tree->vertical[0], invalid_rdc,
                    PICK_MODE_RD);
      if (last_part_rdc.rate != INT_MAX && bsize >= BLOCK_8X8 &&
          mi_col + hbs < mi_params->mi_cols) {
        RD_STATS tmp_rdc;
        const PICK_MODE_CONTEXT *const ctx_v = pc_tree->vertical[0];
        av1_init_rd_stats(&tmp_rdc);
        update_state(cpi, td, ctx_v, mi_row, mi_col, subsize, 1);
        encode_superblock(cpi, tile_data, td, tp, DRY_RUN_NORMAL, subsize,
                          NULL);
        pick_sb_modes(cpi, tile_data, x, mi_row, mi_col + hbs, &tmp_rdc,
                      PARTITION_VERT, subsize,
                      pc_tree->vertical[bsize > BLOCK_8X8], invalid_rdc,
                      PICK_MODE_RD);
        if (tmp_rdc.rate == INT_MAX || tmp_rdc.dist == INT64_MAX) {
          av1_invalid_rd_stats(&last_part_rdc);
          break;
        }
        last_part_rdc.rate += tmp_rdc.rate;
        last_part_rdc.dist += tmp_rdc.dist;
        last_part_rdc.rdcost += tmp_rdc.rdcost;
      }
      break;
    case PARTITION_SPLIT:
      if (cpi->sf.part_sf.adjust_var_based_rd_partitioning == 1 &&
          none_rdc.rate < INT_MAX && none_rdc.skip_txfm == 1) {
        av1_invalid_rd_stats(&last_part_rdc);
        break;
      }
      last_part_rdc.rate = 0;
      last_part_rdc.dist = 0;
      last_part_rdc.rdcost = 0;
      for (int i = 0; i < 4; i++) {
        int x_idx = (i & 1) * hbs;
        int y_idx = (i >> 1) * hbs;
        int jj = i >> 1, ii = i & 0x01;
        RD_STATS tmp_rdc;
        if ((mi_row + y_idx >= mi_params->mi_rows) ||
            (mi_col + x_idx >= mi_params->mi_cols))
          continue;

        av1_init_rd_stats(&tmp_rdc);
        rd_use_partition(cpi, td, tile_data,
                         mib + jj * hbs * mi_params->mi_stride + ii * hbs, tp,
                         mi_row + y_idx, mi_col + x_idx, subsize, &tmp_rdc.rate,
                         &tmp_rdc.dist, i != 3, pc_tree->split[i]);
        if (tmp_rdc.rate == INT_MAX || tmp_rdc.dist == INT64_MAX) {
          av1_invalid_rd_stats(&last_part_rdc);
          break;
        }
        last_part_rdc.rate += tmp_rdc.rate;
        last_part_rdc.dist += tmp_rdc.dist;
      }
      break;
    case PARTITION_VERT_A:
    case PARTITION_VERT_B:
    case PARTITION_HORZ_A:
    case PARTITION_HORZ_B:
    case PARTITION_HORZ_4:
    case PARTITION_VERT_4:
      assert(0 && "Cannot handle extended partition types");
    default: assert(0); break;
  }

  if (last_part_rdc.rate < INT_MAX) {
    last_part_rdc.rate += mode_costs->partition_cost[pl][partition];
    last_part_rdc.rdcost =
        RDCOST(x->rdmult, last_part_rdc.rate, last_part_rdc.dist);
  }

  if ((cpi->sf.part_sf.partition_search_type == VAR_BASED_PARTITION &&
       cpi->sf.part_sf.adjust_var_based_rd_partitioning > 2) &&
      partition != PARTITION_SPLIT && bsize > BLOCK_8X8 &&
      (mi_row + bs < mi_params->mi_rows ||
       mi_row + hbs == mi_params->mi_rows) &&
      (mi_col + bs < mi_params->mi_cols ||
       mi_col + hbs == mi_params->mi_cols)) {
    BLOCK_SIZE split_subsize = get_partition_subsize(bsize, PARTITION_SPLIT);
    chosen_rdc.rate = 0;
    chosen_rdc.dist = 0;

    restore_context(x, &x_ctx, mi_row, mi_col, bsize, num_planes);
    pc_tree->partitioning = PARTITION_SPLIT;

    // Split partition.
    for (int i = 0; i < 4; i++) {
      int x_idx = (i & 1) * hbs;
      int y_idx = (i >> 1) * hbs;
      RD_STATS tmp_rdc;

      if ((mi_row + y_idx >= mi_params->mi_rows) ||
          (mi_col + x_idx >= mi_params->mi_cols))
        continue;

      save_context(x, &x_ctx, mi_row, mi_col, bsize, num_planes);
      pc_tree->split[i]->partitioning = PARTITION_NONE;
      if (pc_tree->split[i]->none == NULL)
        pc_tree->split[i]->none =
            av1_alloc_pmc(cm, split_subsize, &td->shared_coeff_buf);
      pick_sb_modes(cpi, tile_data, x, mi_row + y_idx, mi_col + x_idx, &tmp_rdc,
                    PARTITION_SPLIT, split_subsize, pc_tree->split[i]->none,
                    invalid_rdc, PICK_MODE_RD);

      restore_context(x, &x_ctx, mi_row, mi_col, bsize, num_planes);
      if (tmp_rdc.rate == INT_MAX || tmp_rdc.dist == INT64_MAX) {
        av1_invalid_rd_stats(&chosen_rdc);
        break;
      }

      chosen_rdc.rate += tmp_rdc.rate;
      chosen_rdc.dist += tmp_rdc.dist;

      if (i != 3)
        encode_sb(cpi, td, tile_data, tp, mi_row + y_idx, mi_col + x_idx,
                  OUTPUT_ENABLED, split_subsize, pc_tree->split[i], NULL);

      chosen_rdc.rate += mode_costs->partition_cost[pl][PARTITION_NONE];
    }
    if (chosen_rdc.rate < INT_MAX) {
      chosen_rdc.rate += mode_costs->partition_cost[pl][PARTITION_SPLIT];
      chosen_rdc.rdcost = RDCOST(x->rdmult, chosen_rdc.rate, chosen_rdc.dist);
    }
  }

  // If last_part is better set the partitioning to that.
  if (last_part_rdc.rdcost < chosen_rdc.rdcost) {
    mib[0]->sb_type = bsize;
    if (bsize >= BLOCK_8X8) pc_tree->partitioning = partition;
    chosen_rdc = last_part_rdc;
  }
  // If none was better set the partitioning to that.
  if (none_rdc.rdcost < chosen_rdc.rdcost) {
    if (bsize >= BLOCK_8X8) pc_tree->partitioning = PARTITION_NONE;
    chosen_rdc = none_rdc;
  }

  restore_context(x, &x_ctx, mi_row, mi_col, bsize, num_planes);

  // We must have chosen a partitioning and encoding or we'll fail later on.
  // No other opportunities for success.
  if (bsize == cm->seq_params.sb_size)
    assert(chosen_rdc.rate < INT_MAX && chosen_rdc.dist < INT64_MAX);

  if (do_recon) {
    if (bsize == cm->seq_params.sb_size) {
      // NOTE: To get estimate for rate due to the tokens, use:
      // int rate_coeffs = 0;
      // encode_sb(cpi, td, tile_data, tp, mi_row, mi_col, DRY_RUN_COSTCOEFFS,
      //           bsize, pc_tree, &rate_coeffs);
      x->cb_offset = 0;
      encode_sb(cpi, td, tile_data, tp, mi_row, mi_col, OUTPUT_ENABLED, bsize,
                pc_tree, NULL);
    } else {
      encode_sb(cpi, td, tile_data, tp, mi_row, mi_col, DRY_RUN_NORMAL, bsize,
                pc_tree, NULL);
    }
  }

  *rate = chosen_rdc.rate;
  *dist = chosen_rdc.dist;
  x->rdmult = orig_rdmult;
}

static AOM_INLINE void encode_b_nonrd(const AV1_COMP *const cpi,
                                      TileDataEnc *tile_data, ThreadData *td,
                                      TokenExtra **tp, int mi_row, int mi_col,
                                      RUN_TYPE dry_run, BLOCK_SIZE bsize,
                                      PARTITION_TYPE partition,
                                      PICK_MODE_CONTEXT *const ctx, int *rate) {
  TileInfo *const tile = &tile_data->tile_info;
  MACROBLOCK *const x = &td->mb;
  MACROBLOCKD *xd = &x->e_mbd;
  set_offsets_without_segment_id(cpi, tile, x, mi_row, mi_col, bsize);
  const int origin_mult = x->rdmult;
  setup_block_rdmult(cpi, x, mi_row, mi_col, bsize, NO_AQ, NULL);
  MB_MODE_INFO *mbmi = xd->mi[0];
  mbmi->partition = partition;
  // Nonrd pickmode does not currently support second/combined reference.
  assert(!has_second_ref(mbmi));
  update_state(cpi, td, ctx, mi_row, mi_col, bsize, dry_run);
  if (!dry_run) {
    x->mbmi_ext_frame->cb_offset = x->cb_offset;
    assert(x->cb_offset <
           (1 << num_pels_log2_lookup[cpi->common.seq_params.sb_size]));
  }
  encode_superblock(cpi, tile_data, td, tp, dry_run, bsize, rate);
  if (!dry_run) {
    x->cb_offset += block_size_wide[bsize] * block_size_high[bsize];
    if (tile_data->allow_update_cdf) update_stats(&cpi->common, td);
  }
  // TODO(Ravi/Remya): Move this copy function to a better logical place
  // This function will copy the best mode information from block
  // level (x->mbmi_ext) to frame level (cpi->mbmi_ext_info.frame_base). This
  // frame level buffer (cpi->mbmi_ext_info.frame_base) will be used during
  // bitstream preparation.
  av1_copy_mbmi_ext_to_mbmi_ext_frame(x->mbmi_ext_frame, x->mbmi_ext,
                                      av1_ref_frame_type(xd->mi[0]->ref_frame));
  x->rdmult = origin_mult;
}

static AOM_INLINE void pick_sb_modes_nonrd(AV1_COMP *const cpi,
                                           TileDataEnc *tile_data,
                                           MACROBLOCK *const x, int mi_row,
                                           int mi_col, RD_STATS *rd_cost,
                                           BLOCK_SIZE bsize,
                                           PICK_MODE_CONTEXT *ctx) {
  set_offsets(cpi, &tile_data->tile_info, x, mi_row, mi_col, bsize);
  AV1_COMMON *const cm = &cpi->common;
  const int num_planes = av1_num_planes(cm);
  MACROBLOCKD *const xd = &x->e_mbd;
  MB_MODE_INFO *mbmi = xd->mi[0];
  struct macroblock_plane *const p = x->plane;
  struct macroblockd_plane *const pd = xd->plane;
  const AQ_MODE aq_mode = cpi->oxcf.q_cfg.aq_mode;
  TxfmSearchInfo *txfm_info = &x->txfm_search_info;
  int i;
#if CONFIG_COLLECT_COMPONENT_TIMING
  start_timing(cpi, rd_pick_sb_modes_time);
#endif
  aom_clear_system_state();
  // Sets up the tx_type_map buffer in MACROBLOCKD.
  xd->tx_type_map = txfm_info->tx_type_map_;
  xd->tx_type_map_stride = mi_size_wide[bsize];
  for (i = 0; i < num_planes; ++i) {
    p[i].coeff = ctx->coeff[i];
    p[i].qcoeff = ctx->qcoeff[i];
    p[i].dqcoeff = ctx->dqcoeff[i];
    p[i].eobs = ctx->eobs[i];
    p[i].txb_entropy_ctx = ctx->txb_entropy_ctx[i];
  }
  for (i = 0; i < 2; ++i) pd[i].color_index_map = ctx->color_index_map[i];
  if (is_cur_buf_hbd(xd)) {
    x->source_variance = av1_high_get_sby_perpixel_variance(
        cpi, &x->plane[0].src, bsize, xd->bd);
  } else {
    x->source_variance =
        av1_get_sby_perpixel_variance(cpi, &x->plane[0].src, bsize);
  }
  // Save rdmult before it might be changed, so it can be restored later.
  const int orig_rdmult = x->rdmult;
  setup_block_rdmult(cpi, x, mi_row, mi_col, bsize, aq_mode, mbmi);
  // Set error per bit for current rdmult
  av1_set_error_per_bit(&x->mv_costs, x->rdmult);
  // Find best coding mode & reconstruct the MB so it is available
  // as a predictor for MBs that follow in the SB
  if (frame_is_intra_only(cm)) {
#if CONFIG_COLLECT_COMPONENT_TIMING
    start_timing(cpi, av1_rd_pick_intra_mode_sb_time);
#endif
    hybrid_intra_mode_search(cpi, x, rd_cost, bsize, ctx);
#if CONFIG_COLLECT_COMPONENT_TIMING
    end_timing(cpi, av1_rd_pick_intra_mode_sb_time);
#endif
  } else {
#if CONFIG_COLLECT_COMPONENT_TIMING
    start_timing(cpi, av1_rd_pick_inter_mode_sb_time);
#endif
    if (segfeature_active(&cm->seg, mbmi->segment_id, SEG_LVL_SKIP)) {
      RD_STATS invalid_rd;
      av1_invalid_rd_stats(&invalid_rd);
      // TODO(kyslov): add av1_nonrd_pick_inter_mode_sb_seg_skip
      av1_rd_pick_inter_mode_sb_seg_skip(cpi, tile_data, x, mi_row, mi_col,
                                         rd_cost, bsize, ctx,
                                         invalid_rd.rdcost);
    } else {
      av1_nonrd_pick_inter_mode_sb(cpi, tile_data, x, rd_cost, bsize, ctx);
    }
#if CONFIG_COLLECT_COMPONENT_TIMING
    end_timing(cpi, av1_rd_pick_inter_mode_sb_time);
#endif
  }
  x->rdmult = orig_rdmult;
  ctx->rd_stats.rate = rd_cost->rate;
  ctx->rd_stats.dist = rd_cost->dist;
  ctx->rd_stats.rdcost = rd_cost->rdcost;
#if CONFIG_COLLECT_COMPONENT_TIMING
  end_timing(cpi, rd_pick_sb_modes_time);
#endif
}

static int is_leaf_split_partition(AV1_COMMON *cm, int mi_row, int mi_col,
                                   BLOCK_SIZE bsize) {
  const int bs = mi_size_wide[bsize];
  const int hbs = bs / 2;
  assert(bsize >= BLOCK_8X8);
  const BLOCK_SIZE subsize = get_partition_subsize(bsize, PARTITION_SPLIT);

  for (int i = 0; i < 4; i++) {
    int x_idx = (i & 1) * hbs;
    int y_idx = (i >> 1) * hbs;
    if ((mi_row + y_idx >= cm->mi_params.mi_rows) ||
        (mi_col + x_idx >= cm->mi_params.mi_cols))
      return 0;
    if (get_partition(cm, mi_row + y_idx, mi_col + x_idx, subsize) !=
            PARTITION_NONE &&
        subsize != BLOCK_8X8)
      return 0;
  }
  return 1;
}

static AOM_INLINE int do_slipt_check(BLOCK_SIZE bsize) {
  return (bsize == BLOCK_16X16 || bsize == BLOCK_32X32);
}

/*!\brief AV1 block partition application (minimal RD search).
 *
 * \ingroup partition_search
 * Encode the block by applying pre-calculated partition patterns that are
 * represented by coding block sizes stored in the mbmi array. The only
 * partition adjustment allowed is merging leaf split nodes if it leads to a
 * lower rd cost. The partition types are limited to a basic set: none, horz,
 * vert, and split. This function is only used in the real-time mode.
 *
 * \param[in]    cpi       Top-level encoder structure
 * \param[in]    td        Pointer to thread data
 * \param[in]    tile_data Pointer to struct holding adaptive
                           data/contexts/models for the tile during encoding
 * \param[in]    mib       Array representing MB_MODE_INFO pointers for mi
                           blocks starting from the first pixel of the current
                           block
 * \param[in]    tp        Pointer to the starting token
 * \param[in]    mi_row    Row coordinate of the block in a step size of MI_SIZE
 * \param[in]    mi_col    Column coordinate of the block in a step size of
                           MI_SIZE
 * \param[in]    bsize     Current block size
 * \param[in]    pc_tree   Pointer to the PC_TREE node holding the picked
                           partitions and mode info for the current block
 *
 * \return Nothing is returned. The pc_tree struct is modified to store the
 * picked partition and modes.
 */
static AOM_INLINE void nonrd_use_partition(AV1_COMP *cpi, ThreadData *td,
                                           TileDataEnc *tile_data,
                                           MB_MODE_INFO **mib, TokenExtra **tp,
                                           int mi_row, int mi_col,
                                           BLOCK_SIZE bsize, PC_TREE *pc_tree) {
  AV1_COMMON *const cm = &cpi->common;
  const CommonModeInfoParams *const mi_params = &cm->mi_params;
  TileInfo *const tile_info = &tile_data->tile_info;
  MACROBLOCK *const x = &td->mb;
  MACROBLOCKD *const xd = &x->e_mbd;
  const ModeCosts *mode_costs = &x->mode_costs;
  // Only square blocks from 8x8 to 128x128 are supported
  assert(bsize >= BLOCK_8X8 && bsize <= BLOCK_128X128);
  const int bs = mi_size_wide[bsize];
  const int hbs = bs / 2;
  const PARTITION_TYPE partition =
      (bsize >= BLOCK_8X8) ? get_partition(cm, mi_row, mi_col, bsize)
                           : PARTITION_NONE;
  BLOCK_SIZE subsize = get_partition_subsize(bsize, partition);
  assert(subsize <= BLOCK_LARGEST);
  const int pl = (bsize >= BLOCK_8X8)
                     ? partition_plane_context(xd, mi_row, mi_col, bsize)
                     : 0;

  RD_STATS dummy_cost;
  av1_invalid_rd_stats(&dummy_cost);

  if (mi_row >= mi_params->mi_rows || mi_col >= mi_params->mi_cols) return;

  assert(mi_size_wide[bsize] == mi_size_high[bsize]);

  pc_tree->partitioning = partition;

  xd->above_txfm_context =
      cm->above_contexts.txfm[tile_info->tile_row] + mi_col;
  xd->left_txfm_context =
      xd->left_txfm_context_buffer + (mi_row & MAX_MIB_MASK);

  // Initialize default mode evaluation params
  set_mode_eval_params(cpi, x, DEFAULT_EVAL);

  switch (partition) {
    case PARTITION_NONE:
      pc_tree->none = av1_alloc_pmc(cm, bsize, &td->shared_coeff_buf);
      if (cpi->sf.rt_sf.nonrd_check_partition_split && do_slipt_check(bsize) &&
          !frame_is_intra_only(cm)) {
        RD_STATS split_rdc, none_rdc, block_rdc;
        RD_SEARCH_MACROBLOCK_CONTEXT x_ctx;

        av1_init_rd_stats(&split_rdc);
        av1_invalid_rd_stats(&none_rdc);

        save_context(x, &x_ctx, mi_row, mi_col, bsize, 3);
        subsize = get_partition_subsize(bsize, PARTITION_SPLIT);
        pick_sb_modes_nonrd(cpi, tile_data, x, mi_row, mi_col, &none_rdc, bsize,
                            pc_tree->none);
        none_rdc.rate += mode_costs->partition_cost[pl][PARTITION_NONE];
        none_rdc.rdcost = RDCOST(x->rdmult, none_rdc.rate, none_rdc.dist);
        restore_context(x, &x_ctx, mi_row, mi_col, bsize, 3);

        for (int i = 0; i < 4; i++) {
          av1_invalid_rd_stats(&block_rdc);
          const int x_idx = (i & 1) * hbs;
          const int y_idx = (i >> 1) * hbs;
          if (mi_row + y_idx >= mi_params->mi_rows ||
              mi_col + x_idx >= mi_params->mi_cols)
            continue;
          xd->above_txfm_context =
              cm->above_contexts.txfm[tile_info->tile_row] + mi_col + x_idx;
          xd->left_txfm_context =
              xd->left_txfm_context_buffer + ((mi_row + y_idx) & MAX_MIB_MASK);
          pc_tree->split[i]->partitioning = PARTITION_NONE;
          pick_sb_modes_nonrd(cpi, tile_data, x, mi_row + y_idx, mi_col + x_idx,
                              &block_rdc, subsize, pc_tree->split[i]->none);
          split_rdc.rate += block_rdc.rate;
          split_rdc.dist += block_rdc.dist;

          encode_b_nonrd(cpi, tile_data, td, tp, mi_row + y_idx, mi_col + x_idx,
                         1, subsize, PARTITION_NONE, pc_tree->split[i]->none,
                         NULL);
        }
        split_rdc.rate += mode_costs->partition_cost[pl][PARTITION_SPLIT];
        split_rdc.rdcost = RDCOST(x->rdmult, split_rdc.rate, split_rdc.dist);
        restore_context(x, &x_ctx, mi_row, mi_col, bsize, 3);

        if (none_rdc.rdcost < split_rdc.rdcost) {
          mib[0]->sb_type = bsize;
          pc_tree->partitioning = PARTITION_NONE;
          encode_b_nonrd(cpi, tile_data, td, tp, mi_row, mi_col, 0, bsize,
                         partition, pc_tree->none, NULL);
        } else {
          mib[0]->sb_type = subsize;
          pc_tree->partitioning = PARTITION_SPLIT;
          for (int i = 0; i < 4; i++) {
            const int x_idx = (i & 1) * hbs;
            const int y_idx = (i >> 1) * hbs;
            if (mi_row + y_idx >= mi_params->mi_rows ||
                mi_col + x_idx >= mi_params->mi_cols)
              continue;
            encode_b_nonrd(cpi, tile_data, td, tp, mi_row + y_idx,
                           mi_col + x_idx, 0, subsize, PARTITION_NONE,
                           pc_tree->split[i]->none, NULL);
          }
        }

      } else {
        pick_sb_modes_nonrd(cpi, tile_data, x, mi_row, mi_col, &dummy_cost,
                            bsize, pc_tree->none);
        encode_b_nonrd(cpi, tile_data, td, tp, mi_row, mi_col, 0, bsize,
                       partition, pc_tree->none, NULL);
      }
      break;
    case PARTITION_VERT:
      for (int i = 0; i < 2; ++i) {
        pc_tree->vertical[i] =
            av1_alloc_pmc(cm, subsize, &td->shared_coeff_buf);
      }
      pick_sb_modes_nonrd(cpi, tile_data, x, mi_row, mi_col, &dummy_cost,
                          subsize, pc_tree->vertical[0]);
      encode_b_nonrd(cpi, tile_data, td, tp, mi_row, mi_col, 0, subsize,
                     PARTITION_VERT, pc_tree->vertical[0], NULL);
      if (mi_col + hbs < mi_params->mi_cols && bsize > BLOCK_8X8) {
        pick_sb_modes_nonrd(cpi, tile_data, x, mi_row, mi_col + hbs,
                            &dummy_cost, subsize, pc_tree->vertical[1]);
        encode_b_nonrd(cpi, tile_data, td, tp, mi_row, mi_col + hbs, 0, subsize,
                       PARTITION_VERT, pc_tree->vertical[1], NULL);
      }
      break;
    case PARTITION_HORZ:
      for (int i = 0; i < 2; ++i) {
        pc_tree->horizontal[i] =
            av1_alloc_pmc(cm, subsize, &td->shared_coeff_buf);
      }
      pick_sb_modes_nonrd(cpi, tile_data, x, mi_row, mi_col, &dummy_cost,
                          subsize, pc_tree->horizontal[0]);
      encode_b_nonrd(cpi, tile_data, td, tp, mi_row, mi_col, 0, subsize,
                     PARTITION_HORZ, pc_tree->horizontal[0], NULL);

      if (mi_row + hbs < mi_params->mi_rows && bsize > BLOCK_8X8) {
        pick_sb_modes_nonrd(cpi, tile_data, x, mi_row + hbs, mi_col,
                            &dummy_cost, subsize, pc_tree->horizontal[1]);
        encode_b_nonrd(cpi, tile_data, td, tp, mi_row + hbs, mi_col, 0, subsize,
                       PARTITION_HORZ, pc_tree->horizontal[1], NULL);
      }
      break;
    case PARTITION_SPLIT:
      for (int i = 0; i < 4; ++i) {
        pc_tree->split[i] = av1_alloc_pc_tree_node(subsize);
        pc_tree->split[i]->index = i;
      }
      if (cpi->sf.rt_sf.nonrd_check_partition_merge_mode &&
          is_leaf_split_partition(cm, mi_row, mi_col, bsize) &&
          !frame_is_intra_only(cm) && bsize <= BLOCK_32X32) {
        RD_SEARCH_MACROBLOCK_CONTEXT x_ctx;
        RD_STATS split_rdc, none_rdc;
        av1_invalid_rd_stats(&split_rdc);
        av1_invalid_rd_stats(&none_rdc);
        save_context(x, &x_ctx, mi_row, mi_col, bsize, 3);
        xd->above_txfm_context =
            cm->above_contexts.txfm[tile_info->tile_row] + mi_col;
        xd->left_txfm_context =
            xd->left_txfm_context_buffer + (mi_row & MAX_MIB_MASK);
        pc_tree->partitioning = PARTITION_NONE;
        pc_tree->none = av1_alloc_pmc(cm, bsize, &td->shared_coeff_buf);
        pick_sb_modes_nonrd(cpi, tile_data, x, mi_row, mi_col, &none_rdc, bsize,
                            pc_tree->none);
        none_rdc.rate += mode_costs->partition_cost[pl][PARTITION_NONE];
        none_rdc.rdcost = RDCOST(x->rdmult, none_rdc.rate, none_rdc.dist);
        restore_context(x, &x_ctx, mi_row, mi_col, bsize, 3);
        if (cpi->sf.rt_sf.nonrd_check_partition_merge_mode != 2 ||
            none_rdc.skip_txfm != 1 || pc_tree->none->mic.mode == NEWMV) {
          av1_init_rd_stats(&split_rdc);
          for (int i = 0; i < 4; i++) {
            RD_STATS block_rdc;
            av1_invalid_rd_stats(&block_rdc);
            int x_idx = (i & 1) * hbs;
            int y_idx = (i >> 1) * hbs;
            if ((mi_row + y_idx >= mi_params->mi_rows) ||
                (mi_col + x_idx >= mi_params->mi_cols))
              continue;
            xd->above_txfm_context =
                cm->above_contexts.txfm[tile_info->tile_row] + mi_col + x_idx;
            xd->left_txfm_context = xd->left_txfm_context_buffer +
                                    ((mi_row + y_idx) & MAX_MIB_MASK);
            if (pc_tree->split[i]->none == NULL)
              pc_tree->split[i]->none =
                  av1_alloc_pmc(cm, subsize, &td->shared_coeff_buf);
            pc_tree->split[i]->partitioning = PARTITION_NONE;
            pick_sb_modes_nonrd(cpi, tile_data, x, mi_row + y_idx,
                                mi_col + x_idx, &block_rdc, subsize,
                                pc_tree->split[i]->none);
            split_rdc.rate += block_rdc.rate;
            split_rdc.dist += block_rdc.dist;

            encode_b_nonrd(cpi, tile_data, td, tp, mi_row + y_idx,
                           mi_col + x_idx, 1, subsize, PARTITION_NONE,
                           pc_tree->split[i]->none, NULL);
          }
          restore_context(x, &x_ctx, mi_row, mi_col, bsize, 3);
          split_rdc.rate += mode_costs->partition_cost[pl][PARTITION_SPLIT];
          split_rdc.rdcost = RDCOST(x->rdmult, split_rdc.rate, split_rdc.dist);
        }
        if (none_rdc.rdcost < split_rdc.rdcost) {
          mib[0]->sb_type = bsize;
          pc_tree->partitioning = PARTITION_NONE;
          encode_b_nonrd(cpi, tile_data, td, tp, mi_row, mi_col, 0, bsize,
                         partition, pc_tree->none, NULL);
        } else {
          mib[0]->sb_type = subsize;
          pc_tree->partitioning = PARTITION_SPLIT;
          for (int i = 0; i < 4; i++) {
            int x_idx = (i & 1) * hbs;
            int y_idx = (i >> 1) * hbs;
            if ((mi_row + y_idx >= mi_params->mi_rows) ||
                (mi_col + x_idx >= mi_params->mi_cols))
              continue;

            if (pc_tree->split[i]->none == NULL)
              pc_tree->split[i]->none =
                  av1_alloc_pmc(cm, subsize, &td->shared_coeff_buf);
            encode_b_nonrd(cpi, tile_data, td, tp, mi_row + y_idx,
                           mi_col + x_idx, 0, subsize, PARTITION_NONE,
                           pc_tree->split[i]->none, NULL);
          }
        }
      } else {
        for (int i = 0; i < 4; i++) {
          int x_idx = (i & 1) * hbs;
          int y_idx = (i >> 1) * hbs;
          int jj = i >> 1, ii = i & 0x01;
          if ((mi_row + y_idx >= mi_params->mi_rows) ||
              (mi_col + x_idx >= mi_params->mi_cols))
            continue;
          nonrd_use_partition(cpi, td, tile_data,
                              mib + jj * hbs * mi_params->mi_stride + ii * hbs,
                              tp, mi_row + y_idx, mi_col + x_idx, subsize,
                              pc_tree->split[i]);
        }
      }
      break;
    case PARTITION_VERT_A:
    case PARTITION_VERT_B:
    case PARTITION_HORZ_A:
    case PARTITION_HORZ_B:
    case PARTITION_HORZ_4:
    case PARTITION_VERT_4:
      assert(0 && "Cannot handle extended partition types");
    default: assert(0); break;
  }
}

#if !CONFIG_REALTIME_ONLY
static const FIRSTPASS_STATS *read_one_frame_stats(const TWO_PASS *p, int frm) {
  assert(frm >= 0);
  if (frm < 0 ||
      p->stats_buf_ctx->stats_in_start + frm > p->stats_buf_ctx->stats_in_end) {
    return NULL;
  }

  return &p->stats_buf_ctx->stats_in_start[frm];
}
// Checks to see if a super block is on a horizontal image edge.
// In most cases this is the "real" edge unless there are formatting
// bars embedded in the stream.
static int active_h_edge(const AV1_COMP *cpi, int mi_row, int mi_step) {
  int top_edge = 0;
  int bottom_edge = cpi->common.mi_params.mi_rows;
  int is_active_h_edge = 0;

  // For two pass account for any formatting bars detected.
  if (is_stat_consumption_stage_twopass(cpi)) {
    const AV1_COMMON *const cm = &cpi->common;
    const FIRSTPASS_STATS *const this_frame_stats = read_one_frame_stats(
        &cpi->twopass, cm->current_frame.display_order_hint);
    if (this_frame_stats == NULL) return AOM_CODEC_ERROR;

    // The inactive region is specified in MBs not mi units.
    // The image edge is in the following MB row.
    top_edge += (int)(this_frame_stats->inactive_zone_rows * 4);

    bottom_edge -= (int)(this_frame_stats->inactive_zone_rows * 4);
    bottom_edge = AOMMAX(top_edge, bottom_edge);
  }

  if (((top_edge >= mi_row) && (top_edge < (mi_row + mi_step))) ||
      ((bottom_edge >= mi_row) && (bottom_edge < (mi_row + mi_step)))) {
    is_active_h_edge = 1;
  }
  return is_active_h_edge;
}

// Checks to see if a super block is on a vertical image edge.
// In most cases this is the "real" edge unless there are formatting
// bars embedded in the stream.
static int active_v_edge(const AV1_COMP *cpi, int mi_col, int mi_step) {
  int left_edge = 0;
  int right_edge = cpi->common.mi_params.mi_cols;
  int is_active_v_edge = 0;

  // For two pass account for any formatting bars detected.
  if (is_stat_consumption_stage_twopass(cpi)) {
    const AV1_COMMON *const cm = &cpi->common;
    const FIRSTPASS_STATS *const this_frame_stats = read_one_frame_stats(
        &cpi->twopass, cm->current_frame.display_order_hint);
    if (this_frame_stats == NULL) return AOM_CODEC_ERROR;

    // The inactive region is specified in MBs not mi units.
    // The image edge is in the following MB row.
    left_edge += (int)(this_frame_stats->inactive_zone_cols * 4);

    right_edge -= (int)(this_frame_stats->inactive_zone_cols * 4);
    right_edge = AOMMAX(left_edge, right_edge);
  }

  if (((left_edge >= mi_col) && (left_edge < (mi_col + mi_step))) ||
      ((right_edge >= mi_col) && (right_edge < (mi_col + mi_step)))) {
    is_active_v_edge = 1;
  }
  return is_active_v_edge;
}
#endif  // !CONFIG_REALTIME_ONLY

#if !CONFIG_REALTIME_ONLY
// Try searching for an encoding for the given subblock. Returns zero if the
// rdcost is already too high (to tell the caller not to bother searching for
// encodings of further subblocks).
static int rd_try_subblock(AV1_COMP *const cpi, ThreadData *td,
                           TileDataEnc *tile_data, TokenExtra **tp, int is_last,
                           int mi_row, int mi_col, BLOCK_SIZE subsize,
                           RD_STATS best_rdcost, RD_STATS *sum_rdc,
                           PARTITION_TYPE partition,
                           PICK_MODE_CONTEXT *this_ctx) {
  MACROBLOCK *const x = &td->mb;
  const int orig_mult = x->rdmult;
  setup_block_rdmult(cpi, x, mi_row, mi_col, subsize, NO_AQ, NULL);

  av1_rd_cost_update(x->rdmult, &best_rdcost);

  RD_STATS rdcost_remaining;
  av1_rd_stats_subtraction(x->rdmult, &best_rdcost, sum_rdc, &rdcost_remaining);
  RD_STATS this_rdc;
  pick_sb_modes(cpi, tile_data, x, mi_row, mi_col, &this_rdc, partition,
                subsize, this_ctx, rdcost_remaining, PICK_MODE_RD);

  if (this_rdc.rate == INT_MAX) {
    sum_rdc->rdcost = INT64_MAX;
  } else {
    sum_rdc->rate += this_rdc.rate;
    sum_rdc->dist += this_rdc.dist;
    av1_rd_cost_update(x->rdmult, sum_rdc);
  }

  if (sum_rdc->rdcost >= best_rdcost.rdcost) {
    x->rdmult = orig_mult;
    return 0;
  }

  if (!is_last) {
    update_state(cpi, td, this_ctx, mi_row, mi_col, subsize, 1);
    encode_superblock(cpi, tile_data, td, tp, DRY_RUN_NORMAL, subsize, NULL);
  }

  x->rdmult = orig_mult;
  return 1;
}

// Tests an AB partition, and updates the encoder status, the pick mode
// contexts, the best rdcost, and the best partition.
static bool rd_test_partition3(AV1_COMP *const cpi, ThreadData *td,
                               TileDataEnc *tile_data, TokenExtra **tp,
                               PC_TREE *pc_tree, RD_STATS *best_rdc,
                               PICK_MODE_CONTEXT *ctxs[SUB_PARTITIONS_AB],
                               int mi_row, int mi_col, BLOCK_SIZE bsize,
                               PARTITION_TYPE partition,
                               const BLOCK_SIZE ab_subsize[SUB_PARTITIONS_AB],
                               const int ab_mi_pos[SUB_PARTITIONS_AB][2]) {
  const MACROBLOCK *const x = &td->mb;
  const MACROBLOCKD *const xd = &x->e_mbd;
  const int pl = partition_plane_context(xd, mi_row, mi_col, bsize);
  RD_STATS sum_rdc;
  av1_init_rd_stats(&sum_rdc);
  sum_rdc.rate = x->mode_costs.partition_cost[pl][partition];
  sum_rdc.rdcost = RDCOST(x->rdmult, sum_rdc.rate, 0);
  // Loop over sub-partitions in AB partition type.
  for (int i = 0; i < SUB_PARTITIONS_AB; i++) {
    if (!rd_try_subblock(cpi, td, tile_data, tp, i == SUB_PARTITIONS_AB - 1,
                         ab_mi_pos[i][0], ab_mi_pos[i][1], ab_subsize[i],
                         *best_rdc, &sum_rdc, partition, ctxs[i]))
      return false;
  }

  av1_rd_cost_update(x->rdmult, &sum_rdc);
  if (sum_rdc.rdcost >= best_rdc->rdcost) return false;
  sum_rdc.rdcost = RDCOST(x->rdmult, sum_rdc.rate, sum_rdc.dist);
  if (sum_rdc.rdcost >= best_rdc->rdcost) return false;

  *best_rdc = sum_rdc;
  pc_tree->partitioning = partition;
  return true;
}

static AOM_INLINE void reset_simple_motion_tree_partition(
    SIMPLE_MOTION_DATA_TREE *sms_tree, BLOCK_SIZE bsize) {
  sms_tree->partitioning = PARTITION_NONE;

  if (bsize >= BLOCK_8X8) {
    BLOCK_SIZE subsize = get_partition_subsize(bsize, PARTITION_SPLIT);
    for (int idx = 0; idx < 4; ++idx)
      reset_simple_motion_tree_partition(sms_tree->split[idx], subsize);
  }
}

// Record the ref frames that have been selected by square partition blocks.
static AOM_INLINE void update_picked_ref_frames_mask(MACROBLOCK *const x,
                                                     int ref_type,
                                                     BLOCK_SIZE bsize,
                                                     int mib_size, int mi_row,
                                                     int mi_col) {
  assert(mi_size_wide[bsize] == mi_size_high[bsize]);
  const int sb_size_mask = mib_size - 1;
  const int mi_row_in_sb = mi_row & sb_size_mask;
  const int mi_col_in_sb = mi_col & sb_size_mask;
  const int mi_size = mi_size_wide[bsize];
  for (int i = mi_row_in_sb; i < mi_row_in_sb + mi_size; ++i) {
    for (int j = mi_col_in_sb; j < mi_col_in_sb + mi_size; ++j) {
      x->picked_ref_frames_mask[i * 32 + j] |= 1 << ref_type;
    }
  }
}

/*!\cond */
// This structure contains block size related
// variables for use in rd_pick_partition().
typedef struct {
  // Half of block width to determine block edge.
  int mi_step;

  // Block row and column indices.
  int mi_row;
  int mi_col;

  // Block edge row and column indices.
  int mi_row_edge;
  int mi_col_edge;

  // Block width of current partition block.
  int width;

  // Block width of minimum partition size allowed.
  int min_partition_size_1d;

  // Flag to indicate if partition is 8x8 or higher size.
  int bsize_at_least_8x8;

  // Indicates edge blocks in frame.
  int has_rows;
  int has_cols;

  // Block size of current partition.
  BLOCK_SIZE bsize;

  // Size of current sub-partition.
  BLOCK_SIZE subsize;

  // Size of split partition.
  BLOCK_SIZE split_bsize2;
} PartitionBlkParams;

// Structure holding state variables for partition search.
typedef struct {
  // Intra partitioning related info.
  PartitionSearchInfo *intra_part_info;

  // Parameters related to partition block size.
  PartitionBlkParams part_blk_params;

  // Win flags for HORZ and VERT partition evaluations.
  RD_RECT_PART_WIN_INFO split_part_rect_win[4];

  // RD cost for the current block of given partition type.
  RD_STATS this_rdc;

  // RD cost summed across all blocks of partition type.
  RD_STATS sum_rdc;

  // Array holding partition type cost.
  int tmp_partition_cost[PARTITION_TYPES];

  // Pointer to partition cost buffer
  int *partition_cost;

  // RD costs for different partition types.
  int64_t none_rd;
  int64_t split_rd[4];
  // RD costs for rectangular partitions.
  // rect_part_rd[0][i] is the RD cost of ith partition index of PARTITION_HORZ.
  // rect_part_rd[1][i] is the RD cost of ith partition index of PARTITION_VERT.
  int64_t rect_part_rd[NUM_RECT_PARTS][2];

  // Flags indicating if the corresponding partition was winner or not.
  // Used to bypass similar blocks during AB partition evaluation.
  int is_split_ctx_is_ready[2];
  int is_rect_ctx_is_ready[NUM_RECT_PARTS];

  // Flags to prune/skip particular partition size evaluation.
  int terminate_partition_search;
  int partition_none_allowed;
  int partition_rect_allowed[NUM_RECT_PARTS];
  int do_rectangular_split;
  int do_square_split;
  int prune_rect_part[NUM_RECT_PARTS];

  // Chroma subsampling in x and y directions.
  int ss_x;
  int ss_y;

  // Partition plane context index.
  int pl_ctx_idx;

  // This flag will be set if best partition is found from the search.
  bool found_best_partition;
} PartitionSearchState;
/*!\endcond */

// Initialize state variables of partition search used in rd_pick_partition().
static AOM_INLINE void init_partition_search_state_params(
    MACROBLOCK *x, AV1_COMP *const cpi, PartitionSearchState *part_search_state,
    int mi_row, int mi_col, BLOCK_SIZE bsize) {
  MACROBLOCKD *const xd = &x->e_mbd;
  const AV1_COMMON *const cm = &cpi->common;
  PartitionBlkParams *blk_params = &part_search_state->part_blk_params;
  const CommonModeInfoParams *const mi_params = &cpi->common.mi_params;

  // Initialization of block size related parameters.
  blk_params->mi_step = mi_size_wide[bsize] / 2;
  blk_params->mi_row = mi_row;
  blk_params->mi_col = mi_col;
  blk_params->mi_row_edge = mi_row + blk_params->mi_step;
  blk_params->mi_col_edge = mi_col + blk_params->mi_step;
  blk_params->width = block_size_wide[bsize];
  blk_params->min_partition_size_1d =
      block_size_wide[x->sb_enc.min_partition_size];
  blk_params->subsize = get_partition_subsize(bsize, PARTITION_SPLIT);
  blk_params->split_bsize2 = blk_params->subsize;
  blk_params->bsize_at_least_8x8 = (bsize >= BLOCK_8X8);
  blk_params->bsize = bsize;

  // Check if the partition corresponds to edge block.
  blk_params->has_rows = (blk_params->mi_row_edge < mi_params->mi_rows);
  blk_params->has_cols = (blk_params->mi_col_edge < mi_params->mi_cols);

  // Update intra partitioning related info.
  part_search_state->intra_part_info = &x->part_search_info;
  // Prepare for segmentation CNN-based partitioning for intra-frame.
  if (frame_is_intra_only(cm) && bsize == BLOCK_64X64) {
    part_search_state->intra_part_info->quad_tree_idx = 0;
    part_search_state->intra_part_info->cnn_output_valid = 0;
  }

  // Set partition plane context index.
  part_search_state->pl_ctx_idx =
      blk_params->bsize_at_least_8x8
          ? partition_plane_context(xd, mi_row, mi_col, bsize)
          : 0;

  // Partition cost buffer update
  ModeCosts *mode_costs = &x->mode_costs;
  part_search_state->partition_cost =
      mode_costs->partition_cost[part_search_state->pl_ctx_idx];

  // Initialize HORZ and VERT win flags as true for all split partitions.
  for (int i = 0; i < 4; i++) {
    part_search_state->split_part_rect_win[i].rect_part_win[HORZ] = true;
    part_search_state->split_part_rect_win[i].rect_part_win[VERT] = true;
  }

  // Initialize the rd cost.
  av1_init_rd_stats(&part_search_state->this_rdc);

  // Initialize RD costs for partition types to 0.
  part_search_state->none_rd = 0;
  av1_zero(part_search_state->split_rd);
  av1_zero(part_search_state->rect_part_rd);

  // Initialize SPLIT partition to be not ready.
  av1_zero(part_search_state->is_split_ctx_is_ready);
  // Initialize HORZ and VERT partitions to be not ready.
  av1_zero(part_search_state->is_rect_ctx_is_ready);

  // Chroma subsampling.
  part_search_state->ss_x = x->e_mbd.plane[1].subsampling_x;
  part_search_state->ss_y = x->e_mbd.plane[1].subsampling_y;

  // Initialize partition search flags to defaults.
  part_search_state->terminate_partition_search = 0;
  part_search_state->do_square_split = blk_params->bsize_at_least_8x8;
  part_search_state->do_rectangular_split =
      cpi->oxcf.part_cfg.enable_rect_partitions;
  av1_zero(part_search_state->prune_rect_part);

  // Initialize allowed partition types for the partition block.
  part_search_state->partition_none_allowed =
      blk_params->has_rows && blk_params->has_cols;
  part_search_state->partition_rect_allowed[HORZ] =
      blk_params->has_cols && blk_params->bsize_at_least_8x8 &&
      cpi->oxcf.part_cfg.enable_rect_partitions &&
      get_plane_block_size(get_partition_subsize(bsize, PARTITION_HORZ),
                           part_search_state->ss_x,
                           part_search_state->ss_y) != BLOCK_INVALID;
  part_search_state->partition_rect_allowed[VERT] =
      blk_params->has_rows && blk_params->bsize_at_least_8x8 &&
      cpi->oxcf.part_cfg.enable_rect_partitions &&
      get_plane_block_size(get_partition_subsize(bsize, PARTITION_VERT),
                           part_search_state->ss_x,
                           part_search_state->ss_y) != BLOCK_INVALID;

  // Reset the flag indicating whether a partition leading to a rdcost lower
  // than the bound best_rdc has been found.
  part_search_state->found_best_partition = false;
}

// Override partition cost buffer for the edge blocks.
static AOM_INLINE void set_partition_cost_for_edge_blk(
    AV1_COMMON const *cm, PartitionSearchState *part_search_state) {
  PartitionBlkParams blk_params = part_search_state->part_blk_params;
  assert(blk_params.bsize_at_least_8x8 && part_search_state->pl_ctx_idx >= 0);
  const aom_cdf_prob *partition_cdf =
      cm->fc->partition_cdf[part_search_state->pl_ctx_idx];
  const int max_cost = av1_cost_symbol(0);
  for (PARTITION_TYPE i = 0; i < PARTITION_TYPES; ++i)
    part_search_state->tmp_partition_cost[i] = max_cost;
  if (blk_params.has_cols) {
    // At the bottom, the two possibilities are HORZ and SPLIT.
    aom_cdf_prob bot_cdf[2];
    partition_gather_vert_alike(bot_cdf, partition_cdf, blk_params.bsize);
    static const int bot_inv_map[2] = { PARTITION_HORZ, PARTITION_SPLIT };
    av1_cost_tokens_from_cdf(part_search_state->tmp_partition_cost, bot_cdf,
                             bot_inv_map);
  } else if (blk_params.has_rows) {
    // At the right, the two possibilities are VERT and SPLIT.
    aom_cdf_prob rhs_cdf[2];
    partition_gather_horz_alike(rhs_cdf, partition_cdf, blk_params.bsize);
    static const int rhs_inv_map[2] = { PARTITION_VERT, PARTITION_SPLIT };
    av1_cost_tokens_from_cdf(part_search_state->tmp_partition_cost, rhs_cdf,
                             rhs_inv_map);
  } else {
    // At the bottom right, we always split.
    part_search_state->tmp_partition_cost[PARTITION_SPLIT] = 0;
  }
  // Override the partition cost buffer.
  part_search_state->partition_cost = part_search_state->tmp_partition_cost;
}

// Reset the partition search state flags when
// must_find_valid_partition is equal to 1.
static AOM_INLINE void reset_part_limitations(
    AV1_COMP *const cpi, PartitionSearchState *part_search_state) {
  PartitionBlkParams blk_params = part_search_state->part_blk_params;
  const int is_rect_part_allowed =
      blk_params.bsize_at_least_8x8 &&
      cpi->oxcf.part_cfg.enable_rect_partitions &&
      (blk_params.width > blk_params.min_partition_size_1d);
  part_search_state->do_square_split =
      blk_params.bsize_at_least_8x8 &&
      (blk_params.width > blk_params.min_partition_size_1d);
  part_search_state->partition_none_allowed =
      blk_params.has_rows && blk_params.has_cols &&
      (blk_params.width >= blk_params.min_partition_size_1d);
  part_search_state->partition_rect_allowed[HORZ] =
      blk_params.has_cols && is_rect_part_allowed &&
      get_plane_block_size(
          get_partition_subsize(blk_params.bsize, PARTITION_HORZ),
          part_search_state->ss_x, part_search_state->ss_y) != BLOCK_INVALID;
  part_search_state->partition_rect_allowed[VERT] =
      blk_params.has_rows && is_rect_part_allowed &&
      get_plane_block_size(
          get_partition_subsize(blk_params.bsize, PARTITION_VERT),
          part_search_state->ss_x, part_search_state->ss_y) != BLOCK_INVALID;
  part_search_state->terminate_partition_search = 0;
}

// Rectangular partitions evaluation at sub-block level.
static AOM_INLINE void rd_pick_rect_partition(
    AV1_COMP *const cpi, TileDataEnc *tile_data, MACROBLOCK *x,
    PICK_MODE_CONTEXT *cur_partition_ctx,
    PartitionSearchState *part_search_state, RD_STATS *best_rdc, const int idx,
    int mi_row, int mi_col, BLOCK_SIZE bsize, PARTITION_TYPE partition_type) {
  // Obtain the remainder from the best rd cost
  // for further processing of partition.
  RD_STATS best_remain_rdcost;
  av1_rd_stats_subtraction(x->rdmult, best_rdc, &part_search_state->sum_rdc,
                           &best_remain_rdcost);

  // Obtain the best mode for the partition sub-block.
  pick_sb_modes(cpi, tile_data, x, mi_row, mi_col, &part_search_state->this_rdc,
                partition_type, bsize, cur_partition_ctx, best_remain_rdcost,
                PICK_MODE_RD);
  av1_rd_cost_update(x->rdmult, &part_search_state->this_rdc);

  // Update the partition rd cost with the current sub-block rd.
  if (part_search_state->this_rdc.rate == INT_MAX) {
    part_search_state->sum_rdc.rdcost = INT64_MAX;
  } else {
    part_search_state->sum_rdc.rate += part_search_state->this_rdc.rate;
    part_search_state->sum_rdc.dist += part_search_state->this_rdc.dist;
    av1_rd_cost_update(x->rdmult, &part_search_state->sum_rdc);
  }
  const RECT_PART_TYPE rect_part =
      partition_type == PARTITION_HORZ ? HORZ : VERT;
  part_search_state->rect_part_rd[rect_part][idx] =
      part_search_state->this_rdc.rdcost;
}

typedef int (*active_edge_info)(const AV1_COMP *cpi, int mi_col, int mi_step);

// Checks if HORZ / VERT partition search is allowed.
static AOM_INLINE int is_rect_part_allowed(
    const AV1_COMP *cpi, PartitionSearchState *part_search_state,
    active_edge_info *active_edge, RECT_PART_TYPE rect_part, const int mi_pos) {
  PartitionBlkParams blk_params = part_search_state->part_blk_params;
  const int is_part_allowed =
      (!part_search_state->terminate_partition_search &&
       part_search_state->partition_rect_allowed[rect_part] &&
       !part_search_state->prune_rect_part[rect_part] &&
       (part_search_state->do_rectangular_split ||
        active_edge[rect_part](cpi, mi_pos, blk_params.mi_step)));
  return is_part_allowed;
}

// Rectangular partition types search function.
static AOM_INLINE void rectangular_partition_search(
    AV1_COMP *const cpi, ThreadData *td, TileDataEnc *tile_data,
    TokenExtra **tp, MACROBLOCK *x, PC_TREE *pc_tree,
    RD_SEARCH_MACROBLOCK_CONTEXT *x_ctx,
    PartitionSearchState *part_search_state, RD_STATS *best_rdc,
    RD_RECT_PART_WIN_INFO *rect_part_win_info) {
  const AV1_COMMON *const cm = &cpi->common;
  PartitionBlkParams blk_params = part_search_state->part_blk_params;
  RD_STATS *sum_rdc = &part_search_state->sum_rdc;
  const int rect_partition_type[NUM_RECT_PARTS] = { PARTITION_HORZ,
                                                    PARTITION_VERT };

  // mi_pos_rect[NUM_RECT_PARTS][i][0]: mi_row postion of HORZ and VERT
  //                                    partition types for ith sub-partition.
  // mi_pos_rect[NUM_RECT_PARTS][i][1]: mi_col postion of HORZ and VERT
  //                                    partition types for ith sub-partition.
  const int mi_pos_rect[NUM_RECT_PARTS][2][2] = {
    { { blk_params.mi_row, blk_params.mi_col },
      { blk_params.mi_row_edge, blk_params.mi_col } },
    { { blk_params.mi_row, blk_params.mi_col },
      { blk_params.mi_row, blk_params.mi_col_edge } }
  };

  // Initialize active edge_type function pointer
  // for HOZR and VERT partition types.
  active_edge_info active_edge_type[NUM_RECT_PARTS] = { active_h_edge,
                                                        active_v_edge };

  // Indicates edge blocks for HORZ and VERT partition types.
  const int is_not_edge_block[NUM_RECT_PARTS] = { blk_params.has_rows,
                                                  blk_params.has_cols };

  // Initialize pc tree context for HORZ and VERT partition types.
  PICK_MODE_CONTEXT **cur_ctx[NUM_RECT_PARTS][2] = {
    { &pc_tree->horizontal[0], &pc_tree->horizontal[1] },
    { &pc_tree->vertical[0], &pc_tree->vertical[1] }
  };

  // Loop over rectangular partition types.
  for (RECT_PART_TYPE i = HORZ; i < NUM_RECT_PARTS; i++) {
    assert(IMPLIES(!cpi->oxcf.part_cfg.enable_rect_partitions,
                   !part_search_state->partition_rect_allowed[i]));

    // Check if the HORZ / VERT partition search is to be performed.
    if (!is_rect_part_allowed(cpi, part_search_state, active_edge_type, i,
                              mi_pos_rect[i][0][i]))
      continue;

    // Sub-partition idx.
    int sub_part_idx = 0;
    PARTITION_TYPE partition_type = rect_partition_type[i];
    blk_params.subsize =
        get_partition_subsize(blk_params.bsize, partition_type);
    assert(blk_params.subsize <= BLOCK_LARGEST);
    av1_init_rd_stats(sum_rdc);
    for (int j = 0; j < 2; j++) {
      if (cur_ctx[i][j][0] == NULL) {
        cur_ctx[i][j][0] =
            av1_alloc_pmc(cm, blk_params.subsize, &td->shared_coeff_buf);
      }
    }
    sum_rdc->rate = part_search_state->partition_cost[partition_type];
    sum_rdc->rdcost = RDCOST(x->rdmult, sum_rdc->rate, 0);
#if CONFIG_COLLECT_PARTITION_STATS
    if (best_rdc.rdcost - sum_rdc->rdcost >= 0) {
      partition_attempts[partition_type] += 1;
      aom_usec_timer_start(&partition_timer);
      partition_timer_on = 1;
    }
#endif

    // First sub-partition evaluation in HORZ / VERT partition type.
    rd_pick_rect_partition(
        cpi, tile_data, x, cur_ctx[i][sub_part_idx][0], part_search_state,
        best_rdc, 0, mi_pos_rect[i][sub_part_idx][0],
        mi_pos_rect[i][sub_part_idx][1], blk_params.subsize, partition_type);

    // Start of second sub-partition evaluation.
    // Evaluate second sub-partition if the first sub-partition cost
    // is less than the best cost and if it is not an edge block.
    if (sum_rdc->rdcost < best_rdc->rdcost && is_not_edge_block[i]) {
      const MB_MODE_INFO *const mbmi = &cur_ctx[i][sub_part_idx][0]->mic;
      const PALETTE_MODE_INFO *const pmi = &mbmi->palette_mode_info;
      // Neither palette mode nor cfl predicted.
      if (pmi->palette_size[PLANE_TYPE_Y] == 0 &&
          pmi->palette_size[PLANE_TYPE_UV] == 0) {
        if (mbmi->uv_mode != UV_CFL_PRED)
          part_search_state->is_rect_ctx_is_ready[i] = 1;
      }
      update_state(cpi, td, cur_ctx[i][sub_part_idx][0], blk_params.mi_row,
                   blk_params.mi_col, blk_params.subsize, DRY_RUN_NORMAL);
      encode_superblock(cpi, tile_data, td, tp, DRY_RUN_NORMAL,
                        blk_params.subsize, NULL);

      // Second sub-partition evaluation in HORZ / VERT partition type.
      sub_part_idx = 1;
      rd_pick_rect_partition(
          cpi, tile_data, x, cur_ctx[i][sub_part_idx][0], part_search_state,
          best_rdc, 1, mi_pos_rect[i][sub_part_idx][0],
          mi_pos_rect[i][sub_part_idx][1], blk_params.subsize, partition_type);
    }
#if CONFIG_COLLECT_PARTITION_STATS
    if (partition_timer_on) {
      aom_usec_timer_mark(&partition_timer);
      int64_t time = aom_usec_timer_elapsed(&partition_timer);
      partition_times[partition_type] += time;
      partition_timer_on = 0;
    }
#endif
    // Update HORZ / VERT best partition.
    if (sum_rdc->rdcost < best_rdc->rdcost) {
      sum_rdc->rdcost = RDCOST(x->rdmult, sum_rdc->rate, sum_rdc->dist);
      if (sum_rdc->rdcost < best_rdc->rdcost) {
        *best_rdc = *sum_rdc;
        part_search_state->found_best_partition = true;
        pc_tree->partitioning = partition_type;
      }
    } else {
      // Update HORZ / VERT win flag.
      if (rect_part_win_info != NULL)
        rect_part_win_info->rect_part_win[i] = false;
    }
    restore_context(x, x_ctx, blk_params.mi_row, blk_params.mi_col,
                    blk_params.bsize, av1_num_planes(cm));
  }
}

// AB partition type evaluation.
static void rd_pick_ab_part(
    AV1_COMP *const cpi, ThreadData *td, TileDataEnc *tile_data,
    TokenExtra **tp, MACROBLOCK *x, RD_SEARCH_MACROBLOCK_CONTEXT *x_ctx,
    PC_TREE *pc_tree, PICK_MODE_CONTEXT *dst_ctxs[SUB_PARTITIONS_AB],
    PartitionSearchState *part_search_state, RD_STATS *best_rdc,
    const BLOCK_SIZE ab_subsize[SUB_PARTITIONS_AB],
    const int ab_mi_pos[SUB_PARTITIONS_AB][2], const PARTITION_TYPE part_type) {
  const AV1_COMMON *const cm = &cpi->common;
  PartitionBlkParams blk_params = part_search_state->part_blk_params;
  const int mi_row = blk_params.mi_row;
  const int mi_col = blk_params.mi_col;
  const int bsize = blk_params.bsize;

#if CONFIG_COLLECT_PARTITION_STATS
  {
    RD_STATS tmp_sum_rdc;
    av1_init_rd_stats(&tmp_sum_rdc);
    tmp_sum_rdc.rate =
        x->partition_cost[part_search_state->pl_ctx_idx][part_type];
    tmp_sum_rdc.rdcost = RDCOST(x->rdmult, tmp_sum_rdc.rate, 0);
    if (best_rdc->rdcost - tmp_sum_rdc.rdcost >= 0) {
      partition_attempts[part_type] += 1;
      aom_usec_timer_start(&partition_timer);
      partition_timer_on = 1;
    }
  }
#endif

  // Test this partition and update the best partition.
  part_search_state->found_best_partition |= rd_test_partition3(
      cpi, td, tile_data, tp, pc_tree, best_rdc, dst_ctxs, mi_row, mi_col,
      bsize, part_type, ab_subsize, ab_mi_pos);

#if CONFIG_COLLECT_PARTITION_STATS
  if (partition_timer_on) {
    aom_usec_timer_mark(&partition_timer);
    int64_t time = aom_usec_timer_elapsed(&partition_timer);
    partition_times[part_type] += time;
    partition_timer_on = 0;
  }
#endif
  restore_context(x, x_ctx, mi_row, mi_col, bsize, av1_num_planes(cm));
}

// Check if AB partitions search is allowed.
static AOM_INLINE int is_ab_part_allowed(
    PartitionSearchState *part_search_state,
    const int ab_partitions_allowed[NUM_AB_PARTS], const int ab_part_type) {
  const int is_horz_ab = (ab_part_type >> 1);
  const int is_part_allowed =
      (!part_search_state->terminate_partition_search &&
       part_search_state->partition_rect_allowed[is_horz_ab] &&
       ab_partitions_allowed[ab_part_type]);
  return is_part_allowed;
}

// Set mode search context.
static AOM_INLINE void set_mode_search_ctx(
    PC_TREE *pc_tree, const int is_ctx_ready[NUM_AB_PARTS][2],
    PICK_MODE_CONTEXT **mode_srch_ctx[NUM_AB_PARTS][2]) {
  mode_srch_ctx[HORZ_B][0] = &pc_tree->horizontal[0];
  mode_srch_ctx[VERT_B][0] = &pc_tree->vertical[0];

  if (is_ctx_ready[HORZ_A][0])
    mode_srch_ctx[HORZ_A][0] = &pc_tree->split[0]->none;

  if (is_ctx_ready[VERT_A][0])
    mode_srch_ctx[VERT_A][0] = &pc_tree->split[0]->none;

  if (is_ctx_ready[HORZ_A][1])
    mode_srch_ctx[HORZ_A][1] = &pc_tree->split[1]->none;
}

// AB Partitions type search.
static AOM_INLINE void ab_partitions_search(
    AV1_COMP *const cpi, ThreadData *td, TileDataEnc *tile_data,
    TokenExtra **tp, MACROBLOCK *x, RD_SEARCH_MACROBLOCK_CONTEXT *x_ctx,
    PC_TREE *pc_tree, PartitionSearchState *part_search_state,
    RD_STATS *best_rdc, RD_RECT_PART_WIN_INFO *rect_part_win_info,
    int pb_source_variance, int ext_partition_allowed) {
  const AV1_COMMON *const cm = &cpi->common;
  PartitionBlkParams blk_params = part_search_state->part_blk_params;
  const int mi_row = blk_params.mi_row;
  const int mi_col = blk_params.mi_col;
  const int bsize = blk_params.bsize;

  int ab_partitions_allowed[NUM_AB_PARTS] = { 1, 1, 1, 1 };
  // Prune AB partitions
  av1_prune_ab_partitions(
      cpi, x, pc_tree, bsize, pb_source_variance, best_rdc->rdcost,
      part_search_state->rect_part_rd, part_search_state->split_rd,
      rect_part_win_info, ext_partition_allowed,
      part_search_state->partition_rect_allowed[HORZ],
      part_search_state->partition_rect_allowed[VERT],
      &ab_partitions_allowed[HORZ_A], &ab_partitions_allowed[HORZ_B],
      &ab_partitions_allowed[VERT_A], &ab_partitions_allowed[VERT_B]);

  // Flags to indicate whether the mode search is done.
  const int is_ctx_ready[NUM_AB_PARTS][2] = {
    { part_search_state->is_split_ctx_is_ready[0],
      part_search_state->is_split_ctx_is_ready[1] },
    { part_search_state->is_rect_ctx_is_ready[HORZ], 0 },
    { part_search_state->is_split_ctx_is_ready[0], 0 },
    { part_search_state->is_rect_ctx_is_ready[VERT], 0 }
  };

  // Current partition context.
  PICK_MODE_CONTEXT **cur_part_ctxs[NUM_AB_PARTS] = { pc_tree->horizontala,
                                                      pc_tree->horizontalb,
                                                      pc_tree->verticala,
                                                      pc_tree->verticalb };

  // Context of already evaluted partition types.
  PICK_MODE_CONTEXT **mode_srch_ctx[NUM_AB_PARTS][2];
  // Set context of already evaluted partition types.
  set_mode_search_ctx(pc_tree, is_ctx_ready, mode_srch_ctx);

  // Array of sub-partition size of AB partition types.
  const BLOCK_SIZE ab_subsize[NUM_AB_PARTS][SUB_PARTITIONS_AB] = {
    { blk_params.split_bsize2, blk_params.split_bsize2,
      get_partition_subsize(bsize, PARTITION_HORZ_A) },
    { get_partition_subsize(bsize, PARTITION_HORZ_B), blk_params.split_bsize2,
      blk_params.split_bsize2 },
    { blk_params.split_bsize2, blk_params.split_bsize2,
      get_partition_subsize(bsize, PARTITION_VERT_A) },
    { get_partition_subsize(bsize, PARTITION_VERT_B), blk_params.split_bsize2,
      blk_params.split_bsize2 }
  };

  // Array of mi_row, mi_col positions corresponds to each sub-partition in AB
  // partition types.
  const int ab_mi_pos[NUM_AB_PARTS][SUB_PARTITIONS_AB][2] = {
    { { mi_row, mi_col },
      { mi_row, blk_params.mi_col_edge },
      { blk_params.mi_row_edge, mi_col } },
    { { mi_row, mi_col },
      { blk_params.mi_row_edge, mi_col },
      { blk_params.mi_row_edge, blk_params.mi_col_edge } },
    { { mi_row, mi_col },
      { blk_params.mi_row_edge, mi_col },
      { mi_row, blk_params.mi_col_edge } },
    { { mi_row, mi_col },
      { mi_row, blk_params.mi_col_edge },
      { blk_params.mi_row_edge, blk_params.mi_col_edge } }
  };

  // Loop over AB partition types.
  for (AB_PART_TYPE ab_part_type = 0; ab_part_type < NUM_AB_PARTS;
       ab_part_type++) {
    const PARTITION_TYPE part_type = ab_part_type + PARTITION_HORZ_A;

    // Check if the AB partition search is to be performed.
    if (!is_ab_part_allowed(part_search_state, ab_partitions_allowed,
                            ab_part_type))
      continue;

    blk_params.subsize = get_partition_subsize(bsize, part_type);
    for (int i = 0; i < SUB_PARTITIONS_AB; i++) {
      // Set AB partition context.
      cur_part_ctxs[ab_part_type][i] =
          av1_alloc_pmc(cm, ab_subsize[ab_part_type][i], &td->shared_coeff_buf);
      // Set mode as not ready.
      cur_part_ctxs[ab_part_type][i]->rd_mode_is_ready = 0;
    }

    // Copy of mode search results if the ctx is ready.
    if (is_ctx_ready[ab_part_type][0]) {
      av1_copy_tree_context(cur_part_ctxs[ab_part_type][0],
                            mode_srch_ctx[ab_part_type][0][0]);
      cur_part_ctxs[ab_part_type][0]->mic.partition = part_type;
      cur_part_ctxs[ab_part_type][0]->rd_mode_is_ready = 1;
      if (is_ctx_ready[ab_part_type][1]) {
        av1_copy_tree_context(cur_part_ctxs[ab_part_type][1],
                              mode_srch_ctx[ab_part_type][1][0]);
        cur_part_ctxs[ab_part_type][1]->mic.partition = part_type;
        cur_part_ctxs[ab_part_type][1]->rd_mode_is_ready = 1;
      }
    }

    // Evaluation of AB partition type.
    rd_pick_ab_part(cpi, td, tile_data, tp, x, x_ctx, pc_tree,
                    cur_part_ctxs[ab_part_type], part_search_state, best_rdc,
                    ab_subsize[ab_part_type], ab_mi_pos[ab_part_type],
                    part_type);
  }
}

// Set mi positions for HORZ4 / VERT4 sub-block partitions.
static AOM_INLINE void set_mi_pos_partition4(
    const int inc_step[NUM_PART4_TYPES], int mi_pos[PART4_SUB_PARTITIONS][2],
    const int mi_row, const int mi_col) {
  for (int i = 0; i < PART4_SUB_PARTITIONS; i++) {
    mi_pos[i][0] = mi_row + i * inc_step[HORZ4];
    mi_pos[i][1] = mi_col + i * inc_step[VERT4];
  }
}

// Set context and RD cost for HORZ4 / VERT4 partition types.
static AOM_INLINE void set_4_part_ctx_and_rdcost(
    MACROBLOCK *x, const AV1_COMMON *const cm, ThreadData *td,
    PICK_MODE_CONTEXT *cur_part_ctx[PART4_SUB_PARTITIONS],
    PartitionSearchState *part_search_state, PARTITION_TYPE partition_type,
    BLOCK_SIZE bsize) {
  // Initialize sum_rdc RD cost structure.
  av1_init_rd_stats(&part_search_state->sum_rdc);
  const int subsize = get_partition_subsize(bsize, partition_type);
  part_search_state->sum_rdc.rate =
      part_search_state->partition_cost[partition_type];
  part_search_state->sum_rdc.rdcost =
      RDCOST(x->rdmult, part_search_state->sum_rdc.rate, 0);
  for (int i = 0; i < PART4_SUB_PARTITIONS; ++i)
    cur_part_ctx[i] = av1_alloc_pmc(cm, subsize, &td->shared_coeff_buf);
}

// Partition search of HORZ4 / VERT4 partition types.
static AOM_INLINE void rd_pick_4partition(
    AV1_COMP *const cpi, ThreadData *td, TileDataEnc *tile_data,
    TokenExtra **tp, MACROBLOCK *x, RD_SEARCH_MACROBLOCK_CONTEXT *x_ctx,
    PC_TREE *pc_tree, PICK_MODE_CONTEXT *cur_part_ctx[PART4_SUB_PARTITIONS],
    PartitionSearchState *part_search_state, RD_STATS *best_rdc,
    const int inc_step[NUM_PART4_TYPES], PARTITION_TYPE partition_type) {
  const AV1_COMMON *const cm = &cpi->common;
  PartitionBlkParams blk_params = part_search_state->part_blk_params;
  // mi positions needed for HORZ4 and VERT4 partition types.
  int mi_pos_check[NUM_PART4_TYPES] = { cm->mi_params.mi_rows,
                                        cm->mi_params.mi_cols };
  const PART4_TYPES part4_idx = (partition_type != PARTITION_HORZ_4);
  int mi_pos[PART4_SUB_PARTITIONS][2];

  blk_params.subsize = get_partition_subsize(blk_params.bsize, partition_type);
  // Set partition context and RD cost.
  set_4_part_ctx_and_rdcost(x, cm, td, cur_part_ctx, part_search_state,
                            partition_type, blk_params.bsize);
  // Set mi positions for sub-block sizes.
  set_mi_pos_partition4(inc_step, mi_pos, blk_params.mi_row, blk_params.mi_col);
#if CONFIG_COLLECT_PARTITION_STATS
  if (best_rdc.rdcost - part_search_state->sum_rdc.rdcost >= 0) {
    partition_attempts[partition_type] += 1;
    aom_usec_timer_start(&partition_timer);
    partition_timer_on = 1;
  }
#endif
  // Loop over sub-block partitions.
  for (int i = 0; i < PART4_SUB_PARTITIONS; ++i) {
    if (i > 0 && mi_pos[i][part4_idx] >= mi_pos_check[part4_idx]) break;

    // Sub-block evaluation of Horz4 / Vert4 partition type.
    cur_part_ctx[i]->rd_mode_is_ready = 0;
    if (!rd_try_subblock(
            cpi, td, tile_data, tp, (i == PART4_SUB_PARTITIONS - 1),
            mi_pos[i][0], mi_pos[i][1], blk_params.subsize, *best_rdc,
            &part_search_state->sum_rdc, partition_type, cur_part_ctx[i])) {
      av1_invalid_rd_stats(&part_search_state->sum_rdc);
      break;
    }
  }

  // Calculate the total cost and update the best partition.
  av1_rd_cost_update(x->rdmult, &part_search_state->sum_rdc);
  if (part_search_state->sum_rdc.rdcost < best_rdc->rdcost) {
    *best_rdc = part_search_state->sum_rdc;
    part_search_state->found_best_partition = true;
    pc_tree->partitioning = partition_type;
  }
#if CONFIG_COLLECT_PARTITION_STATS
  if (partition_timer_on) {
    aom_usec_timer_mark(&partition_timer);
    int64_t time = aom_usec_timer_elapsed(&partition_timer);
    partition_times[partition_type] += time;
    partition_timer_on = 0;
  }
#endif
  restore_context(x, x_ctx, blk_params.mi_row, blk_params.mi_col,
                  blk_params.bsize, av1_num_planes(cm));
}

// Prune 4-way partitions based on the number of horz/vert wins
// in the current block and sub-blocks in PARTITION_SPLIT.
static AOM_INLINE void prune_4_partition_using_split_info(
    AV1_COMP *const cpi, MACROBLOCK *x, PartitionSearchState *part_search_state,
    int part4_search_allowed[NUM_PART4_TYPES]) {
  PART4_TYPES cur_part[NUM_PART4_TYPES] = { HORZ4, VERT4 };
  // Count of child blocks in which HORZ or VERT partition has won
  int num_child_rect_win[NUM_RECT_PARTS] = { 0, 0 };
  // Prune HORZ4/VERT4 partitions based on number of HORZ/VERT winners of
  // split partiitons.
  // Conservative pruning for high quantizers.
  const int num_win_thresh = AOMMIN(3 * (MAXQ - x->qindex) / MAXQ + 1, 3);

  for (RECT_PART_TYPE i = HORZ; i < NUM_RECT_PARTS; i++) {
    if (!(cpi->sf.part_sf.prune_4_partition_using_split_info &&
          part4_search_allowed[cur_part[i]]))
      continue;
    // Loop over split partitions.
    // Get reactnagular partitions winner info of split partitions.
    for (int idx = 0; idx < 4; idx++)
      num_child_rect_win[i] +=
          (part_search_state->split_part_rect_win[idx].rect_part_win[i]) ? 1
                                                                         : 0;
    if (num_child_rect_win[i] < num_win_thresh) {
      part4_search_allowed[cur_part[i]] = 0;
    }
  }
}

// Prune 4-way partition search.
static AOM_INLINE void prune_4_way_partition_search(
    AV1_COMP *const cpi, MACROBLOCK *x, PC_TREE *pc_tree,
    PartitionSearchState *part_search_state, RD_STATS *best_rdc,
    int pb_source_variance, int ext_partition_allowed,
    int part4_search_allowed[NUM_PART4_TYPES]) {
  PartitionBlkParams blk_params = part_search_state->part_blk_params;
  const int mi_row = blk_params.mi_row;
  const int mi_col = blk_params.mi_col;
  const int bsize = blk_params.bsize;
  PARTITION_TYPE cur_part[2] = { PARTITION_HORZ_4, PARTITION_VERT_4 };
  const PartitionCfg *const part_cfg = &cpi->oxcf.part_cfg;
  // partition4_allowed is 1 if we can use a PARTITION_HORZ_4 or
  // PARTITION_VERT_4 for this block. This is almost the same as
  // ext_partition_allowed, except that we don't allow 128x32 or 32x128
  // blocks, so we require that bsize is not BLOCK_128X128.
  const int partition4_allowed = part_cfg->enable_1to4_partitions &&
                                 ext_partition_allowed &&
                                 bsize != BLOCK_128X128;

  for (PART4_TYPES i = HORZ4; i < NUM_PART4_TYPES; i++) {
    part4_search_allowed[i] =
        partition4_allowed && part_search_state->partition_rect_allowed[i] &&
        get_plane_block_size(get_partition_subsize(bsize, cur_part[i]),
                             part_search_state->ss_x,
                             part_search_state->ss_y) != BLOCK_INVALID;
  }
  // Pruning: pruning out 4-way partitions based on the current best partition.
  if (cpi->sf.part_sf.prune_ext_partition_types_search_level == 2) {
    part4_search_allowed[HORZ4] &= (pc_tree->partitioning == PARTITION_HORZ ||
                                    pc_tree->partitioning == PARTITION_HORZ_A ||
                                    pc_tree->partitioning == PARTITION_HORZ_B ||
                                    pc_tree->partitioning == PARTITION_SPLIT ||
                                    pc_tree->partitioning == PARTITION_NONE);
    part4_search_allowed[VERT4] &= (pc_tree->partitioning == PARTITION_VERT ||
                                    pc_tree->partitioning == PARTITION_VERT_A ||
                                    pc_tree->partitioning == PARTITION_VERT_B ||
                                    pc_tree->partitioning == PARTITION_SPLIT ||
                                    pc_tree->partitioning == PARTITION_NONE);
  }

  // Pruning: pruning out some 4-way partitions using a DNN taking rd costs of
  // sub-blocks from basic partition types.
  if (cpi->sf.part_sf.ml_prune_4_partition && partition4_allowed &&
      part_search_state->partition_rect_allowed[HORZ] &&
      part_search_state->partition_rect_allowed[VERT]) {
    av1_ml_prune_4_partition(
        cpi, x, bsize, pc_tree->partitioning, best_rdc->rdcost,
        part_search_state->rect_part_rd, part_search_state->split_rd,
        &part4_search_allowed[HORZ4], &part4_search_allowed[VERT4],
        pb_source_variance, mi_row, mi_col);
  }

  // Pruning: pruning out 4-way partitions based on the number of horz/vert wins
  // in the current block and sub-blocks in PARTITION_SPLIT.
  prune_4_partition_using_split_info(cpi, x, part_search_state,
                                     part4_search_allowed);
}

/*!\brief AV1 block partition search (full search).
 *
 * \ingroup partition_search
 * \callgraph
 * Searches for the best partition pattern for a block based on the
 * rate-distortion cost, and returns a bool value to indicate whether a valid
 * partition pattern is found. The partition can recursively go down to the
 * smallest block size.
 *
 * \param[in]    cpi                Top-level encoder structure
 * \param[in]    td                 Pointer to thread data
 * \param[in]    tile_data          Pointer to struct holding adaptive
                                    data/contexts/models for the tile during
                                    encoding
 * \param[in]    tp                 Pointer to the starting token
 * \param[in]    mi_row             Row coordinate of the block in a step size
                                    of MI_SIZE
 * \param[in]    mi_col             Column coordinate of the block in a step
                                    size of MI_SIZE
 * \param[in]    bsize              Current block size
 * \param[in]    rd_cost            Pointer to the final rd cost of the block
 * \param[in]    best_rdc           Upper bound of rd cost of a valid partition
 * \param[in]    pc_tree            Pointer to the PC_TREE node storing the
                                    picked partitions and mode info for the
                                    current block
 * \param[in]    sms_tree           Pointer to struct holding simple motion
                                    search data for the current block
 * \param[in]    none_rd            Pointer to the rd cost in the case of not
                                    splitting the current block
 * \param[in]    multi_pass_mode    SB_SINGLE_PASS/SB_DRY_PASS/SB_WET_PASS
 * \param[in]    rect_part_win_info Pointer to struct storing whether horz/vert
                                    partition outperforms previously tested
                                    partitions
 *
 * \return A bool value is returned indicating if a valid partition is found.
 * The pc_tree struct is modified to store the picked partition and modes.
 * The rd_cost struct is also updated with the RD stats corresponding to the
 * best partition found.
 */
static bool rd_pick_partition(AV1_COMP *const cpi, ThreadData *td,
                              TileDataEnc *tile_data, TokenExtra **tp,
                              int mi_row, int mi_col, BLOCK_SIZE bsize,
                              RD_STATS *rd_cost, RD_STATS best_rdc,
                              PC_TREE *pc_tree,
                              SIMPLE_MOTION_DATA_TREE *sms_tree,
                              int64_t *none_rd,
                              SB_MULTI_PASS_MODE multi_pass_mode,
                              RD_RECT_PART_WIN_INFO *rect_part_win_info) {
  const AV1_COMMON *const cm = &cpi->common;
  const CommonModeInfoParams *const mi_params = &cm->mi_params;
  const int num_planes = av1_num_planes(cm);
  TileInfo *const tile_info = &tile_data->tile_info;
  MACROBLOCK *const x = &td->mb;
  MACROBLOCKD *const xd = &x->e_mbd;
  RD_SEARCH_MACROBLOCK_CONTEXT x_ctx;
  const TokenExtra *const tp_orig = *tp;
  PartitionSearchState part_search_state;
  // Initialization of state variables used in partition search.
  init_partition_search_state_params(x, cpi, &part_search_state, mi_row, mi_col,
                                     bsize);
  PartitionBlkParams blk_params = part_search_state.part_blk_params;

  sms_tree->partitioning = PARTITION_NONE;
  if (best_rdc.rdcost < 0) {
    av1_invalid_rd_stats(rd_cost);
    return part_search_state.found_best_partition;
  }
  if (bsize == cm->seq_params.sb_size) x->must_find_valid_partition = 0;

  // Override skipping rectangular partition operations for edge blocks.
  if (none_rd) *none_rd = 0;
  (void)*tp_orig;

#if CONFIG_COLLECT_PARTITION_STATS
  int partition_decisions[EXT_PARTITION_TYPES] = { 0 };
  int partition_attempts[EXT_PARTITION_TYPES] = { 0 };
  int64_t partition_times[EXT_PARTITION_TYPES] = { 0 };
  struct aom_usec_timer partition_timer = { 0 };
  int partition_timer_on = 0;
#if CONFIG_COLLECT_PARTITION_STATS == 2
  PartitionStats *part_stats = &cpi->partition_stats;
#endif
#endif

  // Override partition costs at the edges of the frame in the same
  // way as in read_partition (see decodeframe.c).
  if (!(blk_params.has_rows && blk_params.has_cols))
    set_partition_cost_for_edge_blk(cm, &part_search_state);

  // Disable rectangular partitions for inner blocks when the current block is
  // forced to only use square partitions.
  if (bsize > cpi->sf.part_sf.use_square_partition_only_threshold) {
    part_search_state.partition_rect_allowed[HORZ] &= !blk_params.has_rows;
    part_search_state.partition_rect_allowed[VERT] &= !blk_params.has_cols;
  }

#ifndef NDEBUG
  // Nothing should rely on the default value of this array (which is just
  // leftover from encoding the previous block. Setting it to fixed pattern
  // when debugging.
  // bit 0, 1, 2 are blk_skip of each plane
  // bit 4, 5, 6 are initialization checking of each plane
  memset(x->txfm_search_info.blk_skip, 0x77,
         sizeof(x->txfm_search_info.blk_skip));
#endif  // NDEBUG

  assert(mi_size_wide[bsize] == mi_size_high[bsize]);

  // Set buffers and offsets.
  set_offsets(cpi, tile_info, x, mi_row, mi_col, bsize);

  // Save rdmult before it might be changed, so it can be restored later.
  const int orig_rdmult = x->rdmult;
  setup_block_rdmult(cpi, x, mi_row, mi_col, bsize, NO_AQ, NULL);

  // Update rd cost of the bound using the current multiplier.
  av1_rd_cost_update(x->rdmult, &best_rdc);

  if (bsize == BLOCK_16X16 && cpi->vaq_refresh)
    x->mb_energy = av1_log_block_var(cpi, x, bsize);

  // Set the context.
  xd->above_txfm_context =
      cm->above_contexts.txfm[tile_info->tile_row] + mi_col;
  xd->left_txfm_context =
      xd->left_txfm_context_buffer + (mi_row & MAX_MIB_MASK);
  save_context(x, &x_ctx, mi_row, mi_col, bsize, num_planes);

  int *partition_horz_allowed = &part_search_state.partition_rect_allowed[HORZ];
  int *partition_vert_allowed = &part_search_state.partition_rect_allowed[VERT];
  int *prune_horz = &part_search_state.prune_rect_part[HORZ];
  int *prune_vert = &part_search_state.prune_rect_part[VERT];
  // Pruning: before searching any partition type, using source and simple
  // motion search results to prune out unlikely partitions.
  av1_prune_partitions_before_search(
      cpi, x, mi_row, mi_col, bsize, sms_tree,
      &part_search_state.partition_none_allowed, partition_horz_allowed,
      partition_vert_allowed, &part_search_state.do_rectangular_split,
      &part_search_state.do_square_split, prune_horz, prune_vert);

  // Pruning: eliminating partition types leading to coding block sizes outside
  // the min and max bsize limitations set from the encoder.
  av1_prune_partitions_by_max_min_bsize(
      &x->sb_enc, bsize, blk_params.has_rows && blk_params.has_cols,
      &part_search_state.partition_none_allowed, partition_horz_allowed,
      partition_vert_allowed, &part_search_state.do_square_split);

  // Partition search
BEGIN_PARTITION_SEARCH:
  // If a valid partition is required, usually when the first round cannot find
  // a valid one under the cost limit after pruning, reset the limitations on
  // partition types.
  if (x->must_find_valid_partition)
    reset_part_limitations(cpi, &part_search_state);

  // Partition block source pixel variance.
  unsigned int pb_source_variance = UINT_MAX;

  // Partition block sse after simple motion compensation, not in use now,
  // but will be used for upcoming speed features.
  unsigned int pb_simple_motion_pred_sse = UINT_MAX;
  (void)pb_simple_motion_pred_sse;

  // PARTITION_NONE
  if (pc_tree->none == NULL)
    pc_tree->none = av1_alloc_pmc(cm, bsize, &td->shared_coeff_buf);
  PICK_MODE_CONTEXT *ctx_none = pc_tree->none;
  if ((blk_params.width <= blk_params.min_partition_size_1d) &&
      blk_params.has_rows && blk_params.has_cols)
    part_search_state.partition_none_allowed = 1;
  assert(part_search_state.terminate_partition_search == 0);
  int64_t part_none_rd = INT64_MAX;
  if (cpi->is_screen_content_type)
    part_search_state.partition_none_allowed =
        blk_params.has_rows && blk_params.has_cols;
  if (part_search_state.partition_none_allowed) {
    int pt_cost = 0;
    if (blk_params.bsize_at_least_8x8) {
      pt_cost = part_search_state.partition_cost[PARTITION_NONE] < INT_MAX
                    ? part_search_state.partition_cost[PARTITION_NONE]
                    : 0;
    }
    RD_STATS partition_rdcost;
    av1_init_rd_stats(&partition_rdcost);
    partition_rdcost.rate = pt_cost;
    av1_rd_cost_update(x->rdmult, &partition_rdcost);
    RD_STATS best_remain_rdcost;
    av1_rd_stats_subtraction(x->rdmult, &best_rdc, &partition_rdcost,
                             &best_remain_rdcost);
#if CONFIG_COLLECT_PARTITION_STATS
    if (best_remain_rdcost >= 0) {
      partition_attempts[PARTITION_NONE] += 1;
      aom_usec_timer_start(&partition_timer);
      partition_timer_on = 1;
    }
#endif
    pick_sb_modes(cpi, tile_data, x, mi_row, mi_col,
                  &part_search_state.this_rdc, PARTITION_NONE, bsize, ctx_none,
                  best_remain_rdcost, PICK_MODE_RD);
    av1_rd_cost_update(x->rdmult, &part_search_state.this_rdc);
#if CONFIG_COLLECT_PARTITION_STATS
    if (partition_timer_on) {
      aom_usec_timer_mark(&partition_timer);
      int64_t time = aom_usec_timer_elapsed(&partition_timer);
      partition_times[PARTITION_NONE] += time;
      partition_timer_on = 0;
    }
#endif
    pb_source_variance = x->source_variance;
    pb_simple_motion_pred_sse = x->simple_motion_pred_sse;
    if (none_rd) *none_rd = part_search_state.this_rdc.rdcost;
    part_search_state.none_rd = part_search_state.this_rdc.rdcost;
    if (part_search_state.this_rdc.rate != INT_MAX) {
      // Record picked ref frame to prune ref frames for other partition types.
      if (cpi->sf.inter_sf.prune_ref_frame_for_rect_partitions) {
        const int ref_type = av1_ref_frame_type(ctx_none->mic.ref_frame);
        update_picked_ref_frames_mask(x, ref_type, bsize,
                                      cm->seq_params.mib_size, mi_row, mi_col);
      }

      // Calculate the total cost and update the best partition.
      if (blk_params.bsize_at_least_8x8) {
        part_search_state.this_rdc.rate += pt_cost;
        part_search_state.this_rdc.rdcost =
            RDCOST(x->rdmult, part_search_state.this_rdc.rate,
                   part_search_state.this_rdc.dist);
      }
      part_none_rd = part_search_state.this_rdc.rdcost;
      if (part_search_state.this_rdc.rdcost < best_rdc.rdcost) {
        // Adjust dist breakout threshold according to the partition size.
        const int64_t dist_breakout_thr =
            cpi->sf.part_sf.partition_search_breakout_dist_thr >>
            ((2 * (MAX_SB_SIZE_LOG2 - 2)) -
             (mi_size_wide_log2[bsize] + mi_size_high_log2[bsize]));
        const int rate_breakout_thr =
            cpi->sf.part_sf.partition_search_breakout_rate_thr *
            num_pels_log2_lookup[bsize];

        best_rdc = part_search_state.this_rdc;
        part_search_state.found_best_partition = true;
        if (blk_params.bsize_at_least_8x8) {
          pc_tree->partitioning = PARTITION_NONE;
        }

        // Early termination: if the rd cost is very low, early terminate at
        // PARTITION_NONE and skip all other partitions.
        if (!frame_is_intra_only(cm) &&
            (part_search_state.do_square_split ||
             part_search_state.do_rectangular_split) &&
            !x->e_mbd.lossless[xd->mi[0]->segment_id] && ctx_none->skippable) {
          const int use_ml_based_breakout =
              bsize <= cpi->sf.part_sf.use_square_partition_only_threshold &&
              bsize > BLOCK_4X4 && xd->bd == 8;
          if (use_ml_based_breakout) {
            if (av1_ml_predict_breakout(cpi, bsize, x,
                                        &part_search_state.this_rdc,
                                        pb_source_variance)) {
              part_search_state.do_square_split = 0;
              part_search_state.do_rectangular_split = 0;
            }
          }

          // If all y, u, v transform blocks in this partition are skippable,
          // and the dist & rate are within the thresholds, the partition
          // search is terminated for current branch of the partition search
          // tree. The dist & rate thresholds are set to 0 at speed 0 to
          // disable the early termination at that speed.
          if (best_rdc.dist < dist_breakout_thr &&
              best_rdc.rate < rate_breakout_thr) {
            part_search_state.do_square_split = 0;
            part_search_state.do_rectangular_split = 0;
          }
        }

        // Early termination: using simple_motion_search features and the
        // rate, distortion, and rdcost of PARTITION_NONE, a DNN will make a
        // decision on early terminating at PARTITION_NONE.
        if (cpi->sf.part_sf.simple_motion_search_early_term_none &&
            cm->show_frame && !frame_is_intra_only(cm) &&
            bsize >= BLOCK_16X16 &&
            blk_params.mi_row_edge < mi_params->mi_rows &&
            blk_params.mi_col_edge < mi_params->mi_cols &&
            part_search_state.this_rdc.rdcost < INT64_MAX &&
            part_search_state.this_rdc.rdcost >= 0 &&
            part_search_state.this_rdc.rate < INT_MAX &&
            part_search_state.this_rdc.rate >= 0 &&
            (part_search_state.do_square_split ||
             part_search_state.do_rectangular_split)) {
          av1_simple_motion_search_early_term_none(
              cpi, x, sms_tree, mi_row, mi_col, bsize,
              &part_search_state.this_rdc,
              &part_search_state.terminate_partition_search);
        }
      }
    }

    restore_context(x, &x_ctx, mi_row, mi_col, bsize, num_planes);
  }

  // PARTITION_SPLIT
  int64_t part_split_rd = INT64_MAX;
  blk_params.subsize = get_partition_subsize(bsize, PARTITION_SPLIT);
  if ((!part_search_state.terminate_partition_search &&
       part_search_state.do_square_split)) {
    for (int i = 0; i < 4; ++i) {
      if (pc_tree->split[i] == NULL)
        pc_tree->split[i] = av1_alloc_pc_tree_node(blk_params.subsize);
      pc_tree->split[i]->index = i;
    }
    av1_init_rd_stats(&part_search_state.sum_rdc);
    part_search_state.sum_rdc.rate =
        part_search_state.partition_cost[PARTITION_SPLIT];
    part_search_state.sum_rdc.rdcost =
        RDCOST(x->rdmult, part_search_state.sum_rdc.rate, 0);

    int idx;
#if CONFIG_COLLECT_PARTITION_STATS
    if (best_rdc.rdcost - part_search_state.sum_rdc.rdcost >= 0) {
      partition_attempts[PARTITION_SPLIT] += 1;
      aom_usec_timer_start(&partition_timer);
      partition_timer_on = 1;
    }
#endif
    // Recursive partition search on 4 sub-blocks.
    for (idx = 0; idx < 4 && part_search_state.sum_rdc.rdcost < best_rdc.rdcost;
         ++idx) {
      const int x_idx = (idx & 1) * blk_params.mi_step;
      const int y_idx = (idx >> 1) * blk_params.mi_step;

      if (mi_row + y_idx >= mi_params->mi_rows ||
          mi_col + x_idx >= mi_params->mi_cols)
        continue;

      pc_tree->split[idx]->index = idx;
      int64_t *p_split_rd = &part_search_state.split_rd[idx];

      RD_STATS best_remain_rdcost;
      av1_rd_stats_subtraction(x->rdmult, &best_rdc, &part_search_state.sum_rdc,
                               &best_remain_rdcost);

      int curr_quad_tree_idx = 0;
      if (frame_is_intra_only(cm) && bsize <= BLOCK_64X64) {
        curr_quad_tree_idx = part_search_state.intra_part_info->quad_tree_idx;
        part_search_state.intra_part_info->quad_tree_idx =
            4 * curr_quad_tree_idx + idx + 1;
      }
      if (!rd_pick_partition(cpi, td, tile_data, tp, mi_row + y_idx,
                             mi_col + x_idx, blk_params.subsize,
                             &part_search_state.this_rdc, best_remain_rdcost,
                             pc_tree->split[idx], sms_tree->split[idx],
                             p_split_rd, multi_pass_mode,
                             &part_search_state.split_part_rect_win[idx])) {
        av1_invalid_rd_stats(&part_search_state.sum_rdc);
        break;
      }
      if (frame_is_intra_only(cm) && bsize <= BLOCK_64X64) {
        part_search_state.intra_part_info->quad_tree_idx = curr_quad_tree_idx;
      }

      part_search_state.sum_rdc.rate += part_search_state.this_rdc.rate;
      part_search_state.sum_rdc.dist += part_search_state.this_rdc.dist;
      av1_rd_cost_update(x->rdmult, &part_search_state.sum_rdc);
      if (idx <= 1 && (bsize <= BLOCK_8X8 ||
                       pc_tree->split[idx]->partitioning == PARTITION_NONE)) {
        const MB_MODE_INFO *const mbmi = &pc_tree->split[idx]->none->mic;
        const PALETTE_MODE_INFO *const pmi = &mbmi->palette_mode_info;
        // Neither palette mode nor cfl predicted.
        if (pmi->palette_size[0] == 0 && pmi->palette_size[1] == 0) {
          if (mbmi->uv_mode != UV_CFL_PRED)
            part_search_state.is_split_ctx_is_ready[idx] = 1;
        }
      }
    }
#if CONFIG_COLLECT_PARTITION_STATS
    if (partition_timer_on) {
      aom_usec_timer_mark(&partition_timer);
      int64_t time = aom_usec_timer_elapsed(&partition_timer);
      partition_times[PARTITION_SPLIT] += time;
      partition_timer_on = 0;
    }
#endif
    const int reached_last_index = (idx == 4);

    // Calculate the total cost and update the best partition.
    part_split_rd = part_search_state.sum_rdc.rdcost;
    if (reached_last_index &&
        part_search_state.sum_rdc.rdcost < best_rdc.rdcost) {
      part_search_state.sum_rdc.rdcost =
          RDCOST(x->rdmult, part_search_state.sum_rdc.rate,
                 part_search_state.sum_rdc.dist);
      if (part_search_state.sum_rdc.rdcost < best_rdc.rdcost) {
        best_rdc = part_search_state.sum_rdc;
        part_search_state.found_best_partition = true;
        pc_tree->partitioning = PARTITION_SPLIT;
      }
    } else if (cpi->sf.part_sf.less_rectangular_check_level > 0) {
      // Skip rectangular partition test when partition type none gives better
      // rd than partition type split.
      if (cpi->sf.part_sf.less_rectangular_check_level == 2 || idx <= 2) {
        const int partition_none_valid = part_search_state.none_rd > 0;
        const int partition_none_better =
            part_search_state.none_rd < part_search_state.sum_rdc.rdcost;
        part_search_state.do_rectangular_split &=
            !(partition_none_valid && partition_none_better);
      }
    }

    restore_context(x, &x_ctx, mi_row, mi_col, bsize, num_planes);
  }  // if (do_split)

  // Early termination: using the rd costs of PARTITION_NONE and subblocks
  // from PARTITION_SPLIT to determine an early breakout.
  if (cpi->sf.part_sf.ml_early_term_after_part_split_level &&
      !frame_is_intra_only(cm) &&
      !part_search_state.terminate_partition_search &&
      part_search_state.do_rectangular_split &&
      (part_search_state.partition_rect_allowed[HORZ] ||
       part_search_state.partition_rect_allowed[VERT])) {
    av1_ml_early_term_after_split(
        cpi, x, sms_tree, bsize, best_rdc.rdcost, part_none_rd, part_split_rd,
        part_search_state.split_rd, mi_row, mi_col,
        &part_search_state.terminate_partition_search);
  }

  // Pruning: using the rd costs of PARTITION_NONE and subblocks from
  // PARTITION_SPLIT to prune out rectangular partitions in some directions.
  if (!cpi->sf.part_sf.ml_early_term_after_part_split_level &&
      cpi->sf.part_sf.ml_prune_rect_partition && !frame_is_intra_only(cm) &&
      (part_search_state.partition_rect_allowed[HORZ] ||
       part_search_state.partition_rect_allowed[VERT]) &&
      !(part_search_state.prune_rect_part[HORZ] ||
        part_search_state.prune_rect_part[VERT]) &&
      !part_search_state.terminate_partition_search) {
    av1_setup_src_planes(x, cpi->source, mi_row, mi_col, num_planes, bsize);
    av1_ml_prune_rect_partition(
        cpi, x, bsize, best_rdc.rdcost, part_search_state.none_rd,
        part_search_state.split_rd, prune_horz, prune_vert);
  }

  // Rectangular partitions search stage.
  rectangular_partition_search(cpi, td, tile_data, tp, x, pc_tree, &x_ctx,
                               &part_search_state, &best_rdc,
                               rect_part_win_info);

  if (pb_source_variance == UINT_MAX) {
    av1_setup_src_planes(x, cpi->source, mi_row, mi_col, num_planes, bsize);
    if (is_cur_buf_hbd(xd)) {
      pb_source_variance = av1_high_get_sby_perpixel_variance(
          cpi, &x->plane[0].src, bsize, xd->bd);
    } else {
      pb_source_variance =
          av1_get_sby_perpixel_variance(cpi, &x->plane[0].src, bsize);
    }
  }

  // Update prediction errors from simple motion search.
  if (use_pb_simple_motion_pred_sse(cpi) &&
      pb_simple_motion_pred_sse == UINT_MAX) {
    const FULLPEL_MV start_mv = kZeroFullMv;
    unsigned int var = 0;

    av1_simple_motion_sse_var(cpi, x, mi_row, mi_col, bsize, start_mv, 0,
                              &pb_simple_motion_pred_sse, &var);
  }

  assert(IMPLIES(!cpi->oxcf.part_cfg.enable_rect_partitions,
                 !part_search_state.do_rectangular_split));

  const int ext_partition_allowed =
      part_search_state.do_rectangular_split &&
      bsize > cpi->sf.part_sf.ext_partition_eval_thresh &&
      blk_params.has_rows && blk_params.has_cols;

  // AB partitions search stage.
  ab_partitions_search(cpi, td, tile_data, tp, x, &x_ctx, pc_tree,
                       &part_search_state, &best_rdc, rect_part_win_info,
                       pb_source_variance, ext_partition_allowed);

  // 4-way partitions search stage.
  int part4_search_allowed[NUM_PART4_TYPES] = { 1, 1 };

  // Disable 4-way partition search flags for width less than twice the minimum
  // width.
  if (blk_params.width < (blk_params.min_partition_size_1d << 2)) {
    part4_search_allowed[HORZ4] = 0;
    part4_search_allowed[VERT4] = 0;
  } else {
    // Prune 4-way partition search.
    prune_4_way_partition_search(cpi, x, pc_tree, &part_search_state, &best_rdc,
                                 pb_source_variance, ext_partition_allowed,
                                 part4_search_allowed);
  }

  // PARTITION_HORZ_4
  assert(IMPLIES(!cpi->oxcf.part_cfg.enable_rect_partitions,
                 !part4_search_allowed[HORZ4]));
  if (!part_search_state.terminate_partition_search &&
      part4_search_allowed[HORZ4] && blk_params.has_rows &&
      (part_search_state.do_rectangular_split ||
       active_h_edge(cpi, mi_row, blk_params.mi_step))) {
    const int inc_step[NUM_PART4_TYPES] = { mi_size_high[blk_params.bsize] / 4,
                                            0 };
    // Evaluation of Horz4 partition type.
    rd_pick_4partition(cpi, td, tile_data, tp, x, &x_ctx, pc_tree,
                       pc_tree->horizontal4, &part_search_state, &best_rdc,
                       inc_step, PARTITION_HORZ_4);
  }

  // PARTITION_VERT_4
  assert(IMPLIES(!cpi->oxcf.part_cfg.enable_rect_partitions,
                 !part4_search_allowed[VERT4]));
  if (!part_search_state.terminate_partition_search &&
      part4_search_allowed[VERT4] && blk_params.has_cols &&
      (part_search_state.do_rectangular_split ||
       active_v_edge(cpi, mi_row, blk_params.mi_step))) {
    const int inc_step[NUM_PART4_TYPES] = { 0, mi_size_wide[blk_params.bsize] /
                                                   4 };
    // Evaluation of Vert4 partition type.
    rd_pick_4partition(cpi, td, tile_data, tp, x, &x_ctx, pc_tree,
                       pc_tree->vertical4, &part_search_state, &best_rdc,
                       inc_step, PARTITION_VERT_4);
  }

  if (bsize == cm->seq_params.sb_size &&
      !part_search_state.found_best_partition) {
    // Did not find a valid partition, go back and search again, with less
    // constraint on which partition types to search.
    x->must_find_valid_partition = 1;
#if CONFIG_COLLECT_PARTITION_STATS == 2
    part_stats->partition_redo += 1;
#endif
    goto BEGIN_PARTITION_SEARCH;
  }

  // Store the final rd cost
  *rd_cost = best_rdc;

  // Also record the best partition in simple motion data tree because it is
  // necessary for the related speed features.
  sms_tree->partitioning = pc_tree->partitioning;

#if CONFIG_COLLECT_PARTITION_STATS
  if (best_rdc.rate < INT_MAX && best_rdc.dist < INT64_MAX) {
    partition_decisions[pc_tree->partitioning] += 1;
  }
#endif

#if CONFIG_COLLECT_PARTITION_STATS == 1
  // If CONFIG_COLLECT_PARTITION_STATS is 1, then print out the stats for each
  // prediction block.
  FILE *f = fopen("data.csv", "a");
  fprintf(f, "%d,%d,%d,", bsize, cm->show_frame, frame_is_intra_only(cm));
  for (int idx = 0; idx < EXT_PARTITION_TYPES; idx++) {
    fprintf(f, "%d,", partition_decisions[idx]);
  }
  for (int idx = 0; idx < EXT_PARTITION_TYPES; idx++) {
    fprintf(f, "%d,", partition_attempts[idx]);
  }
  for (int idx = 0; idx < EXT_PARTITION_TYPES; idx++) {
    fprintf(f, "%ld,", partition_times[idx]);
  }
  fprintf(f, "\n");
  fclose(f);
#endif

#if CONFIG_COLLECT_PARTITION_STATS == 2
  // If CONFIG_COLLECTION_PARTITION_STATS is 2, then we print out the stats for
  // the whole clip. So we need to pass the information upstream to the encoder.
  const int bsize_idx = av1_get_bsize_idx_for_part_stats(bsize);
  int *agg_attempts = part_stats->partition_attempts[bsize_idx];
  int *agg_decisions = part_stats->partition_decisions[bsize_idx];
  int64_t *agg_times = part_stats->partition_times[bsize_idx];
  for (int idx = 0; idx < EXT_PARTITION_TYPES; idx++) {
    agg_attempts[idx] += partition_attempts[idx];
    agg_decisions[idx] += partition_decisions[idx];
    agg_times[idx] += partition_times[idx];
  }
#endif

  // Reset the PC_TREE deallocation flag.
  int pc_tree_dealloc = 0;

  // If a valid partition is found and reconstruction is required for future
  // sub-blocks in the same group.
  if (part_search_state.found_best_partition && pc_tree->index != 3) {
    if (bsize == cm->seq_params.sb_size) {
      // Encode the superblock.
      const int emit_output = multi_pass_mode != SB_DRY_PASS;
      const RUN_TYPE run_type = emit_output ? OUTPUT_ENABLED : DRY_RUN_NORMAL;

      x->cb_offset = 0;
      encode_sb(cpi, td, tile_data, tp, mi_row, mi_col, run_type, bsize,
                pc_tree, NULL);
      // Dealloc the whole PC_TREE after a superblock is done.
      av1_free_pc_tree_recursive(pc_tree, num_planes, 0, 0);
      pc_tree_dealloc = 1;
    } else {
      // Encode the smaller blocks in DRY_RUN mode.
      encode_sb(cpi, td, tile_data, tp, mi_row, mi_col, DRY_RUN_NORMAL, bsize,
                pc_tree, NULL);
    }
  }

  // If the tree still exists (non-superblock), dealloc most nodes, only keep
  // nodes for the best partition and PARTITION_NONE.
  if (pc_tree_dealloc == 0)
    av1_free_pc_tree_recursive(pc_tree, num_planes, 1, 1);

  if (bsize == cm->seq_params.sb_size) {
    assert(best_rdc.rate < INT_MAX);
    assert(best_rdc.dist < INT64_MAX);
  } else {
    assert(tp_orig == *tp);
  }

  // Restore the rd multiplier.
  x->rdmult = orig_rdmult;
  return part_search_state.found_best_partition;
}

#endif  // !CONFIG_REALTIME_ONLY
#undef NUM_SIMPLE_MOTION_FEATURES

#if !CONFIG_REALTIME_ONLY

static int get_rdmult_delta(AV1_COMP *cpi, BLOCK_SIZE bsize, int analysis_type,
                            int mi_row, int mi_col, int orig_rdmult) {
  AV1_COMMON *const cm = &cpi->common;
  const GF_GROUP *const gf_group = &cpi->gf_group;
  assert(IMPLIES(cpi->gf_group.size > 0,
                 cpi->gf_group.index < cpi->gf_group.size));
  const int tpl_idx = cpi->gf_group.index;
  TplParams *const tpl_data = &cpi->tpl_data;
  TplDepFrame *tpl_frame = &tpl_data->tpl_frame[tpl_idx];
  TplDepStats *tpl_stats = tpl_frame->tpl_stats_ptr;
  const uint8_t block_mis_log2 = tpl_data->tpl_stats_block_mis_log2;
  int tpl_stride = tpl_frame->stride;
  int64_t intra_cost = 0;
  int64_t mc_dep_cost = 0;
  const int mi_wide = mi_size_wide[bsize];
  const int mi_high = mi_size_high[bsize];

  if (tpl_frame->is_valid == 0) return orig_rdmult;

  if (!is_frame_tpl_eligible(gf_group)) return orig_rdmult;

  if (cpi->gf_group.index >= MAX_TPL_FRAME_IDX) return orig_rdmult;

  int64_t mc_count = 0, mc_saved = 0;
  int mi_count = 0;
  const int mi_col_sr =
      coded_to_superres_mi(mi_col, cm->superres_scale_denominator);
  const int mi_col_end_sr =
      coded_to_superres_mi(mi_col + mi_wide, cm->superres_scale_denominator);
  const int mi_cols_sr = av1_pixels_to_mi(cm->superres_upscaled_width);
  const int step = 1 << block_mis_log2;
  for (int row = mi_row; row < mi_row + mi_high; row += step) {
    for (int col = mi_col_sr; col < mi_col_end_sr; col += step) {
      if (row >= cm->mi_params.mi_rows || col >= mi_cols_sr) continue;
      TplDepStats *this_stats =
          &tpl_stats[av1_tpl_ptr_pos(row, col, tpl_stride, block_mis_log2)];
      int64_t mc_dep_delta =
          RDCOST(tpl_frame->base_rdmult, this_stats->mc_dep_rate,
                 this_stats->mc_dep_dist);
      intra_cost += this_stats->recrf_dist << RDDIV_BITS;
      mc_dep_cost += (this_stats->recrf_dist << RDDIV_BITS) + mc_dep_delta;
      mc_count += this_stats->mc_count;
      mc_saved += this_stats->mc_saved;
      mi_count++;
    }
  }

  aom_clear_system_state();

  double beta = 1.0;
  if (analysis_type == 0) {
    if (mc_dep_cost > 0 && intra_cost > 0) {
      const double r0 = cpi->rd.r0;
      const double rk = (double)intra_cost / mc_dep_cost;
      beta = (r0 / rk);
    }
  } else if (analysis_type == 1) {
    const double mc_count_base = (mi_count * cpi->rd.mc_count_base);
    beta = (mc_count + 1.0) / (mc_count_base + 1.0);
    beta = pow(beta, 0.5);
  } else if (analysis_type == 2) {
    const double mc_saved_base = (mi_count * cpi->rd.mc_saved_base);
    beta = (mc_saved + 1.0) / (mc_saved_base + 1.0);
    beta = pow(beta, 0.5);
  }

  int rdmult = av1_get_adaptive_rdmult(cpi, beta);

  aom_clear_system_state();

  rdmult = AOMMIN(rdmult, orig_rdmult * 3 / 2);
  rdmult = AOMMAX(rdmult, orig_rdmult * 1 / 2);

  rdmult = AOMMAX(1, rdmult);

  return rdmult;
}

static void get_tpl_stats_sb(AV1_COMP *cpi, BLOCK_SIZE bsize, int mi_row,
                             int mi_col, SuperBlockEnc *sb_enc) {
  sb_enc->tpl_data_count = 0;

  if (!cpi->oxcf.algo_cfg.enable_tpl_model) return;
  if (cpi->superres_mode != AOM_SUPERRES_NONE) return;
  if (cpi->common.current_frame.frame_type == KEY_FRAME) return;
  const FRAME_UPDATE_TYPE update_type = get_frame_update_type(&cpi->gf_group);
  if (update_type == INTNL_OVERLAY_UPDATE || update_type == OVERLAY_UPDATE)
    return;
  assert(IMPLIES(cpi->gf_group.size > 0,
                 cpi->gf_group.index < cpi->gf_group.size));

  AV1_COMMON *const cm = &cpi->common;
  const int gf_group_index = cpi->gf_group.index;
  TplParams *const tpl_data = &cpi->tpl_data;
  TplDepFrame *tpl_frame = &tpl_data->tpl_frame[gf_group_index];
  TplDepStats *tpl_stats = tpl_frame->tpl_stats_ptr;
  int tpl_stride = tpl_frame->stride;
  const int mi_wide = mi_size_wide[bsize];
  const int mi_high = mi_size_high[bsize];

  if (tpl_frame->is_valid == 0) return;
  if (gf_group_index >= MAX_TPL_FRAME_IDX) return;

  int mi_count = 0;
  int count = 0;
  const int mi_col_sr =
      coded_to_superres_mi(mi_col, cm->superres_scale_denominator);
  const int mi_col_end_sr =
      coded_to_superres_mi(mi_col + mi_wide, cm->superres_scale_denominator);
  // mi_cols_sr is mi_cols at superres case.
  const int mi_cols_sr = av1_pixels_to_mi(cm->superres_upscaled_width);

  // TPL store unit size is not the same as the motion estimation unit size.
  // Here always use motion estimation size to avoid getting repetitive inter/
  // intra cost.
  const BLOCK_SIZE tpl_bsize = convert_length_to_bsize(MC_FLOW_BSIZE_1D);
  const int step = mi_size_wide[tpl_bsize];
  assert(mi_size_wide[tpl_bsize] == mi_size_high[tpl_bsize]);

  // Stride is only based on SB size, and we fill in values for every 16x16
  // block in a SB.
  sb_enc->tpl_stride = (mi_col_end_sr - mi_col_sr) / step;

  for (int row = mi_row; row < mi_row + mi_high; row += step) {
    for (int col = mi_col_sr; col < mi_col_end_sr; col += step) {
      // Handle partial SB, so that no invalid values are used later.
      if (row >= cm->mi_params.mi_rows || col >= mi_cols_sr) {
        sb_enc->tpl_inter_cost[count] = INT64_MAX;
        sb_enc->tpl_intra_cost[count] = INT64_MAX;
        for (int i = 0; i < INTER_REFS_PER_FRAME; ++i) {
          sb_enc->tpl_mv[count][i].as_int = INVALID_MV;
        }
        count++;
        continue;
      }

      TplDepStats *this_stats = &tpl_stats[av1_tpl_ptr_pos(
          row, col, tpl_stride, tpl_data->tpl_stats_block_mis_log2)];
      sb_enc->tpl_inter_cost[count] = this_stats->inter_cost;
      sb_enc->tpl_intra_cost[count] = this_stats->intra_cost;
      memcpy(sb_enc->tpl_mv[count], this_stats->mv, sizeof(this_stats->mv));
      mi_count++;
      count++;
    }
  }

  sb_enc->tpl_data_count = mi_count;
}

// analysis_type 0: Use mc_dep_cost and intra_cost
// analysis_type 1: Use count of best inter predictor chosen
// analysis_type 2: Use cost reduction from intra to inter for best inter
//                  predictor chosen
static int get_q_for_deltaq_objective(AV1_COMP *const cpi, BLOCK_SIZE bsize,
                                      int mi_row, int mi_col) {
  AV1_COMMON *const cm = &cpi->common;
  const GF_GROUP *const gf_group = &cpi->gf_group;
  assert(IMPLIES(cpi->gf_group.size > 0,
                 cpi->gf_group.index < cpi->gf_group.size));
  const int tpl_idx = cpi->gf_group.index;
  TplParams *const tpl_data = &cpi->tpl_data;
  TplDepFrame *tpl_frame = &tpl_data->tpl_frame[tpl_idx];
  TplDepStats *tpl_stats = tpl_frame->tpl_stats_ptr;
  const uint8_t block_mis_log2 = tpl_data->tpl_stats_block_mis_log2;
  int tpl_stride = tpl_frame->stride;
  int64_t intra_cost = 0;
  int64_t mc_dep_cost = 0;
  const int mi_wide = mi_size_wide[bsize];
  const int mi_high = mi_size_high[bsize];
  const int base_qindex = cm->quant_params.base_qindex;

  if (tpl_frame->is_valid == 0) return base_qindex;

  if (!is_frame_tpl_eligible(gf_group)) return base_qindex;

  if (cpi->gf_group.index >= MAX_TPL_FRAME_IDX) return base_qindex;

  int64_t mc_count = 0, mc_saved = 0;
  int mi_count = 0;
  const int mi_col_sr =
      coded_to_superres_mi(mi_col, cm->superres_scale_denominator);
  const int mi_col_end_sr =
      coded_to_superres_mi(mi_col + mi_wide, cm->superres_scale_denominator);
  const int mi_cols_sr = av1_pixels_to_mi(cm->superres_upscaled_width);
  const int step = 1 << block_mis_log2;
  for (int row = mi_row; row < mi_row + mi_high; row += step) {
    for (int col = mi_col_sr; col < mi_col_end_sr; col += step) {
      if (row >= cm->mi_params.mi_rows || col >= mi_cols_sr) continue;
      TplDepStats *this_stats =
          &tpl_stats[av1_tpl_ptr_pos(row, col, tpl_stride, block_mis_log2)];
      int64_t mc_dep_delta =
          RDCOST(tpl_frame->base_rdmult, this_stats->mc_dep_rate,
                 this_stats->mc_dep_dist);
      intra_cost += this_stats->recrf_dist << RDDIV_BITS;
      mc_dep_cost += (this_stats->recrf_dist << RDDIV_BITS) + mc_dep_delta;
      mc_count += this_stats->mc_count;
      mc_saved += this_stats->mc_saved;
      mi_count++;
    }
  }

  aom_clear_system_state();

  int offset = 0;
  double beta = 1.0;
  if (mc_dep_cost > 0 && intra_cost > 0) {
    const double r0 = cpi->rd.r0;
    const double rk = (double)intra_cost / mc_dep_cost;
    beta = (r0 / rk);
    assert(beta > 0.0);
  }
  offset = av1_get_deltaq_offset(cpi, base_qindex, beta);
  aom_clear_system_state();

  const DeltaQInfo *const delta_q_info = &cm->delta_q_info;
  offset = AOMMIN(offset, delta_q_info->delta_q_res * 9 - 1);
  offset = AOMMAX(offset, -delta_q_info->delta_q_res * 9 + 1);
  int qindex = cm->quant_params.base_qindex + offset;
  qindex = AOMMIN(qindex, MAXQ);
  qindex = AOMMAX(qindex, MINQ);

  return qindex;
}

static AOM_INLINE void setup_delta_q(AV1_COMP *const cpi, ThreadData *td,
                                     MACROBLOCK *const x,
                                     const TileInfo *const tile_info,
                                     int mi_row, int mi_col, int num_planes) {
  AV1_COMMON *const cm = &cpi->common;
  const CommonModeInfoParams *const mi_params = &cm->mi_params;
  const DeltaQInfo *const delta_q_info = &cm->delta_q_info;
  assert(delta_q_info->delta_q_present_flag);

  const BLOCK_SIZE sb_size = cm->seq_params.sb_size;
  // Delta-q modulation based on variance
  av1_setup_src_planes(x, cpi->source, mi_row, mi_col, num_planes, sb_size);

  int current_qindex = cm->quant_params.base_qindex;
  if (cpi->oxcf.q_cfg.deltaq_mode == DELTA_Q_PERCEPTUAL) {
    if (DELTA_Q_PERCEPTUAL_MODULATION == 1) {
      const int block_wavelet_energy_level =
          av1_block_wavelet_energy_level(cpi, x, sb_size);
      x->sb_energy_level = block_wavelet_energy_level;
      current_qindex = av1_compute_q_from_energy_level_deltaq_mode(
          cpi, block_wavelet_energy_level);
    } else {
      const int block_var_level = av1_log_block_var(cpi, x, sb_size);
      x->sb_energy_level = block_var_level;
      current_qindex =
          av1_compute_q_from_energy_level_deltaq_mode(cpi, block_var_level);
    }
  } else if (cpi->oxcf.q_cfg.deltaq_mode == DELTA_Q_OBJECTIVE &&
<<<<<<< HEAD
             cpi->oxcf.enable_tpl_model) {
=======
             cpi->oxcf.algo_cfg.enable_tpl_model) {
>>>>>>> 173a756a
    // Setup deltaq based on tpl stats
    current_qindex = get_q_for_deltaq_objective(cpi, sb_size, mi_row, mi_col);
  }

  const int delta_q_res = delta_q_info->delta_q_res;
  // Right now aq only works with tpl model. So if tpl is disabled, we set the
  // current_qindex to base_qindex.
<<<<<<< HEAD
  if (cpi->oxcf.enable_tpl_model && cpi->oxcf.q_cfg.deltaq_mode != NO_DELTA_Q) {
=======
  if (cpi->oxcf.algo_cfg.enable_tpl_model &&
      cpi->oxcf.q_cfg.deltaq_mode != NO_DELTA_Q) {
>>>>>>> 173a756a
    current_qindex =
        clamp(current_qindex, delta_q_res, 256 - delta_q_info->delta_q_res);
  } else {
    current_qindex = cm->quant_params.base_qindex;
  }

  MACROBLOCKD *const xd = &x->e_mbd;
  const int sign_deltaq_index =
      current_qindex - xd->current_base_qindex >= 0 ? 1 : -1;
  const int deltaq_deadzone = delta_q_res / 4;
  const int qmask = ~(delta_q_res - 1);
  int abs_deltaq_index = abs(current_qindex - xd->current_base_qindex);
  abs_deltaq_index = (abs_deltaq_index + deltaq_deadzone) & qmask;
  current_qindex =
      xd->current_base_qindex + sign_deltaq_index * abs_deltaq_index;
  current_qindex = AOMMAX(current_qindex, MINQ + 1);
  assert(current_qindex > 0);

  x->delta_qindex = current_qindex - cm->quant_params.base_qindex;
  set_offsets(cpi, tile_info, x, mi_row, mi_col, sb_size);
  xd->mi[0]->current_qindex = current_qindex;
  av1_init_plane_quantizers(cpi, x, xd->mi[0]->segment_id);

  // keep track of any non-zero delta-q used
  td->deltaq_used |= (x->delta_qindex != 0);

  if (cpi->oxcf.deltalf_mode) {
    const int delta_lf_res = delta_q_info->delta_lf_res;
    const int lfmask = ~(delta_lf_res - 1);
    const int delta_lf_from_base =
        ((x->delta_qindex / 2 + delta_lf_res / 2) & lfmask);
    const int8_t delta_lf =
        (int8_t)clamp(delta_lf_from_base, -MAX_LOOP_FILTER, MAX_LOOP_FILTER);
    const int frame_lf_count =
        av1_num_planes(cm) > 1 ? FRAME_LF_COUNT : FRAME_LF_COUNT - 2;
    const int mib_size = cm->seq_params.mib_size;

    // pre-set the delta lf for loop filter. Note that this value is set
    // before mi is assigned for each block in current superblock
    for (int j = 0; j < AOMMIN(mib_size, mi_params->mi_rows - mi_row); j++) {
      for (int k = 0; k < AOMMIN(mib_size, mi_params->mi_cols - mi_col); k++) {
        const int grid_idx = get_mi_grid_idx(mi_params, mi_row + j, mi_col + k);
        mi_params->mi_grid_base[grid_idx]->delta_lf_from_base = delta_lf;
        for (int lf_id = 0; lf_id < frame_lf_count; ++lf_id) {
          mi_params->mi_grid_base[grid_idx]->delta_lf[lf_id] = delta_lf;
        }
      }
    }
  }
}
#endif  // !CONFIG_REALTIME_ONLY

#define AVG_CDF_WEIGHT_LEFT 3
#define AVG_CDF_WEIGHT_TOP_RIGHT 1

static AOM_INLINE void avg_cdf_symbol(aom_cdf_prob *cdf_ptr_left,
                                      aom_cdf_prob *cdf_ptr_tr, int num_cdfs,
                                      int cdf_stride, int nsymbs, int wt_left,
                                      int wt_tr) {
  for (int i = 0; i < num_cdfs; i++) {
    for (int j = 0; j <= nsymbs; j++) {
      cdf_ptr_left[i * cdf_stride + j] =
          (aom_cdf_prob)(((int)cdf_ptr_left[i * cdf_stride + j] * wt_left +
                          (int)cdf_ptr_tr[i * cdf_stride + j] * wt_tr +
                          ((wt_left + wt_tr) / 2)) /
                         (wt_left + wt_tr));
      assert(cdf_ptr_left[i * cdf_stride + j] >= 0 &&
             cdf_ptr_left[i * cdf_stride + j] < CDF_PROB_TOP);
    }
  }
}

#define AVERAGE_CDF(cname_left, cname_tr, nsymbs) \
  AVG_CDF_STRIDE(cname_left, cname_tr, nsymbs, CDF_SIZE(nsymbs))

#define AVG_CDF_STRIDE(cname_left, cname_tr, nsymbs, cdf_stride)           \
  do {                                                                     \
    aom_cdf_prob *cdf_ptr_left = (aom_cdf_prob *)cname_left;               \
    aom_cdf_prob *cdf_ptr_tr = (aom_cdf_prob *)cname_tr;                   \
    int array_size = (int)sizeof(cname_left) / sizeof(aom_cdf_prob);       \
    int num_cdfs = array_size / cdf_stride;                                \
    avg_cdf_symbol(cdf_ptr_left, cdf_ptr_tr, num_cdfs, cdf_stride, nsymbs, \
                   wt_left, wt_tr);                                        \
  } while (0)

static AOM_INLINE void avg_nmv(nmv_context *nmv_left, nmv_context *nmv_tr,
                               int wt_left, int wt_tr) {
  AVERAGE_CDF(nmv_left->joints_cdf, nmv_tr->joints_cdf, 4);
  for (int i = 0; i < 2; i++) {
    AVERAGE_CDF(nmv_left->comps[i].classes_cdf, nmv_tr->comps[i].classes_cdf,
                MV_CLASSES);
    AVERAGE_CDF(nmv_left->comps[i].class0_fp_cdf,
                nmv_tr->comps[i].class0_fp_cdf, MV_FP_SIZE);
    AVERAGE_CDF(nmv_left->comps[i].fp_cdf, nmv_tr->comps[i].fp_cdf, MV_FP_SIZE);
    AVERAGE_CDF(nmv_left->comps[i].sign_cdf, nmv_tr->comps[i].sign_cdf, 2);
    AVERAGE_CDF(nmv_left->comps[i].class0_hp_cdf,
                nmv_tr->comps[i].class0_hp_cdf, 2);
    AVERAGE_CDF(nmv_left->comps[i].hp_cdf, nmv_tr->comps[i].hp_cdf, 2);
    AVERAGE_CDF(nmv_left->comps[i].class0_cdf, nmv_tr->comps[i].class0_cdf,
                CLASS0_SIZE);
    AVERAGE_CDF(nmv_left->comps[i].bits_cdf, nmv_tr->comps[i].bits_cdf, 2);
  }
}

// In case of row-based multi-threading of encoder, since we always
// keep a top - right sync, we can average the top - right SB's CDFs and
// the left SB's CDFs and use the same for current SB's encoding to
// improve the performance. This function facilitates the averaging
// of CDF and used only when row-mt is enabled in encoder.
static AOM_INLINE void avg_cdf_symbols(FRAME_CONTEXT *ctx_left,
                                       FRAME_CONTEXT *ctx_tr, int wt_left,
                                       int wt_tr) {
  AVERAGE_CDF(ctx_left->txb_skip_cdf, ctx_tr->txb_skip_cdf, 2);
  AVERAGE_CDF(ctx_left->eob_extra_cdf, ctx_tr->eob_extra_cdf, 2);
  AVERAGE_CDF(ctx_left->dc_sign_cdf, ctx_tr->dc_sign_cdf, 2);
  AVERAGE_CDF(ctx_left->eob_flag_cdf16, ctx_tr->eob_flag_cdf16, 5);
  AVERAGE_CDF(ctx_left->eob_flag_cdf32, ctx_tr->eob_flag_cdf32, 6);
  AVERAGE_CDF(ctx_left->eob_flag_cdf64, ctx_tr->eob_flag_cdf64, 7);
  AVERAGE_CDF(ctx_left->eob_flag_cdf128, ctx_tr->eob_flag_cdf128, 8);
  AVERAGE_CDF(ctx_left->eob_flag_cdf256, ctx_tr->eob_flag_cdf256, 9);
  AVERAGE_CDF(ctx_left->eob_flag_cdf512, ctx_tr->eob_flag_cdf512, 10);
  AVERAGE_CDF(ctx_left->eob_flag_cdf1024, ctx_tr->eob_flag_cdf1024, 11);
  AVERAGE_CDF(ctx_left->coeff_base_eob_cdf, ctx_tr->coeff_base_eob_cdf, 3);
  AVERAGE_CDF(ctx_left->coeff_base_cdf, ctx_tr->coeff_base_cdf, 4);
  AVERAGE_CDF(ctx_left->coeff_br_cdf, ctx_tr->coeff_br_cdf, BR_CDF_SIZE);
  AVERAGE_CDF(ctx_left->newmv_cdf, ctx_tr->newmv_cdf, 2);
  AVERAGE_CDF(ctx_left->zeromv_cdf, ctx_tr->zeromv_cdf, 2);
  AVERAGE_CDF(ctx_left->refmv_cdf, ctx_tr->refmv_cdf, 2);
  AVERAGE_CDF(ctx_left->drl_cdf, ctx_tr->drl_cdf, 2);
  AVERAGE_CDF(ctx_left->inter_compound_mode_cdf,
              ctx_tr->inter_compound_mode_cdf, INTER_COMPOUND_MODES);
  AVERAGE_CDF(ctx_left->compound_type_cdf, ctx_tr->compound_type_cdf,
              MASKED_COMPOUND_TYPES);
  AVERAGE_CDF(ctx_left->wedge_idx_cdf, ctx_tr->wedge_idx_cdf, 16);
  AVERAGE_CDF(ctx_left->interintra_cdf, ctx_tr->interintra_cdf, 2);
  AVERAGE_CDF(ctx_left->wedge_interintra_cdf, ctx_tr->wedge_interintra_cdf, 2);
  AVERAGE_CDF(ctx_left->interintra_mode_cdf, ctx_tr->interintra_mode_cdf,
              INTERINTRA_MODES);
  AVERAGE_CDF(ctx_left->motion_mode_cdf, ctx_tr->motion_mode_cdf, MOTION_MODES);
  AVERAGE_CDF(ctx_left->obmc_cdf, ctx_tr->obmc_cdf, 2);
  AVERAGE_CDF(ctx_left->palette_y_size_cdf, ctx_tr->palette_y_size_cdf,
              PALETTE_SIZES);
  AVERAGE_CDF(ctx_left->palette_uv_size_cdf, ctx_tr->palette_uv_size_cdf,
              PALETTE_SIZES);
  for (int j = 0; j < PALETTE_SIZES; j++) {
    int nsymbs = j + PALETTE_MIN_SIZE;
    AVG_CDF_STRIDE(ctx_left->palette_y_color_index_cdf[j],
                   ctx_tr->palette_y_color_index_cdf[j], nsymbs,
                   CDF_SIZE(PALETTE_COLORS));
    AVG_CDF_STRIDE(ctx_left->palette_uv_color_index_cdf[j],
                   ctx_tr->palette_uv_color_index_cdf[j], nsymbs,
                   CDF_SIZE(PALETTE_COLORS));
  }
  AVERAGE_CDF(ctx_left->palette_y_mode_cdf, ctx_tr->palette_y_mode_cdf, 2);
  AVERAGE_CDF(ctx_left->palette_uv_mode_cdf, ctx_tr->palette_uv_mode_cdf, 2);
  AVERAGE_CDF(ctx_left->comp_inter_cdf, ctx_tr->comp_inter_cdf, 2);
  AVERAGE_CDF(ctx_left->single_ref_cdf, ctx_tr->single_ref_cdf, 2);
  AVERAGE_CDF(ctx_left->comp_ref_type_cdf, ctx_tr->comp_ref_type_cdf, 2);
  AVERAGE_CDF(ctx_left->uni_comp_ref_cdf, ctx_tr->uni_comp_ref_cdf, 2);
  AVERAGE_CDF(ctx_left->comp_ref_cdf, ctx_tr->comp_ref_cdf, 2);
  AVERAGE_CDF(ctx_left->comp_bwdref_cdf, ctx_tr->comp_bwdref_cdf, 2);
  AVERAGE_CDF(ctx_left->txfm_partition_cdf, ctx_tr->txfm_partition_cdf, 2);
  AVERAGE_CDF(ctx_left->compound_index_cdf, ctx_tr->compound_index_cdf, 2);
  AVERAGE_CDF(ctx_left->comp_group_idx_cdf, ctx_tr->comp_group_idx_cdf, 2);
  AVERAGE_CDF(ctx_left->skip_mode_cdfs, ctx_tr->skip_mode_cdfs, 2);
  AVERAGE_CDF(ctx_left->skip_txfm_cdfs, ctx_tr->skip_txfm_cdfs, 2);
  AVERAGE_CDF(ctx_left->intra_inter_cdf, ctx_tr->intra_inter_cdf, 2);
  avg_nmv(&ctx_left->nmvc, &ctx_tr->nmvc, wt_left, wt_tr);
  avg_nmv(&ctx_left->ndvc, &ctx_tr->ndvc, wt_left, wt_tr);
  AVERAGE_CDF(ctx_left->intrabc_cdf, ctx_tr->intrabc_cdf, 2);
  AVERAGE_CDF(ctx_left->seg.tree_cdf, ctx_tr->seg.tree_cdf, MAX_SEGMENTS);
  AVERAGE_CDF(ctx_left->seg.pred_cdf, ctx_tr->seg.pred_cdf, 2);
  AVERAGE_CDF(ctx_left->seg.spatial_pred_seg_cdf,
              ctx_tr->seg.spatial_pred_seg_cdf, MAX_SEGMENTS);
  AVERAGE_CDF(ctx_left->filter_intra_cdfs, ctx_tr->filter_intra_cdfs, 2);
  AVERAGE_CDF(ctx_left->filter_intra_mode_cdf, ctx_tr->filter_intra_mode_cdf,
              FILTER_INTRA_MODES);
  AVERAGE_CDF(ctx_left->switchable_restore_cdf, ctx_tr->switchable_restore_cdf,
              RESTORE_SWITCHABLE_TYPES);
  AVERAGE_CDF(ctx_left->wiener_restore_cdf, ctx_tr->wiener_restore_cdf, 2);
  AVERAGE_CDF(ctx_left->sgrproj_restore_cdf, ctx_tr->sgrproj_restore_cdf, 2);
  AVERAGE_CDF(ctx_left->y_mode_cdf, ctx_tr->y_mode_cdf, INTRA_MODES);
  AVG_CDF_STRIDE(ctx_left->uv_mode_cdf[0], ctx_tr->uv_mode_cdf[0],
                 UV_INTRA_MODES - 1, CDF_SIZE(UV_INTRA_MODES));
  AVERAGE_CDF(ctx_left->uv_mode_cdf[1], ctx_tr->uv_mode_cdf[1], UV_INTRA_MODES);
  for (int i = 0; i < PARTITION_CONTEXTS; i++) {
    if (i < 4) {
      AVG_CDF_STRIDE(ctx_left->partition_cdf[i], ctx_tr->partition_cdf[i], 4,
                     CDF_SIZE(10));
    } else if (i < 16) {
      AVERAGE_CDF(ctx_left->partition_cdf[i], ctx_tr->partition_cdf[i], 10);
    } else {
      AVG_CDF_STRIDE(ctx_left->partition_cdf[i], ctx_tr->partition_cdf[i], 8,
                     CDF_SIZE(10));
    }
  }
  AVERAGE_CDF(ctx_left->switchable_interp_cdf, ctx_tr->switchable_interp_cdf,
              SWITCHABLE_FILTERS);
  AVERAGE_CDF(ctx_left->kf_y_cdf, ctx_tr->kf_y_cdf, INTRA_MODES);
  AVERAGE_CDF(ctx_left->angle_delta_cdf, ctx_tr->angle_delta_cdf,
              2 * MAX_ANGLE_DELTA + 1);
  AVG_CDF_STRIDE(ctx_left->tx_size_cdf[0], ctx_tr->tx_size_cdf[0], MAX_TX_DEPTH,
                 CDF_SIZE(MAX_TX_DEPTH + 1));
  AVERAGE_CDF(ctx_left->tx_size_cdf[1], ctx_tr->tx_size_cdf[1],
              MAX_TX_DEPTH + 1);
  AVERAGE_CDF(ctx_left->tx_size_cdf[2], ctx_tr->tx_size_cdf[2],
              MAX_TX_DEPTH + 1);
  AVERAGE_CDF(ctx_left->tx_size_cdf[3], ctx_tr->tx_size_cdf[3],
              MAX_TX_DEPTH + 1);
  AVERAGE_CDF(ctx_left->delta_q_cdf, ctx_tr->delta_q_cdf, DELTA_Q_PROBS + 1);
  AVERAGE_CDF(ctx_left->delta_lf_cdf, ctx_tr->delta_lf_cdf, DELTA_LF_PROBS + 1);
  for (int i = 0; i < FRAME_LF_COUNT; i++) {
    AVERAGE_CDF(ctx_left->delta_lf_multi_cdf[i], ctx_tr->delta_lf_multi_cdf[i],
                DELTA_LF_PROBS + 1);
  }
  AVG_CDF_STRIDE(ctx_left->intra_ext_tx_cdf[1], ctx_tr->intra_ext_tx_cdf[1], 7,
                 CDF_SIZE(TX_TYPES));
  AVG_CDF_STRIDE(ctx_left->intra_ext_tx_cdf[2], ctx_tr->intra_ext_tx_cdf[2], 5,
                 CDF_SIZE(TX_TYPES));
  AVG_CDF_STRIDE(ctx_left->inter_ext_tx_cdf[1], ctx_tr->inter_ext_tx_cdf[1], 16,
                 CDF_SIZE(TX_TYPES));
  AVG_CDF_STRIDE(ctx_left->inter_ext_tx_cdf[2], ctx_tr->inter_ext_tx_cdf[2], 12,
                 CDF_SIZE(TX_TYPES));
  AVG_CDF_STRIDE(ctx_left->inter_ext_tx_cdf[3], ctx_tr->inter_ext_tx_cdf[3], 2,
                 CDF_SIZE(TX_TYPES));
  AVERAGE_CDF(ctx_left->cfl_sign_cdf, ctx_tr->cfl_sign_cdf, CFL_JOINT_SIGNS);
  AVERAGE_CDF(ctx_left->cfl_alpha_cdf, ctx_tr->cfl_alpha_cdf,
              CFL_ALPHABET_SIZE);
}

#if !CONFIG_REALTIME_ONLY
static AOM_INLINE void adjust_rdmult_tpl_model(AV1_COMP *cpi, MACROBLOCK *x,
                                               int mi_row, int mi_col) {
  const BLOCK_SIZE sb_size = cpi->common.seq_params.sb_size;
  const int orig_rdmult = cpi->rd.RDMULT;

  assert(IMPLIES(cpi->gf_group.size > 0,
                 cpi->gf_group.index < cpi->gf_group.size));
  const int gf_group_index = cpi->gf_group.index;
<<<<<<< HEAD
  if (cpi->oxcf.enable_tpl_model && cpi->oxcf.q_cfg.aq_mode == NO_AQ &&
=======
  if (cpi->oxcf.algo_cfg.enable_tpl_model && cpi->oxcf.q_cfg.aq_mode == NO_AQ &&
>>>>>>> 173a756a
      cpi->oxcf.q_cfg.deltaq_mode == NO_DELTA_Q && gf_group_index > 0 &&
      cpi->gf_group.update_type[gf_group_index] == ARF_UPDATE) {
    const int dr =
        get_rdmult_delta(cpi, sb_size, 0, mi_row, mi_col, orig_rdmult);
    x->rdmult = dr;
  }
}
#endif

// Grade the temporal variation of the source by comparing the current sb and
// its collocated block in the last frame.
static void source_content_sb(AV1_COMP *cpi, MACROBLOCK *x, int offset) {
  unsigned int tmp_sse;
  unsigned int tmp_variance;
  const BLOCK_SIZE bsize = cpi->common.seq_params.sb_size;
  uint8_t *src_y = cpi->source->y_buffer;
  int src_ystride = cpi->source->y_stride;
  uint8_t *last_src_y = cpi->last_source->y_buffer;
  int last_src_ystride = cpi->last_source->y_stride;
  uint64_t avg_source_sse_threshold = 100000;        // ~5*5*(64*64)
  uint64_t avg_source_sse_threshold_high = 1000000;  // ~15*15*(64*64)
  uint64_t sum_sq_thresh = 10000;  // sum = sqrt(thresh / 64*64)) ~1.5
#if CONFIG_AV1_HIGHBITDEPTH
  MACROBLOCKD *xd = &x->e_mbd;
  if (xd->cur_buf->flags & YV12_FLAG_HIGHBITDEPTH) return;
#endif
  src_y += offset;
  last_src_y += offset;
  tmp_variance = cpi->fn_ptr[bsize].vf(src_y, src_ystride, last_src_y,
                                       last_src_ystride, &tmp_sse);
  // Note: tmp_sse - tmp_variance = ((sum * sum) >> 12)
  // Detect large lighting change.
  if (tmp_variance < (tmp_sse >> 1) && (tmp_sse - tmp_variance) > sum_sq_thresh)
    x->content_state_sb = kLowVarHighSumdiff;
  else if (tmp_sse < avg_source_sse_threshold)
    x->content_state_sb = kLowSad;
  else if (tmp_sse > avg_source_sse_threshold_high)
    x->content_state_sb = kHighSad;
}

/*!\brief Encode a superblock (minimal RD search involved)
 *
 * \ingroup partition_search
 * Encodes the superblock by a pre-determined partition pattern, only minor
 * rd-based searches are allowed to adjust the initial pattern. It is only used
 * by realtime encoding.
 */
static AOM_INLINE void encode_nonrd_sb(AV1_COMP *cpi, ThreadData *td,
                                       TileDataEnc *tile_data, TokenExtra **tp,
                                       const int mi_row, const int mi_col,
                                       const int seg_skip) {
  AV1_COMMON *const cm = &cpi->common;
  MACROBLOCK *const x = &td->mb;
  const SPEED_FEATURES *const sf = &cpi->sf;
  const TileInfo *const tile_info = &tile_data->tile_info;
  MB_MODE_INFO **mi = cm->mi_params.mi_grid_base +
                      get_mi_grid_idx(&cm->mi_params, mi_row, mi_col);
  const BLOCK_SIZE sb_size = cm->seq_params.sb_size;

  // Grade the temporal variation of the sb, the grade will be used to decide
  // fast mode search strategy for coding blocks
  if (sf->rt_sf.source_metrics_sb_nonrd &&
      cpi->svc.number_spatial_layers <= 1 &&
      cm->current_frame.frame_type != KEY_FRAME) {
    int offset = cpi->source->y_stride * (mi_row << 2) + (mi_col << 2);
    source_content_sb(cpi, x, offset);
  }

  // Set the partition
  if (sf->part_sf.partition_search_type == FIXED_PARTITION || seg_skip) {
    // set a fixed-size partition
    set_offsets(cpi, tile_info, x, mi_row, mi_col, sb_size);
    const BLOCK_SIZE bsize =
        seg_skip ? sb_size : sf->part_sf.always_this_block_size;
    set_fixed_partitioning(cpi, tile_info, mi, mi_row, mi_col, bsize);
  } else if (cpi->partition_search_skippable_frame) {
    // set a fixed-size partition for which the size is determined by the source
    // variance
    set_offsets(cpi, tile_info, x, mi_row, mi_col, sb_size);
    const BLOCK_SIZE bsize =
        get_rd_var_based_fixed_partition(cpi, x, mi_row, mi_col);
    set_fixed_partitioning(cpi, tile_info, mi, mi_row, mi_col, bsize);
  } else if (sf->part_sf.partition_search_type == VAR_BASED_PARTITION) {
    // set a variance-based partition
    set_offsets_without_segment_id(cpi, tile_info, x, mi_row, mi_col, sb_size);
    av1_choose_var_based_partitioning(cpi, tile_info, td, x, mi_row, mi_col);
  }
  assert(sf->part_sf.partition_search_type == FIXED_PARTITION || seg_skip ||
         cpi->partition_search_skippable_frame ||
         sf->part_sf.partition_search_type == VAR_BASED_PARTITION);
  td->mb.cb_offset = 0;

  // Adjust and encode the superblock
  PC_TREE *const pc_root = av1_alloc_pc_tree_node(sb_size);
  nonrd_use_partition(cpi, td, tile_data, mi, tp, mi_row, mi_col, sb_size,
                      pc_root);
  av1_free_pc_tree_recursive(pc_root, av1_num_planes(cm), 0, 0);
}

// Memset the mbmis at the current superblock to 0
static INLINE void reset_mbmi(CommonModeInfoParams *const mi_params,
                              BLOCK_SIZE sb_size, int mi_row, int mi_col) {
  // size of sb in unit of mi (BLOCK_4X4)
  const int sb_size_mi = mi_size_wide[sb_size];
  const int mi_alloc_size_1d = mi_size_wide[mi_params->mi_alloc_bsize];
  // size of sb in unit of allocated mi size
  const int sb_size_alloc_mi = mi_size_wide[sb_size] / mi_alloc_size_1d;
  assert(mi_params->mi_alloc_stride % sb_size_alloc_mi == 0 &&
         "mi is not allocated as a multiple of sb!");
  assert(mi_params->mi_stride % sb_size_mi == 0 &&
         "mi_grid_base is not allocated as a multiple of sb!");

  const int mi_rows = mi_size_high[sb_size];
  for (int cur_mi_row = 0; cur_mi_row < mi_rows; cur_mi_row++) {
    assert(get_mi_grid_idx(mi_params, 0, mi_col + mi_alloc_size_1d) <
           mi_params->mi_stride);
    const int mi_grid_idx =
        get_mi_grid_idx(mi_params, mi_row + cur_mi_row, mi_col);
    const int alloc_mi_idx =
        get_alloc_mi_idx(mi_params, mi_row + cur_mi_row, mi_col);
    memset(&mi_params->mi_grid_base[mi_grid_idx], 0,
           sb_size_mi * sizeof(*mi_params->mi_grid_base));
    memset(&mi_params->tx_type_map[mi_grid_idx], 0,
           sb_size_mi * sizeof(*mi_params->tx_type_map));
    if (cur_mi_row % mi_alloc_size_1d == 0) {
      memset(&mi_params->mi_alloc[alloc_mi_idx], 0,
             sb_size_alloc_mi * sizeof(*mi_params->mi_alloc));
    }
  }
}

static INLINE void backup_sb_state(SB_FIRST_PASS_STATS *sb_fp_stats,
                                   const AV1_COMP *cpi, ThreadData *td,
                                   const TileDataEnc *tile_data, int mi_row,
                                   int mi_col) {
  MACROBLOCK *x = &td->mb;
  MACROBLOCKD *xd = &x->e_mbd;
  const TileInfo *tile_info = &tile_data->tile_info;

  const AV1_COMMON *cm = &cpi->common;
  const int num_planes = av1_num_planes(cm);
  const BLOCK_SIZE sb_size = cm->seq_params.sb_size;

  xd->above_txfm_context =
      cm->above_contexts.txfm[tile_info->tile_row] + mi_col;
  xd->left_txfm_context =
      xd->left_txfm_context_buffer + (mi_row & MAX_MIB_MASK);
  save_context(x, &sb_fp_stats->x_ctx, mi_row, mi_col, sb_size, num_planes);

  sb_fp_stats->rd_count = cpi->td.rd_counts;
  sb_fp_stats->split_count = x->txfm_search_info.txb_split_count;

  sb_fp_stats->fc = *td->counts;

  memcpy(sb_fp_stats->inter_mode_rd_models, tile_data->inter_mode_rd_models,
         sizeof(sb_fp_stats->inter_mode_rd_models));

  memcpy(sb_fp_stats->thresh_freq_fact, x->thresh_freq_fact,
         sizeof(sb_fp_stats->thresh_freq_fact));

  const int alloc_mi_idx = get_alloc_mi_idx(&cm->mi_params, mi_row, mi_col);
  sb_fp_stats->current_qindex =
      cm->mi_params.mi_alloc[alloc_mi_idx].current_qindex;

#if CONFIG_INTERNAL_STATS
  memcpy(sb_fp_stats->mode_chosen_counts, cpi->mode_chosen_counts,
         sizeof(sb_fp_stats->mode_chosen_counts));
#endif  // CONFIG_INTERNAL_STATS
}

static INLINE void restore_sb_state(const SB_FIRST_PASS_STATS *sb_fp_stats,
                                    AV1_COMP *cpi, ThreadData *td,
                                    TileDataEnc *tile_data, int mi_row,
                                    int mi_col) {
  MACROBLOCK *x = &td->mb;

  const AV1_COMMON *cm = &cpi->common;
  const int num_planes = av1_num_planes(cm);
  const BLOCK_SIZE sb_size = cm->seq_params.sb_size;

  restore_context(x, &sb_fp_stats->x_ctx, mi_row, mi_col, sb_size, num_planes);

  cpi->td.rd_counts = sb_fp_stats->rd_count;
  x->txfm_search_info.txb_split_count = sb_fp_stats->split_count;

  *td->counts = sb_fp_stats->fc;

  memcpy(tile_data->inter_mode_rd_models, sb_fp_stats->inter_mode_rd_models,
         sizeof(sb_fp_stats->inter_mode_rd_models));
  memcpy(x->thresh_freq_fact, sb_fp_stats->thresh_freq_fact,
         sizeof(sb_fp_stats->thresh_freq_fact));

  const int alloc_mi_idx = get_alloc_mi_idx(&cm->mi_params, mi_row, mi_col);
  cm->mi_params.mi_alloc[alloc_mi_idx].current_qindex =
      sb_fp_stats->current_qindex;

#if CONFIG_INTERNAL_STATS
  memcpy(cpi->mode_chosen_counts, sb_fp_stats->mode_chosen_counts,
         sizeof(sb_fp_stats->mode_chosen_counts));
#endif  // CONFIG_INTERNAL_STATS
}

#if !CONFIG_REALTIME_ONLY
static void init_ref_frame_space(AV1_COMP *cpi, ThreadData *td, int mi_row,
                                 int mi_col) {
  const AV1_COMMON *cm = &cpi->common;
  const GF_GROUP *const gf_group = &cpi->gf_group;
  const CommonModeInfoParams *const mi_params = &cm->mi_params;
  MACROBLOCK *x = &td->mb;
  const int frame_idx = cpi->gf_group.index;
  TplParams *const tpl_data = &cpi->tpl_data;
  TplDepFrame *tpl_frame = &tpl_data->tpl_frame[frame_idx];
  const uint8_t block_mis_log2 = tpl_data->tpl_stats_block_mis_log2;

  av1_zero(x->tpl_keep_ref_frame);

  if (tpl_frame->is_valid == 0) return;
  if (!is_frame_tpl_eligible(gf_group)) return;
  if (frame_idx >= MAX_TPL_FRAME_IDX) return;
  if (cpi->superres_mode != AOM_SUPERRES_NONE) return;
  if (cpi->oxcf.q_cfg.aq_mode != NO_AQ) return;

  const int is_overlay = cpi->gf_group.update_type[frame_idx] == OVERLAY_UPDATE;
  if (is_overlay) {
    memset(x->tpl_keep_ref_frame, 1, sizeof(x->tpl_keep_ref_frame));
    return;
  }

  TplDepStats *tpl_stats = tpl_frame->tpl_stats_ptr;
  const int tpl_stride = tpl_frame->stride;
  int64_t inter_cost[INTER_REFS_PER_FRAME] = { 0 };
  const int step = 1 << block_mis_log2;
  const BLOCK_SIZE sb_size = cm->seq_params.sb_size;
  const int mi_row_end =
      AOMMIN(mi_size_high[sb_size] + mi_row, mi_params->mi_rows);
  const int mi_col_end =
      AOMMIN(mi_size_wide[sb_size] + mi_col, mi_params->mi_cols);

  for (int row = mi_row; row < mi_row_end; row += step) {
    for (int col = mi_col; col < mi_col_end; col += step) {
      const TplDepStats *this_stats =
          &tpl_stats[av1_tpl_ptr_pos(row, col, tpl_stride, block_mis_log2)];
      int64_t tpl_pred_error[INTER_REFS_PER_FRAME] = { 0 };
      // Find the winner ref frame idx for the current block
      int64_t best_inter_cost = this_stats->pred_error[0];
      int best_rf_idx = 0;
      for (int idx = 1; idx < INTER_REFS_PER_FRAME; ++idx) {
        if ((this_stats->pred_error[idx] < best_inter_cost) &&
            (this_stats->pred_error[idx] != 0)) {
          best_inter_cost = this_stats->pred_error[idx];
          best_rf_idx = idx;
        }
      }
      // tpl_pred_error is the pred_error reduction of best_ref w.r.t.
      // LAST_FRAME.
      tpl_pred_error[best_rf_idx] = this_stats->pred_error[best_rf_idx] -
                                    this_stats->pred_error[LAST_FRAME - 1];

      for (int rf_idx = 1; rf_idx < INTER_REFS_PER_FRAME; ++rf_idx)
        inter_cost[rf_idx] += tpl_pred_error[rf_idx];
    }
  }

  int rank_index[INTER_REFS_PER_FRAME - 1];
  for (int idx = 0; idx < INTER_REFS_PER_FRAME - 1; ++idx) {
    rank_index[idx] = idx + 1;
    for (int i = idx; i > 0; --i) {
      if (inter_cost[rank_index[i - 1]] > inter_cost[rank_index[i]]) {
        const int tmp = rank_index[i - 1];
        rank_index[i - 1] = rank_index[i];
        rank_index[i] = tmp;
      }
    }
  }

  x->tpl_keep_ref_frame[INTRA_FRAME] = 1;
  x->tpl_keep_ref_frame[LAST_FRAME] = 1;

  int cutoff_ref = 0;
  for (int idx = 0; idx < INTER_REFS_PER_FRAME - 1; ++idx) {
    x->tpl_keep_ref_frame[rank_index[idx] + LAST_FRAME] = 1;
    if (idx > 2) {
      if (!cutoff_ref) {
        // If the predictive coding gains are smaller than the previous more
        // relevant frame over certain amount, discard this frame and all the
        // frames afterwards.
        if (llabs(inter_cost[rank_index[idx]]) <
                llabs(inter_cost[rank_index[idx - 1]]) / 8 ||
            inter_cost[rank_index[idx]] == 0)
          cutoff_ref = 1;
      }

      if (cutoff_ref) x->tpl_keep_ref_frame[rank_index[idx] + LAST_FRAME] = 0;
    }
  }
}
#endif  // !CONFIG_REALTIME_ONLY

// This function initializes the stats for encode_rd_sb.
static INLINE void init_encode_rd_sb(AV1_COMP *cpi, ThreadData *td,
                                     const TileDataEnc *tile_data,
                                     SIMPLE_MOTION_DATA_TREE *sms_root,
                                     RD_STATS *rd_cost, int mi_row, int mi_col,
                                     int gather_tpl_data) {
  const AV1_COMMON *cm = &cpi->common;
  const TileInfo *tile_info = &tile_data->tile_info;
  MACROBLOCK *x = &td->mb;

  const SPEED_FEATURES *sf = &cpi->sf;
  const int use_simple_motion_search =
      (sf->part_sf.simple_motion_search_split ||
       sf->part_sf.simple_motion_search_prune_rect ||
       sf->part_sf.simple_motion_search_early_term_none ||
       sf->part_sf.ml_early_term_after_part_split_level) &&
      !frame_is_intra_only(cm);
  if (use_simple_motion_search) {
    init_simple_motion_search_mvs(sms_root);
  }

#if !CONFIG_REALTIME_ONLY
  if (has_no_stats_stage(cpi) && cpi->oxcf.mode == REALTIME &&
      cpi->oxcf.gf_cfg.lag_in_frames == 0) {
    (void)tile_info;
    (void)mi_row;
    (void)mi_col;
    (void)gather_tpl_data;
  } else {
    init_ref_frame_space(cpi, td, mi_row, mi_col);
    x->sb_energy_level = 0;
    x->part_search_info.cnn_output_valid = 0;
    if (gather_tpl_data) {
      if (cm->delta_q_info.delta_q_present_flag) {
        const int num_planes = av1_num_planes(cm);
        const BLOCK_SIZE sb_size = cm->seq_params.sb_size;
        setup_delta_q(cpi, td, x, tile_info, mi_row, mi_col, num_planes);
        av1_tpl_rdmult_setup_sb(cpi, x, sb_size, mi_row, mi_col);
      }
<<<<<<< HEAD
      if (cpi->oxcf.enable_tpl_model) {
=======
      if (cpi->oxcf.algo_cfg.enable_tpl_model) {
>>>>>>> 173a756a
        adjust_rdmult_tpl_model(cpi, x, mi_row, mi_col);
      }
    }
  }
#else
  (void)tile_info;
  (void)mi_row;
  (void)mi_col;
  (void)gather_tpl_data;
#endif

  // Reset hash state for transform/mode rd hash information
  reset_hash_records(&x->txfm_search_info, cpi->sf.tx_sf.use_inter_txb_hash);
  av1_zero(x->picked_ref_frames_mask);
  av1_invalid_rd_stats(rd_cost);
}

#if !CONFIG_REALTIME_ONLY
static AOM_INLINE BLOCK_SIZE dim_to_size(int dim) {
  switch (dim) {
    case 4: return BLOCK_4X4;
    case 8: return BLOCK_8X8;
    case 16: return BLOCK_16X16;
    case 32: return BLOCK_32X32;
    case 64: return BLOCK_64X64;
    case 128: return BLOCK_128X128;
    default: assert(0); return 0;
  }
}

static AOM_INLINE void set_max_min_partition_size(SuperBlockEnc *sb_enc,
                                                  AV1_COMP *cpi, MACROBLOCK *x,
                                                  const SPEED_FEATURES *sf,
                                                  BLOCK_SIZE sb_size,
                                                  int mi_row, int mi_col) {
  const AV1_COMMON *cm = &cpi->common;

  sb_enc->max_partition_size =
      AOMMIN(sf->part_sf.default_max_partition_size,
             dim_to_size(cpi->oxcf.part_cfg.max_partition_size));
  sb_enc->min_partition_size =
      AOMMAX(sf->part_sf.default_min_partition_size,
             dim_to_size(cpi->oxcf.part_cfg.min_partition_size));
  sb_enc->max_partition_size =
      AOMMIN(sb_enc->max_partition_size, cm->seq_params.sb_size);
  sb_enc->min_partition_size =
      AOMMIN(sb_enc->min_partition_size, cm->seq_params.sb_size);

  if (use_auto_max_partition(cpi, sb_size, mi_row, mi_col)) {
    float features[FEATURE_SIZE_MAX_MIN_PART_PRED] = { 0.0f };

    av1_get_max_min_partition_features(cpi, x, mi_row, mi_col, features);
    sb_enc->max_partition_size =
        AOMMAX(AOMMIN(av1_predict_max_partition(cpi, x, features),
                      sb_enc->max_partition_size),
               sb_enc->min_partition_size);
  }
}
#endif  // !CONFIG_REALTIME_ONLY

/*!\brief Encode a superblock (RD-search-based)
 *
 * \ingroup partition_search
 * Conducts partition search for a superblock, based on rate-distortion costs,
 * from scratch or adjusting from a pre-calculated partition pattern.
 */
static AOM_INLINE void encode_rd_sb(AV1_COMP *cpi, ThreadData *td,
                                    TileDataEnc *tile_data, TokenExtra **tp,
                                    const int mi_row, const int mi_col,
                                    const int seg_skip) {
  AV1_COMMON *const cm = &cpi->common;
  MACROBLOCK *const x = &td->mb;
  const SPEED_FEATURES *const sf = &cpi->sf;
  const TileInfo *const tile_info = &tile_data->tile_info;
  MB_MODE_INFO **mi = cm->mi_params.mi_grid_base +
                      get_mi_grid_idx(&cm->mi_params, mi_row, mi_col);
  const BLOCK_SIZE sb_size = cm->seq_params.sb_size;
  const int num_planes = av1_num_planes(cm);
  int dummy_rate;
  int64_t dummy_dist;
  RD_STATS dummy_rdc;
  SIMPLE_MOTION_DATA_TREE *const sms_root = td->sms_root;

#if CONFIG_REALTIME_ONLY
  (void)seg_skip;
#endif  // CONFIG_REALTIME_ONLY

  init_encode_rd_sb(cpi, td, tile_data, sms_root, &dummy_rdc, mi_row, mi_col,
                    1);

  // Encode the superblock
  if (sf->part_sf.partition_search_type == VAR_BASED_PARTITION) {
    // partition search starting from a variance-based partition
    set_offsets_without_segment_id(cpi, tile_info, x, mi_row, mi_col, sb_size);
    av1_choose_var_based_partitioning(cpi, tile_info, td, x, mi_row, mi_col);
    PC_TREE *const pc_root = av1_alloc_pc_tree_node(sb_size);
    rd_use_partition(cpi, td, tile_data, mi, tp, mi_row, mi_col, sb_size,
                     &dummy_rate, &dummy_dist, 1, pc_root);
    av1_free_pc_tree_recursive(pc_root, num_planes, 0, 0);
  }
#if !CONFIG_REALTIME_ONLY
  else if (sf->part_sf.partition_search_type == FIXED_PARTITION || seg_skip) {
    // partition search by adjusting a fixed-size partition
    set_offsets(cpi, tile_info, x, mi_row, mi_col, sb_size);
    const BLOCK_SIZE bsize =
        seg_skip ? sb_size : sf->part_sf.always_this_block_size;
    set_fixed_partitioning(cpi, tile_info, mi, mi_row, mi_col, bsize);
    PC_TREE *const pc_root = av1_alloc_pc_tree_node(sb_size);
    rd_use_partition(cpi, td, tile_data, mi, tp, mi_row, mi_col, sb_size,
                     &dummy_rate, &dummy_dist, 1, pc_root);
    av1_free_pc_tree_recursive(pc_root, num_planes, 0, 0);
  } else if (cpi->partition_search_skippable_frame) {
    // partition search by adjusting a fixed-size partition for which the size
    // is determined by the source variance
    set_offsets(cpi, tile_info, x, mi_row, mi_col, sb_size);
    const BLOCK_SIZE bsize =
        get_rd_var_based_fixed_partition(cpi, x, mi_row, mi_col);
    set_fixed_partitioning(cpi, tile_info, mi, mi_row, mi_col, bsize);
    PC_TREE *const pc_root = av1_alloc_pc_tree_node(sb_size);
    rd_use_partition(cpi, td, tile_data, mi, tp, mi_row, mi_col, sb_size,
                     &dummy_rate, &dummy_dist, 1, pc_root);
    av1_free_pc_tree_recursive(pc_root, num_planes, 0, 0);
  } else {
    // The most exhaustive recursive partition search
    SuperBlockEnc *sb_enc = &x->sb_enc;
    // No stats for overlay frames. Exclude key frame.
    get_tpl_stats_sb(cpi, sb_size, mi_row, mi_col, sb_enc);

    // Reset the tree for simple motion search data
    reset_simple_motion_tree_partition(sms_root, sb_size);

#if CONFIG_COLLECT_COMPONENT_TIMING
    start_timing(cpi, rd_pick_partition_time);
#endif

    // Estimate the maximum square partition block size, which will be used
    // as the starting block size for partitioning the sb
    set_max_min_partition_size(sb_enc, cpi, x, sf, sb_size, mi_row, mi_col);

    // The superblock can be searched only once, or twice consecutively for
    // better quality. Note that the meaning of passes here is different from
    // the general concept of 1-pass/2-pass encoders.
    const int num_passes =
        cpi->oxcf.unit_test_cfg.sb_multipass_unit_test ? 2 : 1;

    if (num_passes == 1) {
      PC_TREE *const pc_root = av1_alloc_pc_tree_node(sb_size);
      rd_pick_partition(cpi, td, tile_data, tp, mi_row, mi_col, sb_size,
                        &dummy_rdc, dummy_rdc, pc_root, sms_root, NULL,
                        SB_SINGLE_PASS, NULL);
    } else {
      // First pass
      SB_FIRST_PASS_STATS sb_fp_stats;
      backup_sb_state(&sb_fp_stats, cpi, td, tile_data, mi_row, mi_col);
      PC_TREE *const pc_root_p0 = av1_alloc_pc_tree_node(sb_size);
      rd_pick_partition(cpi, td, tile_data, tp, mi_row, mi_col, sb_size,
                        &dummy_rdc, dummy_rdc, pc_root_p0, sms_root, NULL,
                        SB_DRY_PASS, NULL);

      // Second pass
      init_encode_rd_sb(cpi, td, tile_data, sms_root, &dummy_rdc, mi_row,
                        mi_col, 0);
      reset_mbmi(&cm->mi_params, sb_size, mi_row, mi_col);
      reset_simple_motion_tree_partition(sms_root, sb_size);

      restore_sb_state(&sb_fp_stats, cpi, td, tile_data, mi_row, mi_col);

      PC_TREE *const pc_root_p1 = av1_alloc_pc_tree_node(sb_size);
      rd_pick_partition(cpi, td, tile_data, tp, mi_row, mi_col, sb_size,
                        &dummy_rdc, dummy_rdc, pc_root_p1, sms_root, NULL,
                        SB_WET_PASS, NULL);
    }
    // Reset to 0 so that it wouldn't be used elsewhere mistakenly.
    sb_enc->tpl_data_count = 0;
#if CONFIG_COLLECT_COMPONENT_TIMING
    end_timing(cpi, rd_pick_partition_time);
#endif
  }
#endif  // !CONFIG_REALTIME_ONLY

  // Update the inter rd model
  // TODO(angiebird): Let inter_mode_rd_model_estimation support multi-tile.
  if (cpi->sf.inter_sf.inter_mode_rd_model_estimation == 1 &&
      cm->tiles.cols == 1 && cm->tiles.rows == 1) {
    av1_inter_mode_data_fit(tile_data, x->rdmult);
  }
}

// Update the rate costs of some symbols according to the frequency directed
// by speed features
static AOM_INLINE void set_cost_upd_freq(AV1_COMP *cpi, ThreadData *td,
                                         const TileInfo *const tile_info,
                                         const int mi_row, const int mi_col) {
  AV1_COMMON *const cm = &cpi->common;
  const int num_planes = av1_num_planes(cm);
  MACROBLOCK *const x = &td->mb;
  MACROBLOCKD *const xd = &x->e_mbd;

  switch (cpi->oxcf.cost_upd_freq.coeff) {
    case COST_UPD_TILE:  // Tile level
      if (mi_row != tile_info->mi_row_start) break;
      AOM_FALLTHROUGH_INTENDED;
    case COST_UPD_SBROW:  // SB row level in tile
      if (mi_col != tile_info->mi_col_start) break;
      AOM_FALLTHROUGH_INTENDED;
    case COST_UPD_SB:  // SB level
      if (cpi->sf.inter_sf.disable_sb_level_coeff_cost_upd &&
          mi_col != tile_info->mi_col_start)
        break;
      av1_fill_coeff_costs(&x->coeff_costs, xd->tile_ctx, num_planes);
      break;
    default: assert(0);
  }

  switch (cpi->oxcf.cost_upd_freq.mode) {
    case COST_UPD_TILE:  // Tile level
      if (mi_row != tile_info->mi_row_start) break;
      AOM_FALLTHROUGH_INTENDED;
    case COST_UPD_SBROW:  // SB row level in tile
      if (mi_col != tile_info->mi_col_start) break;
      AOM_FALLTHROUGH_INTENDED;
    case COST_UPD_SB:  // SB level
      av1_fill_mode_rates(cm, &x->mode_costs, xd->tile_ctx);
      break;
    default: assert(0);
  }
  switch (cpi->oxcf.cost_upd_freq.mv) {
    case COST_UPD_OFF: break;
    case COST_UPD_TILE:  // Tile level
      if (mi_row != tile_info->mi_row_start) break;
      AOM_FALLTHROUGH_INTENDED;
    case COST_UPD_SBROW:  // SB row level in tile
      if (mi_col != tile_info->mi_col_start) break;
      AOM_FALLTHROUGH_INTENDED;
    case COST_UPD_SB:  // SB level
      if (cpi->sf.inter_sf.disable_sb_level_mv_cost_upd &&
          mi_col != tile_info->mi_col_start)
        break;
      av1_fill_mv_costs(xd->tile_ctx, cm->features.cur_frame_force_integer_mv,
                        cm->features.allow_high_precision_mv, &x->mv_costs);
      break;
    default: assert(0);
  }
}

/*!\brief Encode a superblock row by breaking it into superblocks
 *
 * \ingroup partition_search
 * \callgraph
 * \callergraph
 * Do partition and mode search for an sb row: one row of superblocks filling up
 * the width of the current tile.
 */
static AOM_INLINE void encode_sb_row(AV1_COMP *cpi, ThreadData *td,
                                     TileDataEnc *tile_data, int mi_row,
                                     TokenExtra **tp) {
  AV1_COMMON *const cm = &cpi->common;
  const TileInfo *const tile_info = &tile_data->tile_info;
  MultiThreadInfo *const mt_info = &cpi->mt_info;
  AV1EncRowMultiThreadInfo *const enc_row_mt = &mt_info->enc_row_mt;
  AV1EncRowMultiThreadSync *const row_mt_sync = &tile_data->row_mt_sync;
  bool row_mt_enabled = mt_info->row_mt_enabled;
  MACROBLOCK *const x = &td->mb;
  MACROBLOCKD *const xd = &x->e_mbd;
  const int sb_cols_in_tile = av1_get_sb_cols_in_tile(cm, tile_data->tile_info);
  const BLOCK_SIZE sb_size = cm->seq_params.sb_size;
  const int mib_size = cm->seq_params.mib_size;
  const int mib_size_log2 = cm->seq_params.mib_size_log2;
  const int sb_row = (mi_row - tile_info->mi_row_start) >> mib_size_log2;
  const int use_nonrd_mode = cpi->sf.rt_sf.use_nonrd_pick_mode;

#if CONFIG_COLLECT_COMPONENT_TIMING
  start_timing(cpi, encode_sb_time);
#endif

  // Initialize the left context for the new SB row
  av1_zero_left_context(xd);

  // Reset delta for quantizer and loof filters at the beginning of every tile
  if (mi_row == tile_info->mi_row_start || row_mt_enabled) {
    if (cm->delta_q_info.delta_q_present_flag)
      xd->current_base_qindex = cm->quant_params.base_qindex;
    if (cm->delta_q_info.delta_lf_present_flag) {
      av1_reset_loop_filter_delta(xd, av1_num_planes(cm));
    }
  }

  reset_thresh_freq_fact(x);

  // Code each SB in the row
  for (int mi_col = tile_info->mi_col_start, sb_col_in_tile = 0;
       mi_col < tile_info->mi_col_end; mi_col += mib_size, sb_col_in_tile++) {
    (*(enc_row_mt->sync_read_ptr))(row_mt_sync, sb_row, sb_col_in_tile);

    if (tile_data->allow_update_cdf && row_mt_enabled &&
        (tile_info->mi_row_start != mi_row)) {
      if ((tile_info->mi_col_start == mi_col)) {
        // restore frame context at the 1st column sb
        memcpy(xd->tile_ctx, x->row_ctx, sizeof(*xd->tile_ctx));
      } else {
        // update context
        int wt_left = AVG_CDF_WEIGHT_LEFT;
        int wt_tr = AVG_CDF_WEIGHT_TOP_RIGHT;
        if (tile_info->mi_col_end > (mi_col + mib_size))
          avg_cdf_symbols(xd->tile_ctx, x->row_ctx + sb_col_in_tile, wt_left,
                          wt_tr);
        else
          avg_cdf_symbols(xd->tile_ctx, x->row_ctx + sb_col_in_tile - 1,
                          wt_left, wt_tr);
      }
    }

    // Update the rate cost tables for some symbols
    set_cost_upd_freq(cpi, td, tile_info, mi_row, mi_col);

    // Reset color coding related parameters
    x->color_sensitivity[0] = 0;
    x->color_sensitivity[1] = 0;
    x->content_state_sb = 0;

    xd->cur_frame_force_integer_mv = cm->features.cur_frame_force_integer_mv;
    x->source_variance = UINT_MAX;
    x->simple_motion_pred_sse = UINT_MAX;
    td->mb.cb_coef_buff = av1_get_cb_coeff_buffer(cpi, mi_row, mi_col);

    // Get segment id and skip flag
    const struct segmentation *const seg = &cm->seg;
    int seg_skip = 0;
    if (seg->enabled) {
      const uint8_t *const map =
          seg->update_map ? cpi->enc_seg.map : cm->last_frame_seg_map;
      const int segment_id =
          map ? get_segment_id(&cm->mi_params, map, sb_size, mi_row, mi_col)
              : 0;
      seg_skip = segfeature_active(seg, segment_id, SEG_LVL_SKIP);
    }

    // encode the superblock
    if (use_nonrd_mode) {
      encode_nonrd_sb(cpi, td, tile_data, tp, mi_row, mi_col, seg_skip);
    } else {
      encode_rd_sb(cpi, td, tile_data, tp, mi_row, mi_col, seg_skip);
    }

    // Update the top-right context in row_mt coding
    if (tile_data->allow_update_cdf && row_mt_enabled &&
        (tile_info->mi_row_end > (mi_row + mib_size))) {
      if (sb_cols_in_tile == 1)
        memcpy(x->row_ctx, xd->tile_ctx, sizeof(*xd->tile_ctx));
      else if (sb_col_in_tile >= 1)
        memcpy(x->row_ctx + sb_col_in_tile - 1, xd->tile_ctx,
               sizeof(*xd->tile_ctx));
    }
    (*(enc_row_mt->sync_write_ptr))(row_mt_sync, sb_row, sb_col_in_tile,
                                    sb_cols_in_tile);
  }
#if CONFIG_COLLECT_COMPONENT_TIMING
  end_timing(cpi, encode_sb_time);
#endif
}

static AOM_INLINE void init_encode_frame_mb_context(AV1_COMP *cpi) {
  AV1_COMMON *const cm = &cpi->common;
  const int num_planes = av1_num_planes(cm);
  MACROBLOCK *const x = &cpi->td.mb;
  MACROBLOCKD *const xd = &x->e_mbd;

  // Copy data over into macro block data structures.
  av1_setup_src_planes(x, cpi->source, 0, 0, num_planes,
                       cm->seq_params.sb_size);

  av1_setup_block_planes(xd, cm->seq_params.subsampling_x,
                         cm->seq_params.subsampling_y, num_planes);
}

void av1_alloc_tile_data(AV1_COMP *cpi) {
  AV1_COMMON *const cm = &cpi->common;
  const int tile_cols = cm->tiles.cols;
  const int tile_rows = cm->tiles.rows;

  if (cpi->tile_data != NULL) aom_free(cpi->tile_data);
  CHECK_MEM_ERROR(
      cm, cpi->tile_data,
      aom_memalign(32, tile_cols * tile_rows * sizeof(*cpi->tile_data)));

  cpi->allocated_tiles = tile_cols * tile_rows;
}

void av1_init_tile_data(AV1_COMP *cpi) {
  AV1_COMMON *const cm = &cpi->common;
  const int num_planes = av1_num_planes(cm);
  const int tile_cols = cm->tiles.cols;
  const int tile_rows = cm->tiles.rows;
  int tile_col, tile_row;
  TokenInfo *const token_info = &cpi->token_info;
  TokenExtra *pre_tok = token_info->tile_tok[0][0];
  TokenList *tplist = token_info->tplist[0][0];
  unsigned int tile_tok = 0;
  int tplist_count = 0;

  for (tile_row = 0; tile_row < tile_rows; ++tile_row) {
    for (tile_col = 0; tile_col < tile_cols; ++tile_col) {
      TileDataEnc *const tile_data =
          &cpi->tile_data[tile_row * tile_cols + tile_col];
      TileInfo *const tile_info = &tile_data->tile_info;
      av1_tile_init(tile_info, cm, tile_row, tile_col);
      tile_data->firstpass_top_mv = kZeroMv;

      if (pre_tok != NULL && tplist != NULL) {
        token_info->tile_tok[tile_row][tile_col] = pre_tok + tile_tok;
        pre_tok = token_info->tile_tok[tile_row][tile_col];
        tile_tok = allocated_tokens(*tile_info,
                                    cm->seq_params.mib_size_log2 + MI_SIZE_LOG2,
                                    num_planes);
        token_info->tplist[tile_row][tile_col] = tplist + tplist_count;
        tplist = token_info->tplist[tile_row][tile_col];
        tplist_count = av1_get_sb_rows_in_tile(cm, tile_data->tile_info);
      }
      tile_data->allow_update_cdf = !cm->tiles.large_scale;
      tile_data->allow_update_cdf =
          tile_data->allow_update_cdf && !cm->features.disable_cdf_update;
      tile_data->tctx = *cm->fc;
    }
  }
}

/*!\brief Encode a superblock row
 *
 * \ingroup partition_search
 */
void av1_encode_sb_row(AV1_COMP *cpi, ThreadData *td, int tile_row,
                       int tile_col, int mi_row) {
  AV1_COMMON *const cm = &cpi->common;
  const int num_planes = av1_num_planes(cm);
  const int tile_cols = cm->tiles.cols;
  TileDataEnc *this_tile = &cpi->tile_data[tile_row * tile_cols + tile_col];
  const TileInfo *const tile_info = &this_tile->tile_info;
  TokenExtra *tok = NULL;
  TokenList *const tplist = cpi->token_info.tplist[tile_row][tile_col];
  const int sb_row_in_tile =
      (mi_row - tile_info->mi_row_start) >> cm->seq_params.mib_size_log2;
  const int tile_mb_cols =
      (tile_info->mi_col_end - tile_info->mi_col_start + 2) >> 2;
  const int num_mb_rows_in_sb =
      ((1 << (cm->seq_params.mib_size_log2 + MI_SIZE_LOG2)) + 8) >> 4;

  get_start_tok(cpi, tile_row, tile_col, mi_row, &tok,
                cm->seq_params.mib_size_log2 + MI_SIZE_LOG2, num_planes);
  tplist[sb_row_in_tile].start = tok;

  encode_sb_row(cpi, td, this_tile, mi_row, &tok);

  tplist[sb_row_in_tile].count =
      (unsigned int)(tok - tplist[sb_row_in_tile].start);

  assert((unsigned int)(tok - tplist[sb_row_in_tile].start) <=
         get_token_alloc(num_mb_rows_in_sb, tile_mb_cols,
                         cm->seq_params.mib_size_log2 + MI_SIZE_LOG2,
                         num_planes));

  (void)tile_mb_cols;
  (void)num_mb_rows_in_sb;
}

/*!\brief Encode a tile
 *
 * \ingroup partition_search
 */
void av1_encode_tile(AV1_COMP *cpi, ThreadData *td, int tile_row,
                     int tile_col) {
  AV1_COMMON *const cm = &cpi->common;
  TileDataEnc *const this_tile =
      &cpi->tile_data[tile_row * cm->tiles.cols + tile_col];
  const TileInfo *const tile_info = &this_tile->tile_info;

  if (!cpi->sf.rt_sf.use_nonrd_pick_mode) av1_inter_mode_data_init(this_tile);

  av1_zero_above_context(cm, &td->mb.e_mbd, tile_info->mi_col_start,
                         tile_info->mi_col_end, tile_row);
  av1_init_above_context(&cm->above_contexts, av1_num_planes(cm), tile_row,
                         &td->mb.e_mbd);

  if (cpi->oxcf.intra_mode_cfg.enable_cfl_intra)
    cfl_init(&td->mb.e_mbd.cfl, &cm->seq_params);

  av1_crc32c_calculator_init(
      &td->mb.txfm_search_info.mb_rd_record.crc_calculator);

  for (int mi_row = tile_info->mi_row_start; mi_row < tile_info->mi_row_end;
       mi_row += cm->seq_params.mib_size) {
    av1_encode_sb_row(cpi, td, tile_row, tile_col, mi_row);
  }
}

/*!\brief Break one frame into tiles and encode the tiles
 *
 * \ingroup partition_search
 *
 * \param[in]    cpi    Top-level encoder structure
 */
static AOM_INLINE void encode_tiles(AV1_COMP *cpi) {
  AV1_COMMON *const cm = &cpi->common;
  const int tile_cols = cm->tiles.cols;
  const int tile_rows = cm->tiles.rows;
  int tile_col, tile_row;

  assert(IMPLIES(cpi->tile_data == NULL,
                 cpi->allocated_tiles < tile_cols * tile_rows));
  if (cpi->allocated_tiles < tile_cols * tile_rows) av1_alloc_tile_data(cpi);

  av1_init_tile_data(cpi);

  for (tile_row = 0; tile_row < tile_rows; ++tile_row) {
    for (tile_col = 0; tile_col < tile_cols; ++tile_col) {
      TileDataEnc *const this_tile =
          &cpi->tile_data[tile_row * cm->tiles.cols + tile_col];
      cpi->td.intrabc_used = 0;
      cpi->td.deltaq_used = 0;
      cpi->td.mb.e_mbd.tile_ctx = &this_tile->tctx;
      cpi->td.mb.tile_pb_ctx = &this_tile->tctx;
      av1_encode_tile(cpi, &cpi->td, tile_row, tile_col);
      cpi->intrabc_used |= cpi->td.intrabc_used;
      cpi->deltaq_used |= cpi->td.deltaq_used;
    }
  }
}

// Set the relative distance of a reference frame w.r.t. current frame
static AOM_INLINE void set_rel_frame_dist(
    const AV1_COMMON *const cm, RefFrameDistanceInfo *const ref_frame_dist_info,
    const int ref_frame_flags) {
  const OrderHintInfo *const order_hint_info = &cm->seq_params.order_hint_info;
  MV_REFERENCE_FRAME ref_frame;
  int min_past_dist = INT32_MAX, min_future_dist = INT32_MAX;
  ref_frame_dist_info->nearest_past_ref = NONE_FRAME;
  ref_frame_dist_info->nearest_future_ref = NONE_FRAME;
  for (ref_frame = LAST_FRAME; ref_frame <= ALTREF_FRAME; ++ref_frame) {
    ref_frame_dist_info->ref_relative_dist[ref_frame - LAST_FRAME] = 0;
    if (ref_frame_flags & av1_ref_frame_flag_list[ref_frame]) {
      int dist = av1_encoder_get_relative_dist(
          order_hint_info,
          cm->cur_frame->ref_display_order_hint[ref_frame - LAST_FRAME],
          cm->current_frame.display_order_hint);
      ref_frame_dist_info->ref_relative_dist[ref_frame - LAST_FRAME] = dist;
      // Get the nearest ref_frame in the past
      if (abs(dist) < min_past_dist && dist < 0) {
        ref_frame_dist_info->nearest_past_ref = ref_frame;
        min_past_dist = abs(dist);
      }
      // Get the nearest ref_frame in the future
      if (dist < min_future_dist && dist > 0) {
        ref_frame_dist_info->nearest_future_ref = ref_frame;
        min_future_dist = dist;
      }
    }
  }
}

static INLINE int refs_are_one_sided(const AV1_COMMON *cm) {
  assert(!frame_is_intra_only(cm));

  int one_sided_refs = 1;
  for (int ref = LAST_FRAME; ref <= ALTREF_FRAME; ++ref) {
    const RefCntBuffer *const buf = get_ref_frame_buf(cm, ref);
    if (buf == NULL) continue;

    const int ref_display_order_hint = buf->display_order_hint;
    if (av1_encoder_get_relative_dist(
            &cm->seq_params.order_hint_info, ref_display_order_hint,
            (int)cm->current_frame.display_order_hint) > 0) {
      one_sided_refs = 0;  // bwd reference
      break;
    }
  }
  return one_sided_refs;
}

static INLINE void get_skip_mode_ref_offsets(const AV1_COMMON *cm,
                                             int ref_order_hint[2]) {
  const SkipModeInfo *const skip_mode_info = &cm->current_frame.skip_mode_info;
  ref_order_hint[0] = ref_order_hint[1] = 0;
  if (!skip_mode_info->skip_mode_allowed) return;

  const RefCntBuffer *const buf_0 =
      get_ref_frame_buf(cm, LAST_FRAME + skip_mode_info->ref_frame_idx_0);
  const RefCntBuffer *const buf_1 =
      get_ref_frame_buf(cm, LAST_FRAME + skip_mode_info->ref_frame_idx_1);
  assert(buf_0 != NULL && buf_1 != NULL);

  ref_order_hint[0] = buf_0->order_hint;
  ref_order_hint[1] = buf_1->order_hint;
}

static int check_skip_mode_enabled(AV1_COMP *const cpi) {
  AV1_COMMON *const cm = &cpi->common;

  av1_setup_skip_mode_allowed(cm);
  if (!cm->current_frame.skip_mode_info.skip_mode_allowed) return 0;

  // Turn off skip mode if the temporal distances of the reference pair to the
  // current frame are different by more than 1 frame.
  const int cur_offset = (int)cm->current_frame.order_hint;
  int ref_offset[2];
  get_skip_mode_ref_offsets(cm, ref_offset);
  const int cur_to_ref0 = get_relative_dist(&cm->seq_params.order_hint_info,
                                            cur_offset, ref_offset[0]);
  const int cur_to_ref1 = abs(get_relative_dist(&cm->seq_params.order_hint_info,
                                                cur_offset, ref_offset[1]));
  if (abs(cur_to_ref0 - cur_to_ref1) > 1) return 0;

  // High Latency: Turn off skip mode if all refs are fwd.
  if (cpi->all_one_sided_refs && cpi->oxcf.gf_cfg.lag_in_frames > 0) return 0;

  static const int flag_list[REF_FRAMES] = { 0,
                                             AOM_LAST_FLAG,
                                             AOM_LAST2_FLAG,
                                             AOM_LAST3_FLAG,
                                             AOM_GOLD_FLAG,
                                             AOM_BWD_FLAG,
                                             AOM_ALT2_FLAG,
                                             AOM_ALT_FLAG };
  const int ref_frame[2] = {
    cm->current_frame.skip_mode_info.ref_frame_idx_0 + LAST_FRAME,
    cm->current_frame.skip_mode_info.ref_frame_idx_1 + LAST_FRAME
  };
  if (!(cpi->ref_frame_flags & flag_list[ref_frame[0]]) ||
      !(cpi->ref_frame_flags & flag_list[ref_frame[1]]))
    return 0;

  return 1;
}

static AOM_INLINE void set_default_interp_skip_flags(
    const AV1_COMMON *cm, InterpSearchFlags *interp_search_flags) {
  const int num_planes = av1_num_planes(cm);
  interp_search_flags->default_interp_skip_flags =
      (num_planes == 1) ? INTERP_SKIP_LUMA_EVAL_CHROMA
                        : INTERP_SKIP_LUMA_SKIP_CHROMA;
}

static AOM_INLINE void setup_prune_ref_frame_mask(AV1_COMP *cpi) {
  if (!cpi->sf.rt_sf.use_nonrd_pick_mode &&
      cpi->sf.inter_sf.selective_ref_frame >= 2) {
    AV1_COMMON *const cm = &cpi->common;
    const OrderHintInfo *const order_hint_info =
        &cm->seq_params.order_hint_info;
    const int cur_frame_display_order_hint =
        cm->current_frame.display_order_hint;
    unsigned int *ref_display_order_hint =
        cm->cur_frame->ref_display_order_hint;
    const int arf2_dist = av1_encoder_get_relative_dist(
        order_hint_info, ref_display_order_hint[ALTREF2_FRAME - LAST_FRAME],
        cur_frame_display_order_hint);
    const int bwd_dist = av1_encoder_get_relative_dist(
        order_hint_info, ref_display_order_hint[BWDREF_FRAME - LAST_FRAME],
        cur_frame_display_order_hint);

    for (int ref_idx = REF_FRAMES; ref_idx < MODE_CTX_REF_FRAMES; ++ref_idx) {
      MV_REFERENCE_FRAME rf[2];
      av1_set_ref_frame(rf, ref_idx);
      if (!(cpi->ref_frame_flags & av1_ref_frame_flag_list[rf[0]]) ||
          !(cpi->ref_frame_flags & av1_ref_frame_flag_list[rf[1]])) {
        continue;
      }

      if (!cpi->all_one_sided_refs) {
        int ref_dist[2];
        for (int i = 0; i < 2; ++i) {
          ref_dist[i] = av1_encoder_get_relative_dist(
              order_hint_info, ref_display_order_hint[rf[i] - LAST_FRAME],
              cur_frame_display_order_hint);
        }

        // One-sided compound is used only when all reference frames are
        // one-sided.
        if ((ref_dist[0] > 0) == (ref_dist[1] > 0)) {
          cpi->prune_ref_frame_mask |= 1 << ref_idx;
        }
      }

      if (cpi->sf.inter_sf.selective_ref_frame >= 4 &&
          (rf[0] == ALTREF2_FRAME || rf[1] == ALTREF2_FRAME) &&
          (cpi->ref_frame_flags & av1_ref_frame_flag_list[BWDREF_FRAME])) {
        // Check if both ALTREF2_FRAME and BWDREF_FRAME are future references.
        if (arf2_dist > 0 && bwd_dist > 0 && bwd_dist <= arf2_dist) {
          // Drop ALTREF2_FRAME as a reference if BWDREF_FRAME is a closer
          // reference to the current frame than ALTREF2_FRAME
          cpi->prune_ref_frame_mask |= 1 << ref_idx;
        }
      }
    }
  }
}

/*!\brief Encoder setup(only for the current frame), encoding, and recontruction
 * for a single frame
 *
 * \ingroup high_level_algo
 */
static AOM_INLINE void encode_frame_internal(AV1_COMP *cpi) {
  ThreadData *const td = &cpi->td;
  MACROBLOCK *const x = &td->mb;
  AV1_COMMON *const cm = &cpi->common;
  CommonModeInfoParams *const mi_params = &cm->mi_params;
  FeatureFlags *const features = &cm->features;
  MACROBLOCKD *const xd = &x->e_mbd;
  RD_COUNTS *const rdc = &cpi->td.rd_counts;
  FrameProbInfo *const frame_probs = &cpi->frame_probs;
  IntraBCHashInfo *const intrabc_hash_info = &x->intrabc_hash_info;
  MultiThreadInfo *const mt_info = &cpi->mt_info;
  AV1EncRowMultiThreadInfo *const enc_row_mt = &mt_info->enc_row_mt;
  const AV1EncoderConfig *const oxcf = &cpi->oxcf;
  const DELTAQ_MODE deltaq_mode = oxcf->q_cfg.deltaq_mode;
  int i;

  if (!cpi->sf.rt_sf.use_nonrd_pick_mode) {
    mi_params->setup_mi(mi_params);
  }

  set_mi_offsets(mi_params, xd, 0, 0);

  av1_zero(*td->counts);
  av1_zero(rdc->comp_pred_diff);
  av1_zero(rdc->tx_type_used);
  av1_zero(rdc->obmc_used);
  av1_zero(rdc->warped_used);

  // Reset the flag.
  cpi->intrabc_used = 0;
  // Need to disable intrabc when superres is selected
  if (av1_superres_scaled(cm)) {
    features->allow_intrabc = 0;
  }

  features->allow_intrabc &= (oxcf->kf_cfg.enable_intrabc);

  if (features->allow_warped_motion &&
      cpi->sf.inter_sf.prune_warped_prob_thresh > 0) {
    const FRAME_UPDATE_TYPE update_type = get_frame_update_type(&cpi->gf_group);
    if (frame_probs->warped_probs[update_type] <
        cpi->sf.inter_sf.prune_warped_prob_thresh)
      features->allow_warped_motion = 0;
  }

  int hash_table_created = 0;
  if (!is_stat_generation_stage(cpi) && av1_use_hash_me(cpi) &&
      !cpi->sf.rt_sf.use_nonrd_pick_mode) {
    // TODO(any): move this outside of the recoding loop to avoid recalculating
    // the hash table.
    // add to hash table
    const int pic_width = cpi->source->y_crop_width;
    const int pic_height = cpi->source->y_crop_height;
    uint32_t *block_hash_values[2][2];
    int8_t *is_block_same[2][3];
    int k, j;

    for (k = 0; k < 2; k++) {
      for (j = 0; j < 2; j++) {
        CHECK_MEM_ERROR(cm, block_hash_values[k][j],
                        aom_malloc(sizeof(uint32_t) * pic_width * pic_height));
      }

      for (j = 0; j < 3; j++) {
        CHECK_MEM_ERROR(cm, is_block_same[k][j],
                        aom_malloc(sizeof(int8_t) * pic_width * pic_height));
      }
    }

    av1_hash_table_init(intrabc_hash_info);
    av1_hash_table_create(&intrabc_hash_info->intrabc_hash_table);
    hash_table_created = 1;
    av1_generate_block_2x2_hash_value(intrabc_hash_info, cpi->source,
                                      block_hash_values[0], is_block_same[0]);
    // Hash data generated for screen contents is used for intraBC ME
    const int min_alloc_size = block_size_wide[mi_params->mi_alloc_bsize];
    const int max_sb_size =
        (1 << (cm->seq_params.mib_size_log2 + MI_SIZE_LOG2));
    int src_idx = 0;
    for (int size = 4; size <= max_sb_size; size *= 2, src_idx = !src_idx) {
      const int dst_idx = !src_idx;
      av1_generate_block_hash_value(
          intrabc_hash_info, cpi->source, size, block_hash_values[src_idx],
          block_hash_values[dst_idx], is_block_same[src_idx],
          is_block_same[dst_idx]);
      if (size >= min_alloc_size) {
        av1_add_to_hash_map_by_row_with_precal_data(
            &intrabc_hash_info->intrabc_hash_table, block_hash_values[dst_idx],
            is_block_same[dst_idx][2], pic_width, pic_height, size);
      }
    }

    for (k = 0; k < 2; k++) {
      for (j = 0; j < 2; j++) {
        aom_free(block_hash_values[k][j]);
      }

      for (j = 0; j < 3; j++) {
        aom_free(is_block_same[k][j]);
      }
    }
  }

  const CommonQuantParams *quant_params = &cm->quant_params;
  for (i = 0; i < MAX_SEGMENTS; ++i) {
    const int qindex =
        cm->seg.enabled ? av1_get_qindex(&cm->seg, i, quant_params->base_qindex)
                        : quant_params->base_qindex;
    xd->lossless[i] =
        qindex == 0 && quant_params->y_dc_delta_q == 0 &&
        quant_params->u_dc_delta_q == 0 && quant_params->u_ac_delta_q == 0 &&
        quant_params->v_dc_delta_q == 0 && quant_params->v_ac_delta_q == 0;
    if (xd->lossless[i]) cpi->enc_seg.has_lossless_segment = 1;
    xd->qindex[i] = qindex;
    if (xd->lossless[i]) {
      cpi->optimize_seg_arr[i] = NO_TRELLIS_OPT;
    } else {
      cpi->optimize_seg_arr[i] = cpi->sf.rd_sf.optimize_coefficients;
    }
  }
  features->coded_lossless = is_coded_lossless(cm, xd);
  features->all_lossless = features->coded_lossless && !av1_superres_scaled(cm);

  // Fix delta q resolution for the moment
  cm->delta_q_info.delta_q_res = 0;
  if (cpi->oxcf.q_cfg.aq_mode != CYCLIC_REFRESH_AQ) {
    if (deltaq_mode == DELTA_Q_OBJECTIVE)
      cm->delta_q_info.delta_q_res = DEFAULT_DELTA_Q_RES_OBJECTIVE;
    else if (deltaq_mode == DELTA_Q_PERCEPTUAL)
      cm->delta_q_info.delta_q_res = DEFAULT_DELTA_Q_RES_PERCEPTUAL;
    // Set delta_q_present_flag before it is used for the first time
    cm->delta_q_info.delta_lf_res = DEFAULT_DELTA_LF_RES;
    cm->delta_q_info.delta_q_present_flag = deltaq_mode != NO_DELTA_Q;

    // Turn off cm->delta_q_info.delta_q_present_flag if objective delta_q
    // is used for ineligible frames. That effectively will turn off row_mt
    // usage. Note objective delta_q and tpl eligible frames are only altref
    // frames currently.
    const GF_GROUP *gf_group = &cpi->gf_group;
    if (cm->delta_q_info.delta_q_present_flag) {
      if (deltaq_mode == DELTA_Q_OBJECTIVE && !is_frame_tpl_eligible(gf_group))
        cm->delta_q_info.delta_q_present_flag = 0;
    }

    // Reset delta_q_used flag
    cpi->deltaq_used = 0;

    cm->delta_q_info.delta_lf_present_flag =
        cm->delta_q_info.delta_q_present_flag && oxcf->deltalf_mode;
    cm->delta_q_info.delta_lf_multi = DEFAULT_DELTA_LF_MULTI;

    // update delta_q_present_flag and delta_lf_present_flag based on
    // base_qindex
    cm->delta_q_info.delta_q_present_flag &= quant_params->base_qindex > 0;
    cm->delta_q_info.delta_lf_present_flag &= quant_params->base_qindex > 0;
  }

  av1_frame_init_quantizer(cpi);
  av1_initialize_rd_consts(cpi);
  av1_set_sad_per_bit(cpi, &x->mv_costs, quant_params->base_qindex);

  init_encode_frame_mb_context(cpi);
  set_default_interp_skip_flags(cm, &cpi->interp_search_flags);
  if (cm->prev_frame && cm->prev_frame->seg.enabled)
    cm->last_frame_seg_map = cm->prev_frame->seg_map;
  else
    cm->last_frame_seg_map = NULL;
  if (features->allow_intrabc || features->coded_lossless) {
    av1_set_default_ref_deltas(cm->lf.ref_deltas);
    av1_set_default_mode_deltas(cm->lf.mode_deltas);
  } else if (cm->prev_frame) {
    memcpy(cm->lf.ref_deltas, cm->prev_frame->ref_deltas, REF_FRAMES);
    memcpy(cm->lf.mode_deltas, cm->prev_frame->mode_deltas, MAX_MODE_LF_DELTAS);
  }
  memcpy(cm->cur_frame->ref_deltas, cm->lf.ref_deltas, REF_FRAMES);
  memcpy(cm->cur_frame->mode_deltas, cm->lf.mode_deltas, MAX_MODE_LF_DELTAS);

  cpi->all_one_sided_refs =
      frame_is_intra_only(cm) ? 0 : refs_are_one_sided(cm);

  cpi->prune_ref_frame_mask = 0;
  // Figure out which ref frames can be skipped at frame level.
  setup_prune_ref_frame_mask(cpi);

  x->txfm_search_info.txb_split_count = 0;
#if CONFIG_SPEED_STATS
  x->txfm_search_info.tx_search_count = 0;
#endif  // CONFIG_SPEED_STATS

#if CONFIG_COLLECT_COMPONENT_TIMING
  start_timing(cpi, av1_compute_global_motion_time);
#endif
  av1_compute_global_motion_facade(cpi);
#if CONFIG_COLLECT_COMPONENT_TIMING
  end_timing(cpi, av1_compute_global_motion_time);
#endif

#if CONFIG_COLLECT_COMPONENT_TIMING
  start_timing(cpi, av1_setup_motion_field_time);
#endif
  if (features->allow_ref_frame_mvs) av1_setup_motion_field(cm);
#if CONFIG_COLLECT_COMPONENT_TIMING
  end_timing(cpi, av1_setup_motion_field_time);
#endif

  cm->current_frame.skip_mode_info.skip_mode_flag =
      check_skip_mode_enabled(cpi);

  enc_row_mt->sync_read_ptr = av1_row_mt_sync_read_dummy;
  enc_row_mt->sync_write_ptr = av1_row_mt_sync_write_dummy;
  mt_info->row_mt_enabled = 0;

  if (oxcf->row_mt && (oxcf->max_threads > 1)) {
    mt_info->row_mt_enabled = 1;
    enc_row_mt->sync_read_ptr = av1_row_mt_sync_read;
    enc_row_mt->sync_write_ptr = av1_row_mt_sync_write;
    av1_encode_tiles_row_mt(cpi);
  } else {
    if (AOMMIN(oxcf->max_threads, cm->tiles.cols * cm->tiles.rows) > 1)
      av1_encode_tiles_mt(cpi);
    else
      encode_tiles(cpi);
  }

  // If intrabc is allowed but never selected, reset the allow_intrabc flag.
  if (features->allow_intrabc && !cpi->intrabc_used) {
    features->allow_intrabc = 0;
  }
  if (features->allow_intrabc) {
    cm->delta_q_info.delta_lf_present_flag = 0;
  }

  if (cm->delta_q_info.delta_q_present_flag && cpi->deltaq_used == 0) {
    cm->delta_q_info.delta_q_present_flag = 0;
  }

  // Set the transform size appropriately before bitstream creation
  const MODE_EVAL_TYPE eval_type =
      cpi->sf.winner_mode_sf.enable_winner_mode_for_tx_size_srch
          ? WINNER_MODE_EVAL
          : DEFAULT_EVAL;
  const TX_SIZE_SEARCH_METHOD tx_search_type =
      cpi->winner_mode_params.tx_size_search_methods[eval_type];
  assert(oxcf->txfm_cfg.enable_tx64 || tx_search_type != USE_LARGESTALL);
  features->tx_mode = select_tx_mode(cm, tx_search_type);

  if (cpi->sf.tx_sf.tx_type_search.prune_tx_type_using_stats) {
    const FRAME_UPDATE_TYPE update_type = get_frame_update_type(&cpi->gf_group);

    for (i = 0; i < TX_SIZES_ALL; i++) {
      int sum = 0;
      int j;
      int left = 1024;

      for (j = 0; j < TX_TYPES; j++)
        sum += cpi->td.rd_counts.tx_type_used[i][j];

      for (j = TX_TYPES - 1; j >= 0; j--) {
        const int new_prob =
            sum ? 1024 * cpi->td.rd_counts.tx_type_used[i][j] / sum
                : (j ? 0 : 1024);
        int prob =
            (frame_probs->tx_type_probs[update_type][i][j] + new_prob) >> 1;
        left -= prob;
        if (j == 0) prob += left;
        frame_probs->tx_type_probs[update_type][i][j] = prob;
      }
    }
  }

  if (!cpi->sf.inter_sf.disable_obmc &&
      cpi->sf.inter_sf.prune_obmc_prob_thresh > 0) {
    const FRAME_UPDATE_TYPE update_type = get_frame_update_type(&cpi->gf_group);

    for (i = 0; i < BLOCK_SIZES_ALL; i++) {
      int sum = 0;
      for (int j = 0; j < 2; j++) sum += cpi->td.rd_counts.obmc_used[i][j];

      const int new_prob =
          sum ? 128 * cpi->td.rd_counts.obmc_used[i][1] / sum : 0;
      frame_probs->obmc_probs[update_type][i] =
          (frame_probs->obmc_probs[update_type][i] + new_prob) >> 1;
    }
  }

  if (features->allow_warped_motion &&
      cpi->sf.inter_sf.prune_warped_prob_thresh > 0) {
    const FRAME_UPDATE_TYPE update_type = get_frame_update_type(&cpi->gf_group);
    int sum = 0;
    for (i = 0; i < 2; i++) sum += cpi->td.rd_counts.warped_used[i];
    const int new_prob = sum ? 128 * cpi->td.rd_counts.warped_used[1] / sum : 0;
    frame_probs->warped_probs[update_type] =
        (frame_probs->warped_probs[update_type] + new_prob) >> 1;
  }

  if (cm->current_frame.frame_type != KEY_FRAME &&
      cpi->sf.interp_sf.adaptive_interp_filter_search == 2 &&
      features->interp_filter == SWITCHABLE) {
    const FRAME_UPDATE_TYPE update_type = get_frame_update_type(&cpi->gf_group);

    for (i = 0; i < SWITCHABLE_FILTER_CONTEXTS; i++) {
      int sum = 0;
      int j;
      int left = 1536;

      for (j = 0; j < SWITCHABLE_FILTERS; j++) {
        sum += cpi->td.counts->switchable_interp[i][j];
      }

      for (j = SWITCHABLE_FILTERS - 1; j >= 0; j--) {
        const int new_prob =
            sum ? 1536 * cpi->td.counts->switchable_interp[i][j] / sum
                : (j ? 0 : 1536);
        int prob = (frame_probs->switchable_interp_probs[update_type][i][j] +
                    new_prob) >>
                   1;
        left -= prob;
        if (j == 0) prob += left;
        frame_probs->switchable_interp_probs[update_type][i][j] = prob;
      }
    }
  }

  if ((!is_stat_generation_stage(cpi) && av1_use_hash_me(cpi) &&
       !cpi->sf.rt_sf.use_nonrd_pick_mode) ||
      hash_table_created) {
    av1_hash_table_destroy(&intrabc_hash_info->intrabc_hash_table);
  }
}

/*!\brief Setup reference frame buffers and encode a frame
 *
 * \ingroup high_level_algo
 * \callgraph
 * \callergraph
 *
 * \param[in]    cpi    Top-level encoder structure
 */
void av1_encode_frame(AV1_COMP *cpi) {
  AV1_COMMON *const cm = &cpi->common;
  CurrentFrame *const current_frame = &cm->current_frame;
  FeatureFlags *const features = &cm->features;
  const int num_planes = av1_num_planes(cm);
  // Indicates whether or not to use a default reduced set for ext-tx
  // rather than the potential full set of 16 transforms
  features->reduced_tx_set_used = cpi->oxcf.txfm_cfg.reduced_tx_type_set;

  // Make sure segment_id is no larger than last_active_segid.
  if (cm->seg.enabled && cm->seg.update_map) {
    const int mi_rows = cm->mi_params.mi_rows;
    const int mi_cols = cm->mi_params.mi_cols;
    const int last_active_segid = cm->seg.last_active_segid;
    uint8_t *map = cpi->enc_seg.map;
    for (int mi_row = 0; mi_row < mi_rows; ++mi_row) {
      for (int mi_col = 0; mi_col < mi_cols; ++mi_col) {
        map[mi_col] = AOMMIN(map[mi_col], last_active_segid);
      }
      map += mi_cols;
    }
  }

  av1_setup_frame_buf_refs(cm);
  enforce_max_ref_frames(cpi, &cpi->ref_frame_flags);
  set_rel_frame_dist(&cpi->common, &cpi->ref_frame_dist_info,
                     cpi->ref_frame_flags);
  av1_setup_frame_sign_bias(cm);

#if CONFIG_MISMATCH_DEBUG
  mismatch_reset_frame(num_planes);
#else
  (void)num_planes;
#endif

  if (cpi->sf.hl_sf.frame_parameter_update) {
    RD_COUNTS *const rdc = &cpi->td.rd_counts;

    if (frame_is_intra_only(cm))
      current_frame->reference_mode = SINGLE_REFERENCE;
    else
      current_frame->reference_mode = REFERENCE_MODE_SELECT;

    features->interp_filter = SWITCHABLE;
    if (cm->tiles.large_scale) features->interp_filter = EIGHTTAP_REGULAR;

    features->switchable_motion_mode = 1;

    rdc->compound_ref_used_flag = 0;
    rdc->skip_mode_used_flag = 0;

    encode_frame_internal(cpi);

    if (current_frame->reference_mode == REFERENCE_MODE_SELECT) {
      // Use a flag that includes 4x4 blocks
      if (rdc->compound_ref_used_flag == 0) {
        current_frame->reference_mode = SINGLE_REFERENCE;
#if CONFIG_ENTROPY_STATS
        av1_zero(cpi->td.counts->comp_inter);
#endif  // CONFIG_ENTROPY_STATS
      }
    }
    // Re-check on the skip mode status as reference mode may have been
    // changed.
    SkipModeInfo *const skip_mode_info = &current_frame->skip_mode_info;
    if (frame_is_intra_only(cm) ||
        current_frame->reference_mode == SINGLE_REFERENCE) {
      skip_mode_info->skip_mode_allowed = 0;
      skip_mode_info->skip_mode_flag = 0;
    }
    if (skip_mode_info->skip_mode_flag && rdc->skip_mode_used_flag == 0)
      skip_mode_info->skip_mode_flag = 0;

    if (!cm->tiles.large_scale) {
      if (features->tx_mode == TX_MODE_SELECT &&
          cpi->td.mb.txfm_search_info.txb_split_count == 0)
        features->tx_mode = TX_MODE_LARGEST;
    }
  } else {
    encode_frame_internal(cpi);
  }
}

static AOM_INLINE void update_txfm_count(MACROBLOCK *x, MACROBLOCKD *xd,
                                         FRAME_COUNTS *counts, TX_SIZE tx_size,
                                         int depth, int blk_row, int blk_col,
                                         uint8_t allow_update_cdf) {
  MB_MODE_INFO *mbmi = xd->mi[0];
  const BLOCK_SIZE bsize = mbmi->sb_type;
  const int max_blocks_high = max_block_high(xd, bsize, 0);
  const int max_blocks_wide = max_block_wide(xd, bsize, 0);
  int ctx = txfm_partition_context(xd->above_txfm_context + blk_col,
                                   xd->left_txfm_context + blk_row,
                                   mbmi->sb_type, tx_size);
  const int txb_size_index = av1_get_txb_size_index(bsize, blk_row, blk_col);
  const TX_SIZE plane_tx_size = mbmi->inter_tx_size[txb_size_index];

  if (blk_row >= max_blocks_high || blk_col >= max_blocks_wide) return;
  assert(tx_size > TX_4X4);

  if (depth == MAX_VARTX_DEPTH) {
    // Don't add to counts in this case
    mbmi->tx_size = tx_size;
    txfm_partition_update(xd->above_txfm_context + blk_col,
                          xd->left_txfm_context + blk_row, tx_size, tx_size);
    return;
  }

  if (tx_size == plane_tx_size) {
#if CONFIG_ENTROPY_STATS
    ++counts->txfm_partition[ctx][0];
#endif
    if (allow_update_cdf)
      update_cdf(xd->tile_ctx->txfm_partition_cdf[ctx], 0, 2);
    mbmi->tx_size = tx_size;
    txfm_partition_update(xd->above_txfm_context + blk_col,
                          xd->left_txfm_context + blk_row, tx_size, tx_size);
  } else {
    const TX_SIZE sub_txs = sub_tx_size_map[tx_size];
    const int bsw = tx_size_wide_unit[sub_txs];
    const int bsh = tx_size_high_unit[sub_txs];

#if CONFIG_ENTROPY_STATS
    ++counts->txfm_partition[ctx][1];
#endif
    if (allow_update_cdf)
      update_cdf(xd->tile_ctx->txfm_partition_cdf[ctx], 1, 2);
    ++x->txfm_search_info.txb_split_count;

    if (sub_txs == TX_4X4) {
      mbmi->inter_tx_size[txb_size_index] = TX_4X4;
      mbmi->tx_size = TX_4X4;
      txfm_partition_update(xd->above_txfm_context + blk_col,
                            xd->left_txfm_context + blk_row, TX_4X4, tx_size);
      return;
    }

    for (int row = 0; row < tx_size_high_unit[tx_size]; row += bsh) {
      for (int col = 0; col < tx_size_wide_unit[tx_size]; col += bsw) {
        int offsetr = row;
        int offsetc = col;

        update_txfm_count(x, xd, counts, sub_txs, depth + 1, blk_row + offsetr,
                          blk_col + offsetc, allow_update_cdf);
      }
    }
  }
}

static AOM_INLINE void tx_partition_count_update(const AV1_COMMON *const cm,
                                                 MACROBLOCK *x,
                                                 BLOCK_SIZE plane_bsize,
                                                 FRAME_COUNTS *td_counts,
                                                 uint8_t allow_update_cdf) {
  MACROBLOCKD *xd = &x->e_mbd;
  const int mi_width = mi_size_wide[plane_bsize];
  const int mi_height = mi_size_high[plane_bsize];
  const TX_SIZE max_tx_size = get_vartx_max_txsize(xd, plane_bsize, 0);
  const int bh = tx_size_high_unit[max_tx_size];
  const int bw = tx_size_wide_unit[max_tx_size];

  xd->above_txfm_context =
      cm->above_contexts.txfm[xd->tile.tile_row] + xd->mi_col;
  xd->left_txfm_context =
      xd->left_txfm_context_buffer + (xd->mi_row & MAX_MIB_MASK);

  for (int idy = 0; idy < mi_height; idy += bh) {
    for (int idx = 0; idx < mi_width; idx += bw) {
      update_txfm_count(x, xd, td_counts, max_tx_size, 0, idy, idx,
                        allow_update_cdf);
    }
  }
}

static AOM_INLINE void set_txfm_context(MACROBLOCKD *xd, TX_SIZE tx_size,
                                        int blk_row, int blk_col) {
  MB_MODE_INFO *mbmi = xd->mi[0];
  const BLOCK_SIZE bsize = mbmi->sb_type;
  const int max_blocks_high = max_block_high(xd, bsize, 0);
  const int max_blocks_wide = max_block_wide(xd, bsize, 0);
  const int txb_size_index = av1_get_txb_size_index(bsize, blk_row, blk_col);
  const TX_SIZE plane_tx_size = mbmi->inter_tx_size[txb_size_index];

  if (blk_row >= max_blocks_high || blk_col >= max_blocks_wide) return;

  if (tx_size == plane_tx_size) {
    mbmi->tx_size = tx_size;
    txfm_partition_update(xd->above_txfm_context + blk_col,
                          xd->left_txfm_context + blk_row, tx_size, tx_size);

  } else {
    if (tx_size == TX_8X8) {
      mbmi->inter_tx_size[txb_size_index] = TX_4X4;
      mbmi->tx_size = TX_4X4;
      txfm_partition_update(xd->above_txfm_context + blk_col,
                            xd->left_txfm_context + blk_row, TX_4X4, tx_size);
      return;
    }
    const TX_SIZE sub_txs = sub_tx_size_map[tx_size];
    const int bsw = tx_size_wide_unit[sub_txs];
    const int bsh = tx_size_high_unit[sub_txs];
    for (int row = 0; row < tx_size_high_unit[tx_size]; row += bsh) {
      for (int col = 0; col < tx_size_wide_unit[tx_size]; col += bsw) {
        const int offsetr = blk_row + row;
        const int offsetc = blk_col + col;
        if (offsetr >= max_blocks_high || offsetc >= max_blocks_wide) continue;
        set_txfm_context(xd, sub_txs, offsetr, offsetc);
      }
    }
  }
}

static AOM_INLINE void tx_partition_set_contexts(const AV1_COMMON *const cm,
                                                 MACROBLOCKD *xd,
                                                 BLOCK_SIZE plane_bsize) {
  const int mi_width = mi_size_wide[plane_bsize];
  const int mi_height = mi_size_high[plane_bsize];
  const TX_SIZE max_tx_size = get_vartx_max_txsize(xd, plane_bsize, 0);
  const int bh = tx_size_high_unit[max_tx_size];
  const int bw = tx_size_wide_unit[max_tx_size];

  xd->above_txfm_context =
      cm->above_contexts.txfm[xd->tile.tile_row] + xd->mi_col;
  xd->left_txfm_context =
      xd->left_txfm_context_buffer + (xd->mi_row & MAX_MIB_MASK);

  for (int idy = 0; idy < mi_height; idy += bh) {
    for (int idx = 0; idx < mi_width; idx += bw) {
      set_txfm_context(xd, max_tx_size, idy, idx);
    }
  }
}

static void update_zeromv_cnt(const AV1_COMP *const cpi,
                              const MB_MODE_INFO *const mi, int mi_row,
                              int mi_col, BLOCK_SIZE bsize) {
  const AV1_COMMON *const cm = &cpi->common;
  MV mv = mi->mv[0].as_mv;
  const int bw = mi_size_wide[bsize] >> 1;
  const int bh = mi_size_high[bsize] >> 1;
  const int xmis = AOMMIN((cm->mi_params.mi_cols - mi_col) >> 1, bw);
  const int ymis = AOMMIN((cm->mi_params.mi_rows - mi_row) >> 1, bh);
  const int block_index =
      (mi_row >> 1) * (cm->mi_params.mi_cols >> 1) + (mi_col >> 1);
  for (int y = 0; y < ymis; y++)
    for (int x = 0; x < xmis; x++) {
      // consec_zero_mv is in the scale of 8x8 blocks
      const int map_offset = block_index + y * (cm->mi_params.mi_cols >> 1) + x;
      if (mi->ref_frame[0] == LAST_FRAME && is_inter_block(mi) &&
          mi->segment_id <= CR_SEGMENT_ID_BOOST2) {
        if (abs(mv.row) < 10 && abs(mv.col) < 10) {
          if (cpi->consec_zero_mv[map_offset] < 255)
            cpi->consec_zero_mv[map_offset]++;
        } else {
          cpi->consec_zero_mv[map_offset] = 0;
        }
      }
    }
}

static AOM_INLINE void encode_superblock(const AV1_COMP *const cpi,
                                         TileDataEnc *tile_data, ThreadData *td,
                                         TokenExtra **t, RUN_TYPE dry_run,
                                         BLOCK_SIZE bsize, int *rate) {
  const AV1_COMMON *const cm = &cpi->common;
  const int num_planes = av1_num_planes(cm);
  MACROBLOCK *const x = &td->mb;
  MACROBLOCKD *const xd = &x->e_mbd;
  MB_MODE_INFO **mi_4x4 = xd->mi;
  MB_MODE_INFO *mbmi = mi_4x4[0];
  const int seg_skip =
      segfeature_active(&cm->seg, mbmi->segment_id, SEG_LVL_SKIP);
  const int mis = cm->mi_params.mi_stride;
  const int mi_width = mi_size_wide[bsize];
  const int mi_height = mi_size_high[bsize];
  const int is_inter = is_inter_block(mbmi);

  // Initialize tx_mode and tx_size_search_method
  TxfmSearchParams *txfm_params = &x->txfm_search_params;
  set_tx_size_search_method(
      cm, &cpi->winner_mode_params, txfm_params,
      cpi->sf.winner_mode_sf.enable_winner_mode_for_tx_size_srch, 1);

  const int mi_row = xd->mi_row;
  const int mi_col = xd->mi_col;
  if (!is_inter) {
    xd->cfl.store_y = store_cfl_required(cm, xd);
    mbmi->skip_txfm = 1;
    for (int plane = 0; plane < num_planes; ++plane) {
      av1_encode_intra_block_plane(cpi, x, bsize, plane, dry_run,
                                   cpi->optimize_seg_arr[mbmi->segment_id]);
    }

    // If there is at least one lossless segment, force the skip for intra
    // block to be 0, in order to avoid the segment_id to be changed by in
    // write_segment_id().
    if (!cpi->common.seg.segid_preskip && cpi->common.seg.update_map &&
        cpi->enc_seg.has_lossless_segment)
      mbmi->skip_txfm = 0;

    xd->cfl.store_y = 0;
    if (av1_allow_palette(cm->features.allow_screen_content_tools, bsize)) {
      for (int plane = 0; plane < AOMMIN(2, num_planes); ++plane) {
        if (mbmi->palette_mode_info.palette_size[plane] > 0) {
          if (!dry_run) {
            av1_tokenize_color_map(x, plane, t, bsize, mbmi->tx_size,
                                   PALETTE_MAP, tile_data->allow_update_cdf,
                                   td->counts);
          } else if (dry_run == DRY_RUN_COSTCOEFFS) {
            rate +=
                av1_cost_color_map(x, plane, bsize, mbmi->tx_size, PALETTE_MAP);
          }
        }
      }
    }

    av1_update_txb_context(cpi, td, dry_run, bsize,
                           tile_data->allow_update_cdf);
  } else {
    int ref;
    const int is_compound = has_second_ref(mbmi);

    set_ref_ptrs(cm, xd, mbmi->ref_frame[0], mbmi->ref_frame[1]);
    for (ref = 0; ref < 1 + is_compound; ++ref) {
      const YV12_BUFFER_CONFIG *cfg =
          get_ref_frame_yv12_buf(cm, mbmi->ref_frame[ref]);
      assert(IMPLIES(!is_intrabc_block(mbmi), cfg));
      av1_setup_pre_planes(xd, ref, cfg, mi_row, mi_col,
                           xd->block_ref_scale_factors[ref], num_planes);
    }
    int start_plane = (cpi->sf.rt_sf.reuse_inter_pred_nonrd) ? 1 : 0;
    av1_enc_build_inter_predictor(cm, xd, mi_row, mi_col, NULL, bsize,
                                  start_plane, av1_num_planes(cm) - 1);
    if (mbmi->motion_mode == OBMC_CAUSAL) {
      assert(cpi->oxcf.motion_mode_cfg.enable_obmc);
      av1_build_obmc_inter_predictors_sb(cm, xd);
    }

#if CONFIG_MISMATCH_DEBUG
    if (dry_run == OUTPUT_ENABLED) {
      for (int plane = 0; plane < num_planes; ++plane) {
        const struct macroblockd_plane *pd = &xd->plane[plane];
        int pixel_c, pixel_r;
        mi_to_pixel_loc(&pixel_c, &pixel_r, mi_col, mi_row, 0, 0,
                        pd->subsampling_x, pd->subsampling_y);
        if (!is_chroma_reference(mi_row, mi_col, bsize, pd->subsampling_x,
                                 pd->subsampling_y))
          continue;
        mismatch_record_block_pre(pd->dst.buf, pd->dst.stride,
                                  cm->current_frame.order_hint, plane, pixel_c,
                                  pixel_r, pd->width, pd->height,
                                  xd->cur_buf->flags & YV12_FLAG_HIGHBITDEPTH);
      }
    }
#else
    (void)num_planes;
#endif

    av1_encode_sb(cpi, x, bsize, dry_run);
    av1_tokenize_sb_vartx(cpi, td, dry_run, bsize, rate,
                          tile_data->allow_update_cdf);
  }

  if (!dry_run) {
    if (av1_allow_intrabc(cm) && is_intrabc_block(mbmi)) td->intrabc_used = 1;
    if (txfm_params->tx_mode_search_type == TX_MODE_SELECT &&
        !xd->lossless[mbmi->segment_id] && mbmi->sb_type > BLOCK_4X4 &&
        !(is_inter && (mbmi->skip_txfm || seg_skip))) {
      if (is_inter) {
        tx_partition_count_update(cm, x, bsize, td->counts,
                                  tile_data->allow_update_cdf);
      } else {
        if (mbmi->tx_size != max_txsize_rect_lookup[bsize])
          ++x->txfm_search_info.txb_split_count;
        if (block_signals_txsize(bsize)) {
          const int tx_size_ctx = get_tx_size_context(xd);
          const int32_t tx_size_cat = bsize_to_tx_size_cat(bsize);
          const int depth = tx_size_to_depth(mbmi->tx_size, bsize);
          const int max_depths = bsize_to_max_depth(bsize);

          if (tile_data->allow_update_cdf)
            update_cdf(xd->tile_ctx->tx_size_cdf[tx_size_cat][tx_size_ctx],
                       depth, max_depths + 1);
#if CONFIG_ENTROPY_STATS
          ++td->counts->intra_tx_size[tx_size_cat][tx_size_ctx][depth];
#endif
        }
      }
      assert(IMPLIES(is_rect_tx(mbmi->tx_size), is_rect_tx_allowed(xd, mbmi)));
    } else {
      int i, j;
      TX_SIZE intra_tx_size;
      // The new intra coding scheme requires no change of transform size
      if (is_inter) {
        if (xd->lossless[mbmi->segment_id]) {
          intra_tx_size = TX_4X4;
        } else {
          intra_tx_size =
              tx_size_from_tx_mode(bsize, txfm_params->tx_mode_search_type);
        }
      } else {
        intra_tx_size = mbmi->tx_size;
      }

      for (j = 0; j < mi_height; j++)
        for (i = 0; i < mi_width; i++)
          if (mi_col + i < cm->mi_params.mi_cols &&
              mi_row + j < cm->mi_params.mi_rows)
            mi_4x4[mis * j + i]->tx_size = intra_tx_size;

      if (intra_tx_size != max_txsize_rect_lookup[bsize])
        ++x->txfm_search_info.txb_split_count;
    }
  }

  if (txfm_params->tx_mode_search_type == TX_MODE_SELECT &&
      block_signals_txsize(mbmi->sb_type) && is_inter &&
      !(mbmi->skip_txfm || seg_skip) && !xd->lossless[mbmi->segment_id]) {
    if (dry_run) tx_partition_set_contexts(cm, xd, bsize);
  } else {
    TX_SIZE tx_size = mbmi->tx_size;
    // The new intra coding scheme requires no change of transform size
    if (is_inter) {
      if (xd->lossless[mbmi->segment_id]) {
        tx_size = TX_4X4;
      } else {
        tx_size = tx_size_from_tx_mode(bsize, txfm_params->tx_mode_search_type);
      }
    } else {
      tx_size = (bsize > BLOCK_4X4) ? tx_size : TX_4X4;
    }
    mbmi->tx_size = tx_size;
    set_txfm_ctxs(tx_size, xd->width, xd->height,
                  (mbmi->skip_txfm || seg_skip) && is_inter_block(mbmi), xd);
  }

  if (is_inter_block(mbmi) && !xd->is_chroma_ref && is_cfl_allowed(xd)) {
    cfl_store_block(xd, mbmi->sb_type, mbmi->tx_size);
  }
  if (!dry_run) {
    if (cpi->oxcf.pass == 0 && cpi->svc.temporal_layer_id == 0 &&
        cpi->sf.rt_sf.use_temporal_noise_estimate &&
        (!cpi->use_svc ||
         (cpi->use_svc &&
          !cpi->svc.layer_context[cpi->svc.temporal_layer_id].is_key_frame &&
          cpi->svc.spatial_layer_id == cpi->svc.number_spatial_layers - 1)))
      update_zeromv_cnt(cpi, mbmi, mi_row, mi_col, bsize);
  }
}<|MERGE_RESOLUTION|>--- conflicted
+++ resolved
@@ -4545,11 +4545,7 @@
           av1_compute_q_from_energy_level_deltaq_mode(cpi, block_var_level);
     }
   } else if (cpi->oxcf.q_cfg.deltaq_mode == DELTA_Q_OBJECTIVE &&
-<<<<<<< HEAD
-             cpi->oxcf.enable_tpl_model) {
-=======
              cpi->oxcf.algo_cfg.enable_tpl_model) {
->>>>>>> 173a756a
     // Setup deltaq based on tpl stats
     current_qindex = get_q_for_deltaq_objective(cpi, sb_size, mi_row, mi_col);
   }
@@ -4557,12 +4553,8 @@
   const int delta_q_res = delta_q_info->delta_q_res;
   // Right now aq only works with tpl model. So if tpl is disabled, we set the
   // current_qindex to base_qindex.
-<<<<<<< HEAD
-  if (cpi->oxcf.enable_tpl_model && cpi->oxcf.q_cfg.deltaq_mode != NO_DELTA_Q) {
-=======
   if (cpi->oxcf.algo_cfg.enable_tpl_model &&
       cpi->oxcf.q_cfg.deltaq_mode != NO_DELTA_Q) {
->>>>>>> 173a756a
     current_qindex =
         clamp(current_qindex, delta_q_res, 256 - delta_q_info->delta_q_res);
   } else {
@@ -4802,11 +4794,7 @@
   assert(IMPLIES(cpi->gf_group.size > 0,
                  cpi->gf_group.index < cpi->gf_group.size));
   const int gf_group_index = cpi->gf_group.index;
-<<<<<<< HEAD
-  if (cpi->oxcf.enable_tpl_model && cpi->oxcf.q_cfg.aq_mode == NO_AQ &&
-=======
   if (cpi->oxcf.algo_cfg.enable_tpl_model && cpi->oxcf.q_cfg.aq_mode == NO_AQ &&
->>>>>>> 173a756a
       cpi->oxcf.q_cfg.deltaq_mode == NO_DELTA_Q && gf_group_index > 0 &&
       cpi->gf_group.update_type[gf_group_index] == ARF_UPDATE) {
     const int dr =
@@ -5144,11 +5132,7 @@
         setup_delta_q(cpi, td, x, tile_info, mi_row, mi_col, num_planes);
         av1_tpl_rdmult_setup_sb(cpi, x, sb_size, mi_row, mi_col);
       }
-<<<<<<< HEAD
-      if (cpi->oxcf.enable_tpl_model) {
-=======
       if (cpi->oxcf.algo_cfg.enable_tpl_model) {
->>>>>>> 173a756a
         adjust_rdmult_tpl_model(cpi, x, mi_row, mi_col);
       }
     }
