/*
 * Copyright (c) 2016, Alliance for Open Media. All rights reserved
 *
 * This source code is subject to the terms of the BSD 2 Clause License and
 * the Alliance for Open Media Patent License 1.0. If the BSD 2 Clause License
 * was not distributed with this source code in the LICENSE file, you can
 * obtain it at www.aomedia.org/license/software. If the Alliance for Open
 * Media Patent License 1.0 was not distributed with this source code in the
 * PATENTS file, you can obtain it at www.aomedia.org/license/patent.
 */

#include <limits.h>
#include <float.h>
#include <math.h>
#include <stdio.h>
#include <string.h>

#include "config/aom_config.h"
#include "config/aom_dsp_rtcd.h"

#if CONFIG_DENOISE
#include "aom_dsp/grain_table.h"
#include "aom_dsp/noise_util.h"
#include "aom_dsp/noise_model.h"
#endif
#include "aom_dsp/psnr.h"
#if CONFIG_INTERNAL_STATS
#include "aom_dsp/ssim.h"
#endif
#include "aom_ports/aom_timer.h"
#include "aom_ports/mem.h"
#include "aom_ports/system_state.h"
#include "aom_scale/aom_scale.h"
#if CONFIG_BITSTREAM_DEBUG
#include "aom_util/debug_util.h"
#endif  // CONFIG_BITSTREAM_DEBUG

#include "av1/common/alloccommon.h"
#include "av1/common/filter.h"
#include "av1/common/idct.h"
#include "av1/common/reconinter.h"
#include "av1/common/reconintra.h"
#include "av1/common/resize.h"
#include "av1/common/tile_common.h"

#include "av1/encoder/aq_complexity.h"
#include "av1/encoder/aq_cyclicrefresh.h"
#include "av1/encoder/aq_variance.h"
#include "av1/encoder/bitstream.h"
#include "av1/encoder/context_tree.h"
#include "av1/encoder/encodeframe.h"
#include "av1/encoder/encodemv.h"
#include "av1/encoder/encode_strategy.h"
#include "av1/encoder/encoder.h"
#include "av1/encoder/encoder_alloc.h"
#include "av1/encoder/encoder_utils.h"
#include "av1/encoder/encodetxb.h"
#include "av1/encoder/ethread.h"
#include "av1/encoder/firstpass.h"
#include "av1/encoder/hash_motion.h"
#include "av1/encoder/intra_mode_search.h"
#include "av1/encoder/mv_prec.h"
#include "av1/encoder/pass2_strategy.h"
#include "av1/encoder/pickcdef.h"
#include "av1/encoder/picklpf.h"
#include "av1/encoder/pickrst.h"
#include "av1/encoder/random.h"
#include "av1/encoder/ratectrl.h"
#include "av1/encoder/rc_utils.h"
#include "av1/encoder/rd.h"
#include "av1/encoder/rdopt.h"
#include "av1/encoder/reconinter_enc.h"
#include "av1/encoder/segmentation.h"
#include "av1/encoder/speed_features.h"
#include "av1/encoder/subgop.h"
#include "av1/encoder/superres_scale.h"
#include "av1/encoder/tpl_model.h"
#include "av1/encoder/var_based_part.h"

#define DEFAULT_EXPLICIT_ORDER_HINT_BITS 7

#if CONFIG_ENTROPY_STATS
FRAME_COUNTS aggregate_fc;
#endif  // CONFIG_ENTROPY_STATS

// #define OUTPUT_YUV_REC
#ifdef OUTPUT_YUV_REC
FILE *yuv_rec_file;
#define FILE_NAME_LEN 100
#endif

static INLINE void Scale2Ratio(AOM_SCALING mode, int *hr, int *hs) {
  switch (mode) {
    case NORMAL:
      *hr = 1;
      *hs = 1;
      break;
    case FOURFIVE:
      *hr = 4;
      *hs = 5;
      break;
    case THREEFIVE:
      *hr = 3;
      *hs = 5;
      break;
    case THREEFOUR:
      *hr = 3;
      *hs = 4;
      break;
    case ONEFOUR:
      *hr = 1;
      *hs = 4;
      break;
    case ONEEIGHT:
      *hr = 1;
      *hs = 8;
      break;
    case ONETWO:
      *hr = 1;
      *hs = 2;
      break;
    default:
      *hr = 1;
      *hs = 1;
      assert(0);
      break;
  }
}

int av1_set_active_map(AV1_COMP *cpi, unsigned char *new_map_16x16, int rows,
                       int cols) {
  const CommonModeInfoParams *const mi_params = &cpi->common.mi_params;
  if (rows == mi_params->mb_rows && cols == mi_params->mb_cols) {
    unsigned char *const active_map_8x8 = cpi->active_map.map;
    const int mi_rows = mi_params->mi_rows;
    const int mi_cols = mi_params->mi_cols;
    const int row_scale = mi_size_high[BLOCK_16X16] == 2 ? 1 : 2;
    const int col_scale = mi_size_wide[BLOCK_16X16] == 2 ? 1 : 2;
    cpi->active_map.update = 1;
    if (new_map_16x16) {
      int r, c;
      for (r = 0; r < mi_rows; ++r) {
        for (c = 0; c < mi_cols; ++c) {
          active_map_8x8[r * mi_cols + c] =
              new_map_16x16[(r >> row_scale) * cols + (c >> col_scale)]
                  ? AM_SEGMENT_ID_ACTIVE
                  : AM_SEGMENT_ID_INACTIVE;
        }
      }
      cpi->active_map.enabled = 1;
    } else {
      cpi->active_map.enabled = 0;
    }
    return 0;
  } else {
    return -1;
  }
}

int av1_get_active_map(AV1_COMP *cpi, unsigned char *new_map_16x16, int rows,
                       int cols) {
  const CommonModeInfoParams *const mi_params = &cpi->common.mi_params;
  if (rows == mi_params->mb_rows && cols == mi_params->mb_cols &&
      new_map_16x16) {
    unsigned char *const seg_map_8x8 = cpi->enc_seg.map;
    const int mi_rows = mi_params->mi_rows;
    const int mi_cols = mi_params->mi_cols;
    const int row_scale = mi_size_high[BLOCK_16X16] == 2 ? 1 : 2;
    const int col_scale = mi_size_wide[BLOCK_16X16] == 2 ? 1 : 2;

    memset(new_map_16x16, !cpi->active_map.enabled, rows * cols);
    if (cpi->active_map.enabled) {
      int r, c;
      for (r = 0; r < mi_rows; ++r) {
        for (c = 0; c < mi_cols; ++c) {
          // Cyclic refresh segments are considered active despite not having
          // AM_SEGMENT_ID_ACTIVE
          new_map_16x16[(r >> row_scale) * cols + (c >> col_scale)] |=
              seg_map_8x8[r * mi_cols + c] != AM_SEGMENT_ID_INACTIVE;
        }
      }
    }
    return 0;
  } else {
    return -1;
  }
}

void av1_initialize_enc(void) {
  av1_rtcd();
  aom_dsp_rtcd();
  aom_scale_rtcd();
  av1_init_intra_predictors();
  av1_init_me_luts();
  av1_rc_init_minq_luts();
  av1_init_wedge_masks();
}

static void update_reference_segmentation_map(AV1_COMP *cpi) {
  AV1_COMMON *const cm = &cpi->common;
  const CommonModeInfoParams *const mi_params = &cm->mi_params;
  MB_MODE_INFO **mi_4x4_ptr = mi_params->mi_grid_base;
  uint8_t *cache_ptr = cm->cur_frame->seg_map;

  for (int row = 0; row < mi_params->mi_rows; row++) {
    MB_MODE_INFO **mi_4x4 = mi_4x4_ptr;
    uint8_t *cache = cache_ptr;
    for (int col = 0; col < mi_params->mi_cols; col++, mi_4x4++, cache++)
      cache[0] = mi_4x4[0]->segment_id;
    mi_4x4_ptr += mi_params->mi_stride;
    cache_ptr += mi_params->mi_cols;
  }
}

void av1_new_framerate(AV1_COMP *cpi, double framerate) {
  cpi->framerate = framerate < 0.1 ? 30 : framerate;
  av1_rc_update_framerate(cpi, cpi->common.width, cpi->common.height);
}

double av1_get_compression_ratio(const AV1_COMMON *const cm,
                                 size_t encoded_frame_size) {
  const int upscaled_width = cm->superres_upscaled_width;
  const int height = cm->height;
  const int luma_pic_size = upscaled_width * height;
  const SequenceHeader *const seq_params = &cm->seq_params;
  const BITSTREAM_PROFILE profile = seq_params->profile;
  const int pic_size_profile_factor =
      profile == PROFILE_0 ? 15 : (profile == PROFILE_1 ? 30 : 36);
  encoded_frame_size =
      (encoded_frame_size > 129 ? encoded_frame_size - 128 : 1);
  const size_t uncompressed_frame_size =
      (luma_pic_size * pic_size_profile_factor) >> 3;
  return uncompressed_frame_size / (double)encoded_frame_size;
}

static void set_tile_info(AV1_COMMON *const cm,
                          const TileConfig *const tile_cfg) {
  const CommonModeInfoParams *const mi_params = &cm->mi_params;
  const SequenceHeader *const seq_params = &cm->seq_params;
  CommonTileParams *const tiles = &cm->tiles;
  int i, start_sb;

  av1_get_tile_limits(cm);

  // configure tile columns
  if (tile_cfg->tile_width_count == 0 || tile_cfg->tile_height_count == 0) {
    tiles->uniform_spacing = 1;
    tiles->log2_cols = AOMMAX(tile_cfg->tile_columns, tiles->min_log2_cols);
    tiles->log2_cols = AOMMIN(tiles->log2_cols, tiles->max_log2_cols);
  } else {
    int mi_cols =
        ALIGN_POWER_OF_TWO(mi_params->mi_cols, seq_params->mib_size_log2);
    int sb_cols = mi_cols >> seq_params->mib_size_log2;
    int size_sb, j = 0;
    tiles->uniform_spacing = 0;
    for (i = 0, start_sb = 0; start_sb < sb_cols && i < MAX_TILE_COLS; i++) {
      tiles->col_start_sb[i] = start_sb;
      size_sb = tile_cfg->tile_widths[j++];
      if (j >= tile_cfg->tile_width_count) j = 0;
      start_sb += AOMMIN(size_sb, tiles->max_width_sb);
    }
    tiles->cols = i;
    tiles->col_start_sb[i] = sb_cols;
  }
  av1_calculate_tile_cols(seq_params, mi_params->mi_rows, mi_params->mi_cols,
                          tiles);

  // configure tile rows
  if (tiles->uniform_spacing) {
    tiles->log2_rows = AOMMAX(tile_cfg->tile_rows, tiles->min_log2_rows);
    tiles->log2_rows = AOMMIN(tiles->log2_rows, tiles->max_log2_rows);
  } else {
    int mi_rows =
        ALIGN_POWER_OF_TWO(mi_params->mi_rows, seq_params->mib_size_log2);
    int sb_rows = mi_rows >> seq_params->mib_size_log2;
    int size_sb, j = 0;
    for (i = 0, start_sb = 0; start_sb < sb_rows && i < MAX_TILE_ROWS; i++) {
      tiles->row_start_sb[i] = start_sb;
      size_sb = tile_cfg->tile_heights[j++];
      if (j >= tile_cfg->tile_height_count) j = 0;
      start_sb += AOMMIN(size_sb, tiles->max_height_sb);
    }
    tiles->rows = i;
    tiles->row_start_sb[i] = sb_rows;
  }
  av1_calculate_tile_rows(seq_params, mi_params->mi_rows, tiles);
}

static void update_frame_size(AV1_COMP *cpi) {
  AV1_COMMON *const cm = &cpi->common;
  MACROBLOCKD *const xd = &cpi->td.mb.e_mbd;

  // We need to reallocate the context buffers here in case we need more mis.
  if (av1_alloc_context_buffers(cm, cm->width, cm->height)) {
    aom_internal_error(&cm->error, AOM_CODEC_MEM_ERROR,
                       "Failed to allocate context buffers");
  }
  av1_init_mi_buffers(&cm->mi_params);

  av1_init_macroblockd(cm, xd);

  if (!is_stat_generation_stage(cpi))
    alloc_context_buffers_ext(cm, &cpi->mbmi_ext_info);

  if (!cpi->seq_params_locked)
    set_sb_size(&cm->seq_params, av1_select_sb_size(cpi));

  set_tile_info(cm, &cpi->oxcf.tile_cfg);
}

static INLINE int does_level_match(int width, int height, double fps,
                                   int lvl_width, int lvl_height,
                                   double lvl_fps, int lvl_dim_mult) {
  const int64_t lvl_luma_pels = lvl_width * lvl_height;
  const double lvl_display_sample_rate = lvl_luma_pels * lvl_fps;
  const int64_t luma_pels = width * height;
  const double display_sample_rate = luma_pels * fps;
  return luma_pels <= lvl_luma_pels &&
         display_sample_rate <= lvl_display_sample_rate &&
         width <= lvl_width * lvl_dim_mult &&
         height <= lvl_height * lvl_dim_mult;
}

static void set_bitstream_level_tier(SequenceHeader *seq, AV1_COMMON *cm,
                                     int width, int height,
                                     double init_framerate) {
  // TODO(any): This is a placeholder function that only addresses dimensions
  // and max display sample rates.
  // Need to add checks for max bit rate, max decoded luma sample rate, header
  // rate, etc. that are not covered by this function.
  AV1_LEVEL level = SEQ_LEVEL_MAX;
  if (does_level_match(width, height, init_framerate, 512, 288, 30.0, 4)) {
    level = SEQ_LEVEL_2_0;
  } else if (does_level_match(width, height, init_framerate, 704, 396, 30.0,
                              4)) {
    level = SEQ_LEVEL_2_1;
  } else if (does_level_match(width, height, init_framerate, 1088, 612, 30.0,
                              4)) {
    level = SEQ_LEVEL_3_0;
  } else if (does_level_match(width, height, init_framerate, 1376, 774, 30.0,
                              4)) {
    level = SEQ_LEVEL_3_1;
  } else if (does_level_match(width, height, init_framerate, 2048, 1152, 30.0,
                              3)) {
    level = SEQ_LEVEL_4_0;
  } else if (does_level_match(width, height, init_framerate, 2048, 1152, 60.0,
                              3)) {
    level = SEQ_LEVEL_4_1;
  } else if (does_level_match(width, height, init_framerate, 4096, 2176, 30.0,
                              2)) {
    level = SEQ_LEVEL_5_0;
  } else if (does_level_match(width, height, init_framerate, 4096, 2176, 60.0,
                              2)) {
    level = SEQ_LEVEL_5_1;
  } else if (does_level_match(width, height, init_framerate, 4096, 2176, 120.0,
                              2)) {
    level = SEQ_LEVEL_5_2;
  } else if (does_level_match(width, height, init_framerate, 8192, 4352, 30.0,
                              2)) {
    level = SEQ_LEVEL_6_0;
  } else if (does_level_match(width, height, init_framerate, 8192, 4352, 60.0,
                              2)) {
    level = SEQ_LEVEL_6_1;
  } else if (does_level_match(width, height, init_framerate, 8192, 4352, 120.0,
                              2)) {
    level = SEQ_LEVEL_6_2;
  }

  SequenceHeader *const seq_params = &cm->seq_params;
  for (int i = 0; i < MAX_NUM_OPERATING_POINTS; ++i) {
    seq->seq_level_idx[i] = level;
    // Set the maximum parameters for bitrate and buffer size for this profile,
    // level, and tier
    seq_params->op_params[i].bitrate = av1_max_level_bitrate(
        cm->seq_params.profile, seq->seq_level_idx[i], seq->tier[i]);
    // Level with seq_level_idx = 31 returns a high "dummy" bitrate to pass the
    // check
    if (seq_params->op_params[i].bitrate == 0)
      aom_internal_error(
          &cm->error, AOM_CODEC_UNSUP_BITSTREAM,
          "AV1 does not support this combination of profile, level, and tier.");
    // Buffer size in bits/s is bitrate in bits/s * 1 s
    seq_params->op_params[i].buffer_size = seq_params->op_params[i].bitrate;
  }
}

void av1_init_seq_coding_tools(SequenceHeader *seq, AV1_COMMON *cm,
                               const AV1EncoderConfig *oxcf, int use_svc) {
  const FrameDimensionCfg *const frm_dim_cfg = &oxcf->frm_dim_cfg;
  const ToolCfg *const tool_cfg = &oxcf->tool_cfg;

  seq->still_picture =
      (tool_cfg->force_video_mode == 0) && (oxcf->input_cfg.limit == 1);
  seq->reduced_still_picture_hdr = seq->still_picture;
  seq->reduced_still_picture_hdr &= !tool_cfg->full_still_picture_hdr;
  seq->force_screen_content_tools = (oxcf->mode == REALTIME) ? 0 : 2;
  seq->force_integer_mv = 2;
  seq->order_hint_info.enable_order_hint = tool_cfg->enable_order_hint;
  seq->frame_id_numbers_present_flag =
      !(seq->still_picture && seq->reduced_still_picture_hdr) &&
      !oxcf->tile_cfg.enable_large_scale_tile &&
      tool_cfg->error_resilient_mode && !use_svc;
  if (seq->still_picture && seq->reduced_still_picture_hdr) {
    seq->order_hint_info.enable_order_hint = 0;
    seq->force_screen_content_tools = 2;
    seq->force_integer_mv = 2;
  }
  seq->order_hint_info.order_hint_bits_minus_1 =
      seq->order_hint_info.enable_order_hint
          ? DEFAULT_EXPLICIT_ORDER_HINT_BITS - 1
          : -1;

  seq->max_frame_width = frm_dim_cfg->forced_max_frame_width
                             ? frm_dim_cfg->forced_max_frame_width
                             : frm_dim_cfg->width;
  seq->max_frame_height = frm_dim_cfg->forced_max_frame_height
                              ? frm_dim_cfg->forced_max_frame_height
                              : frm_dim_cfg->height;
  seq->num_bits_width =
      (seq->max_frame_width > 1) ? get_msb(seq->max_frame_width - 1) + 1 : 1;
  seq->num_bits_height =
      (seq->max_frame_height > 1) ? get_msb(seq->max_frame_height - 1) + 1 : 1;
  assert(seq->num_bits_width <= 16);
  assert(seq->num_bits_height <= 16);

  seq->frame_id_length = FRAME_ID_LENGTH;
  seq->delta_frame_id_length = DELTA_FRAME_ID_LENGTH;

#if !CONFIG_REMOVE_DUAL_FILTER
  seq->enable_dual_filter = tool_cfg->enable_dual_filter;
#endif  // !CONFIG_REMOVE_DUAL_FILTER
#if !CONFIG_REMOVE_DIST_WTD_COMP
  seq->order_hint_info.enable_dist_wtd_comp =
      oxcf->comp_type_cfg.enable_dist_wtd_comp;
  seq->order_hint_info.enable_dist_wtd_comp &=
      seq->order_hint_info.enable_order_hint;
#endif  // !CONFIG_REMOVE_DIST_WTD_COMP
  seq->order_hint_info.enable_ref_frame_mvs = tool_cfg->ref_frame_mvs_present;
  seq->order_hint_info.enable_ref_frame_mvs &=
      seq->order_hint_info.enable_order_hint;
  seq->enable_superres = oxcf->superres_cfg.enable_superres;
  seq->enable_cdef = tool_cfg->enable_cdef;
  seq->enable_restoration = tool_cfg->enable_restoration;
  seq->enable_warped_motion = oxcf->motion_mode_cfg.enable_warped_motion;
  seq->enable_interintra_compound = tool_cfg->enable_interintra_comp;
  seq->enable_masked_compound = oxcf->comp_type_cfg.enable_masked_comp;
  seq->enable_intra_edge_filter = oxcf->intra_mode_cfg.enable_intra_edge_filter;
  seq->enable_filter_intra = oxcf->intra_mode_cfg.enable_filter_intra;

  set_bitstream_level_tier(seq, cm, frm_dim_cfg->width, frm_dim_cfg->height,
                           oxcf->input_cfg.init_framerate);

  if (seq->operating_points_cnt_minus_1 == 0) {
    seq->operating_point_idc[0] = 0;
  } else {
    // Set operating_point_idc[] such that the i=0 point corresponds to the
    // highest quality operating point (all layers), and subsequent
    // operarting points (i > 0) are lower quality corresponding to
    // skip decoding enhancement  layers (temporal first).
    int i = 0;
    assert(seq->operating_points_cnt_minus_1 ==
           (int)(cm->number_spatial_layers * cm->number_temporal_layers - 1));
    for (unsigned int sl = 0; sl < cm->number_spatial_layers; sl++) {
      for (unsigned int tl = 0; tl < cm->number_temporal_layers; tl++) {
        seq->operating_point_idc[i] =
            (~(~0u << (cm->number_spatial_layers - sl)) << 8) |
            ~(~0u << (cm->number_temporal_layers - tl));
        i++;
      }
    }
  }
#if CONFIG_EXTQUANT
  const int is_360p_or_larger =
      AOMMIN(seq->max_frame_width, seq->max_frame_height) >= 360;
  const int is_720p_or_larger =
      AOMMIN(seq->max_frame_width, seq->max_frame_height) >= 720;
  if (!is_360p_or_larger) {
    seq->base_y_dc_delta_q = 7;
    seq->base_uv_dc_delta_q = 6;
  } else if (!is_720p_or_larger) {
    seq->base_y_dc_delta_q = 5;
    seq->base_uv_dc_delta_q = 4;
  } else {
    seq->base_y_dc_delta_q = 4;
    seq->base_uv_dc_delta_q = 3;
  }
#endif  // CONFIG_EXTQUANT
}

static void init_config(struct AV1_COMP *cpi, AV1EncoderConfig *oxcf) {
  AV1_COMMON *const cm = &cpi->common;
  SequenceHeader *const seq_params = &cm->seq_params;
  ResizePendingParams *resize_pending_params = &cpi->resize_pending_params;
  const DecoderModelCfg *const dec_model_cfg = &oxcf->dec_model_cfg;
  const ColorCfg *const color_cfg = &oxcf->color_cfg;
  cpi->oxcf = *oxcf;
  cpi->framerate = oxcf->input_cfg.init_framerate;

  seq_params->profile = oxcf->profile;
  seq_params->bit_depth = oxcf->tool_cfg.bit_depth;
  seq_params->use_highbitdepth = oxcf->use_highbitdepth;
  seq_params->color_primaries = color_cfg->color_primaries;
  seq_params->transfer_characteristics = color_cfg->transfer_characteristics;
  seq_params->matrix_coefficients = color_cfg->matrix_coefficients;
  seq_params->monochrome = oxcf->tool_cfg.enable_monochrome;
  seq_params->chroma_sample_position = color_cfg->chroma_sample_position;
  seq_params->color_range = color_cfg->color_range;
  seq_params->timing_info_present = dec_model_cfg->timing_info_present;
  seq_params->timing_info.num_units_in_display_tick =
      dec_model_cfg->timing_info.num_units_in_display_tick;
  seq_params->timing_info.time_scale = dec_model_cfg->timing_info.time_scale;
  seq_params->timing_info.equal_picture_interval =
      dec_model_cfg->timing_info.equal_picture_interval;
  seq_params->timing_info.num_ticks_per_picture =
      dec_model_cfg->timing_info.num_ticks_per_picture;

  seq_params->display_model_info_present_flag =
      dec_model_cfg->display_model_info_present_flag;
  seq_params->decoder_model_info_present_flag =
      dec_model_cfg->decoder_model_info_present_flag;
  if (dec_model_cfg->decoder_model_info_present_flag) {
    // set the decoder model parameters in schedule mode
    seq_params->decoder_model_info.num_units_in_decoding_tick =
        dec_model_cfg->num_units_in_decoding_tick;
    cm->buffer_removal_time_present = 1;
    av1_set_aom_dec_model_info(&seq_params->decoder_model_info);
    av1_set_dec_model_op_parameters(&seq_params->op_params[0]);
  } else if (seq_params->timing_info_present &&
             seq_params->timing_info.equal_picture_interval &&
             !seq_params->decoder_model_info_present_flag) {
    // set the decoder model parameters in resource availability mode
    av1_set_resource_availability_parameters(&seq_params->op_params[0]);
  } else {
    seq_params->op_params[0].initial_display_delay =
        10;  // Default value (not signaled)
  }

  if (seq_params->monochrome) {
    seq_params->subsampling_x = 1;
    seq_params->subsampling_y = 1;
  } else if (seq_params->color_primaries == AOM_CICP_CP_BT_709 &&
             seq_params->transfer_characteristics == AOM_CICP_TC_SRGB &&
             seq_params->matrix_coefficients == AOM_CICP_MC_IDENTITY) {
    seq_params->subsampling_x = 0;
    seq_params->subsampling_y = 0;
  } else {
    if (seq_params->profile == 0) {
      seq_params->subsampling_x = 1;
      seq_params->subsampling_y = 1;
    } else if (seq_params->profile == 1) {
      seq_params->subsampling_x = 0;
      seq_params->subsampling_y = 0;
    } else {
      if (seq_params->bit_depth == AOM_BITS_12) {
        seq_params->subsampling_x = oxcf->input_cfg.chroma_subsampling_x;
        seq_params->subsampling_y = oxcf->input_cfg.chroma_subsampling_y;
      } else {
        seq_params->subsampling_x = 1;
        seq_params->subsampling_y = 0;
      }
    }
  }

  cm->width = oxcf->frm_dim_cfg.width;
  cm->height = oxcf->frm_dim_cfg.height;
  set_sb_size(seq_params,
              av1_select_sb_size(cpi));  // set sb size before allocations
  alloc_compressor_data(cpi);

  av1_update_film_grain_parameters(cpi, oxcf);

  // Single thread case: use counts in common.
  cpi->td.counts = &cpi->counts;

  // Set init SVC parameters.
  cpi->use_svc = 0;
  cpi->svc.external_ref_frame_config = 0;
  cpi->svc.non_reference_frame = 0;
  cpi->svc.number_spatial_layers = 1;
  cpi->svc.number_temporal_layers = 1;
  cm->number_spatial_layers = 1;
  cm->number_temporal_layers = 1;
  cm->spatial_layer_id = 0;
  cm->temporal_layer_id = 0;

  // change includes all joint functionality
  av1_change_config(cpi, oxcf);

  cpi->common.ref_frame_flags = 0;

  // Reset resize pending flags
  resize_pending_params->width = 0;
  resize_pending_params->height = 0;

  init_buffer_indices(&cpi->force_intpel_info, cm->remapped_ref_idx);

  av1_noise_estimate_init(&cpi->noise_estimate, cm->width, cm->height);
}

int aom_strcmp(const char *a, const char *b) {
  if (a == NULL && b == NULL) return 0;
  if (a == NULL && b != NULL) return -1;
  if (a != NULL && b == NULL) return 1;
  return strcmp(a, b);
}

void av1_change_config(struct AV1_COMP *cpi, const AV1EncoderConfig *oxcf) {
  AV1_COMMON *const cm = &cpi->common;
  SequenceHeader *const seq_params = &cm->seq_params;
  RATE_CONTROL *const rc = &cpi->rc;
  MACROBLOCK *const x = &cpi->td.mb;
  AV1LevelParams *const level_params = &cpi->level_params;
  InitialDimensions *const initial_dimensions = &cpi->initial_dimensions;
  RefreshFrameFlagsInfo *const refresh_frame_flags = &cpi->refresh_frame;
  const FrameDimensionCfg *const frm_dim_cfg = &cpi->oxcf.frm_dim_cfg;
  const DecoderModelCfg *const dec_model_cfg = &oxcf->dec_model_cfg;
  const ColorCfg *const color_cfg = &oxcf->color_cfg;
  const RateControlCfg *const rc_cfg = &oxcf->rc_cfg;
  // in case of LAP, lag in frames is set according to number of lap buffers
  // calculated at init time. This stores and restores LAP's lag in frames to
  // prevent override by new cfg.
  int lap_lag_in_frames = -1;
  if (cpi->lap_enabled && cpi->compressor_stage == LAP_STAGE) {
    lap_lag_in_frames = cpi->oxcf.gf_cfg.lag_in_frames;
  }

  if (seq_params->profile != oxcf->profile) seq_params->profile = oxcf->profile;
  seq_params->bit_depth = oxcf->tool_cfg.bit_depth;
  seq_params->color_primaries = color_cfg->color_primaries;
  seq_params->transfer_characteristics = color_cfg->transfer_characteristics;
  seq_params->matrix_coefficients = color_cfg->matrix_coefficients;
  seq_params->monochrome = oxcf->tool_cfg.enable_monochrome;
  seq_params->chroma_sample_position = color_cfg->chroma_sample_position;
  seq_params->color_range = color_cfg->color_range;

  assert(IMPLIES(seq_params->profile <= PROFILE_1,
                 seq_params->bit_depth <= AOM_BITS_10));

  seq_params->timing_info_present = dec_model_cfg->timing_info_present;
  seq_params->timing_info.num_units_in_display_tick =
      dec_model_cfg->timing_info.num_units_in_display_tick;
  seq_params->timing_info.time_scale = dec_model_cfg->timing_info.time_scale;
  seq_params->timing_info.equal_picture_interval =
      dec_model_cfg->timing_info.equal_picture_interval;
  seq_params->timing_info.num_ticks_per_picture =
      dec_model_cfg->timing_info.num_ticks_per_picture;

  seq_params->display_model_info_present_flag =
      dec_model_cfg->display_model_info_present_flag;
  seq_params->decoder_model_info_present_flag =
      dec_model_cfg->decoder_model_info_present_flag;
  if (dec_model_cfg->decoder_model_info_present_flag) {
    // set the decoder model parameters in schedule mode
    seq_params->decoder_model_info.num_units_in_decoding_tick =
        dec_model_cfg->num_units_in_decoding_tick;
    cm->buffer_removal_time_present = 1;
    av1_set_aom_dec_model_info(&seq_params->decoder_model_info);
    av1_set_dec_model_op_parameters(&seq_params->op_params[0]);
  } else if (seq_params->timing_info_present &&
             seq_params->timing_info.equal_picture_interval &&
             !seq_params->decoder_model_info_present_flag) {
    // set the decoder model parameters in resource availability mode
    av1_set_resource_availability_parameters(&seq_params->op_params[0]);
  } else {
    seq_params->op_params[0].initial_display_delay =
        10;  // Default value (not signaled)
  }

  av1_update_film_grain_parameters(cpi, oxcf);

  cpi->oxcf = *oxcf;
  // When user provides superres_mode = AOM_SUPERRES_AUTO, we still initialize
  // superres mode for current encoding = AOM_SUPERRES_NONE. This is to ensure
  // that any analysis (e.g. TPL) happening outside the main encoding loop still
  // happens at full resolution.
  // This value will later be set appropriately just before main encoding loop.
  cpi->superres_mode = oxcf->superres_cfg.superres_mode == AOM_SUPERRES_AUTO
                           ? AOM_SUPERRES_NONE
                           : oxcf->superres_cfg.superres_mode;  // default
  x->e_mbd.bd = (int)seq_params->bit_depth;
  x->e_mbd.global_motion = cm->global_motion;

  memcpy(level_params->target_seq_level_idx, cpi->oxcf.target_seq_level_idx,
         sizeof(level_params->target_seq_level_idx));
  level_params->keep_level_stats = 0;
  for (int i = 0; i < MAX_NUM_OPERATING_POINTS; ++i) {
    if (level_params->target_seq_level_idx[i] <= SEQ_LEVELS) {
      level_params->keep_level_stats |= 1u << i;
      if (!level_params->level_info[i]) {
        CHECK_MEM_ERROR(cm, level_params->level_info[i],
                        aom_calloc(1, sizeof(*level_params->level_info[i])));
      }
    }
  }

  // TODO(huisu@): level targeting currently only works for the 0th operating
  // point, so scalable coding is not supported yet.
  if (level_params->target_seq_level_idx[0] < SEQ_LEVELS) {
    // Adjust encoder config in order to meet target level.
    config_target_level(cpi, level_params->target_seq_level_idx[0],
                        seq_params->tier[0]);
  }

  rc->baseline_gf_interval = (MIN_GF_INTERVAL + MAX_GF_INTERVAL) / 2;

  refresh_frame_flags->golden_frame = false;
  refresh_frame_flags->bwd_ref_frame = false;

  cm->features.refresh_frame_context =
      (oxcf->tool_cfg.frame_parallel_decoding_mode)
          ? REFRESH_FRAME_CONTEXT_DISABLED
          : REFRESH_FRAME_CONTEXT_BACKWARD;
  if (oxcf->tile_cfg.enable_large_scale_tile)
    cm->features.refresh_frame_context = REFRESH_FRAME_CONTEXT_DISABLED;

  if (x->palette_buffer == NULL) {
    CHECK_MEM_ERROR(cm, x->palette_buffer,
                    aom_memalign(16, sizeof(*x->palette_buffer)));
  }

  if (x->comp_rd_buffer.pred0 == NULL) {
    alloc_compound_type_rd_buffers(cm, &x->comp_rd_buffer);
  }

  if (x->tmp_conv_dst == NULL) {
    CHECK_MEM_ERROR(
        cm, x->tmp_conv_dst,
        aom_memalign(32, MAX_SB_SIZE * MAX_SB_SIZE * sizeof(*x->tmp_conv_dst)));
    x->e_mbd.tmp_conv_dst = x->tmp_conv_dst;
  }
  for (int i = 0; i < 2; ++i) {
    if (x->tmp_pred_bufs[i] == NULL) {
      CHECK_MEM_ERROR(cm, x->tmp_pred_bufs[i],
                      aom_memalign(32, 2 * MAX_MB_PLANE * MAX_SB_SQUARE *
                                           sizeof(*x->tmp_pred_bufs[i])));
      x->e_mbd.tmp_obmc_bufs[i] = x->tmp_pred_bufs[i];
    }
  }

  av1_reset_segment_features(cm);

  av1_set_high_precision_mv(cpi, MV_SUBPEL_EIGHTH_PRECISION);

  set_rc_buffer_sizes(rc, rc_cfg);

  // Under a configuration change, where maximum_buffer_size may change,
  // keep buffer level clipped to the maximum allowed buffer size.
  rc->bits_off_target = AOMMIN(rc->bits_off_target, rc->maximum_buffer_size);
  rc->buffer_level = AOMMIN(rc->buffer_level, rc->maximum_buffer_size);

  // Set up frame rate and related parameters rate control values.
  av1_new_framerate(cpi, cpi->framerate);

  // Set absolute upper and lower quality limits
  rc->worst_quality = rc_cfg->worst_allowed_q;
  rc->best_quality = rc_cfg->best_allowed_q;

  cm->features.interp_filter =
      oxcf->tile_cfg.enable_large_scale_tile ? EIGHTTAP_REGULAR : SWITCHABLE;
  cm->features.switchable_motion_mode = 1;

  if (frm_dim_cfg->render_width > 0 && frm_dim_cfg->render_height > 0) {
    cm->render_width = frm_dim_cfg->render_width;
    cm->render_height = frm_dim_cfg->render_height;
  } else {
    cm->render_width = frm_dim_cfg->width;
    cm->render_height = frm_dim_cfg->height;
  }
  cm->width = frm_dim_cfg->width;
  cm->height = frm_dim_cfg->height;

  int sb_size = seq_params->sb_size;
  // Superblock size should not be updated after the first key frame.
  if (!cpi->seq_params_locked) {
    set_sb_size(&cm->seq_params, av1_select_sb_size(cpi));
    for (int i = 0; i < MAX_NUM_OPERATING_POINTS; ++i)
      seq_params->tier[i] = (oxcf->tier_mask >> i) & 1;
  }

  if (initial_dimensions->width || sb_size != seq_params->sb_size) {
    if (cm->width > initial_dimensions->width ||
        cm->height > initial_dimensions->height ||
        seq_params->sb_size != sb_size) {
      av1_free_context_buffers(cm);
      av1_free_shared_coeff_buffer(&cpi->td.shared_coeff_buf);
      av1_free_sms_tree(&cpi->td);
      av1_free_pmc(cpi->td.firstpass_ctx, av1_num_planes(cm));
      cpi->td.firstpass_ctx = NULL;
      alloc_compressor_data(cpi);
      realloc_segmentation_maps(cpi);
      initial_dimensions->width = initial_dimensions->height = 0;
    }
  }
  update_frame_size(cpi);

  rc->is_src_frame_alt_ref = 0;

  set_tile_info(cm, &cpi->oxcf.tile_cfg);

  if (!cpi->svc.external_ref_frame_config)
    cpi->ext_flags.refresh_frame.update_pending = 0;
  cpi->ext_flags.refresh_frame_context_pending = 0;

  highbd_set_var_fns(cpi);

  // Init sequence level coding tools
  // This should not be called after the first key frame.
  if (!cpi->seq_params_locked) {
    seq_params->operating_points_cnt_minus_1 =
        (cm->number_spatial_layers > 1 || cm->number_temporal_layers > 1)
            ? cm->number_spatial_layers * cm->number_temporal_layers - 1
            : 0;
    av1_init_seq_coding_tools(&cm->seq_params, cm, oxcf, cpi->use_svc);
  }

  if (cpi->use_svc)
    av1_update_layer_context_change_config(cpi, rc_cfg->target_bandwidth);

  // restore the value of lag_in_frame for LAP stage.
  if (lap_lag_in_frames != -1) {
    cpi->oxcf.gf_cfg.lag_in_frames = lap_lag_in_frames;
  }

  bool subgop_config_changed = false;
  if (aom_strcmp(cpi->subgop_config_path, oxcf->subgop_config_path)) {
    aom_free(cpi->subgop_config_path);
    cpi->subgop_config_path = NULL;
    if (oxcf->subgop_config_path != NULL) {
      cpi->subgop_config_path =
          (char *)aom_malloc((strlen(oxcf->subgop_config_path) + 1) *
                             sizeof(*oxcf->subgop_config_path));
      strcpy(cpi->subgop_config_path, oxcf->subgop_config_path);
    }
    subgop_config_changed = true;
  }
  if (aom_strcmp(cpi->subgop_config_str, oxcf->subgop_config_str)) {
    aom_free(cpi->subgop_config_str);
    cpi->subgop_config_str = NULL;
    if (oxcf->subgop_config_str != NULL) {
      cpi->subgop_config_str =
          (char *)aom_malloc((strlen(oxcf->subgop_config_str) + 1) *
                             sizeof(*oxcf->subgop_config_str));
      strcpy(cpi->subgop_config_str, oxcf->subgop_config_str);
    }
    subgop_config_changed = true;
  }
  if (subgop_config_changed && cpi->compressor_stage == ENCODE_STAGE) {
    av1_init_subgop_config_set(&cpi->subgop_config_set);
    // Parse config file first
    av1_process_subgop_config_set_fromfile(cpi->subgop_config_path,
                                           &cpi->subgop_config_set);
    // Parse config string next, which may override config file configs
    // or append to it.
    av1_process_subgop_config_set(cpi->subgop_config_str,
                                  &cpi->subgop_config_set);
    printf("Successfully processed %d subgop configs.\n",
           cpi->subgop_config_set.num_configs);
    // Print out the configuration. Note the printed configuration
    // is in fact in the config file format that can be parsed back.
    av1_print_subgop_config_set(&cpi->subgop_config_set);
  }
}

static INLINE void init_frame_info(FRAME_INFO *frame_info,
                                   const AV1_COMMON *const cm) {
  const CommonModeInfoParams *const mi_params = &cm->mi_params;
  const SequenceHeader *const seq_params = &cm->seq_params;
  frame_info->frame_width = cm->width;
  frame_info->frame_height = cm->height;
  frame_info->mi_cols = mi_params->mi_cols;
  frame_info->mi_rows = mi_params->mi_rows;
  frame_info->mb_cols = mi_params->mb_cols;
  frame_info->mb_rows = mi_params->mb_rows;
  frame_info->num_mbs = mi_params->MBs;
  frame_info->bit_depth = seq_params->bit_depth;
  frame_info->subsampling_x = seq_params->subsampling_x;
  frame_info->subsampling_y = seq_params->subsampling_y;
}

AV1_COMP *av1_create_compressor(AV1EncoderConfig *oxcf, BufferPool *const pool,
                                FIRSTPASS_STATS *frame_stats_buf,
                                COMPRESSOR_STAGE stage, int num_lap_buffers,
                                int lap_lag_in_frames,
                                STATS_BUFFER_CTX *stats_buf_context) {
  AV1_COMP *volatile const cpi = aom_memalign(32, sizeof(AV1_COMP));
  AV1_COMMON *volatile const cm = cpi != NULL ? &cpi->common : NULL;

  if (!cm) return NULL;

  av1_zero(*cpi);

  // The jmp_buf is valid only for the duration of the function that calls
  // setjmp(). Therefore, this function must reset the 'setjmp' field to 0
  // before it returns.
  if (setjmp(cm->error.jmp)) {
    cm->error.setjmp = 0;
    av1_remove_compressor(cpi);
    return 0;
  }

#if DEBUG_EXTQUANT
  cm->fEncCoeffLog = fopen("EncCoeffLog.txt", "wt");
#endif

  cm->error.setjmp = 1;
  cpi->lap_enabled = num_lap_buffers > 0;
  cpi->compressor_stage = stage;

  CommonModeInfoParams *const mi_params = &cm->mi_params;
  mi_params->free_mi = enc_free_mi;
  mi_params->setup_mi = enc_setup_mi;
  mi_params->set_mb_mi = (cpi->compressor_stage == LAP_STAGE)
                             ? stat_stage_set_mb_mi
                             : enc_set_mb_mi;

  mi_params->mi_alloc_bsize = BLOCK_4X4;

  CHECK_MEM_ERROR(cm, cm->fc,
                  (FRAME_CONTEXT *)aom_memalign(32, sizeof(*cm->fc)));
  CHECK_MEM_ERROR(
      cm, cm->default_frame_context,
      (FRAME_CONTEXT *)aom_memalign(32, sizeof(*cm->default_frame_context)));
  memset(cm->fc, 0, sizeof(*cm->fc));
  memset(cm->default_frame_context, 0, sizeof(*cm->default_frame_context));

  cpi->common.buffer_pool = pool;

  init_config(cpi, oxcf);
  if (cpi->compressor_stage == LAP_STAGE) {
    cpi->oxcf.gf_cfg.lag_in_frames = lap_lag_in_frames;
  }

  cpi->frames_left = cpi->oxcf.input_cfg.limit;

  av1_rc_init(&cpi->oxcf, 0, &cpi->rc);

  // For two pass and lag_in_frames > 33 in LAP.
  cpi->rc.enable_scenecut_detection = ENABLE_SCENECUT_MODE_2;
  if (cpi->lap_enabled) {
    if ((num_lap_buffers <
         (MAX_GF_LENGTH_LAP + SCENE_CUT_KEY_TEST_INTERVAL + 1)) &&
        num_lap_buffers >= (MAX_GF_LENGTH_LAP + 3)) {
      /*
       * For lag in frames >= 19 and <33, enable scenecut
       * with limited future frame prediction.
       */
      cpi->rc.enable_scenecut_detection = ENABLE_SCENECUT_MODE_1;
    } else if (num_lap_buffers < (MAX_GF_LENGTH_LAP + 3)) {
      // Disable scenecut when lag_in_frames < 19.
      cpi->rc.enable_scenecut_detection = DISABLE_SCENECUT;
    }
  }
  init_frame_info(&cpi->frame_info, cm);

  cm->current_frame.frame_number = 0;
  cm->current_frame.key_frame_number = 0;
  cm->current_frame_id = -1;
  cpi->seq_params_locked = 0;
  cpi->partition_search_skippable_frame = 0;
  cpi->tile_data = NULL;
  cpi->last_show_frame_buf = NULL;
  realloc_segmentation_maps(cpi);

  cpi->refresh_frame.alt_ref_frame = false;

  cpi->b_calculate_psnr = CONFIG_INTERNAL_STATS;
#if CONFIG_INTERNAL_STATS
  cpi->b_calculate_blockiness = 1;
  cpi->b_calculate_consistency = 1;
  cpi->total_inconsistency = 0;
  cpi->psnr.worst = 100.0;
  cpi->worst_ssim = 100.0;

  cpi->count = 0;
  cpi->bytes = 0;
#if CONFIG_SPEED_STATS
  cpi->tx_search_count = 0;
#endif  // CONFIG_SPEED_STATS

  if (cpi->b_calculate_psnr) {
    cpi->total_sq_error = 0;
    cpi->total_samples = 0;
    cpi->tot_recode_hits = 0;
    cpi->summed_quality = 0;
    cpi->summed_weights = 0;
  }

  cpi->fastssim.worst = 100.0;
  cpi->psnrhvs.worst = 100.0;

  if (cpi->b_calculate_blockiness) {
    cpi->total_blockiness = 0;
    cpi->worst_blockiness = 0.0;
  }

  if (cpi->b_calculate_consistency) {
    CHECK_MEM_ERROR(
        cm, cpi->ssim_vars,
        aom_malloc(sizeof(*cpi->ssim_vars) * 4 * cpi->common.mi_params.mi_rows *
                   cpi->common.mi_params.mi_cols));
    cpi->worst_consistency = 100.0;
  }
#endif
#if CONFIG_ENTROPY_STATS
  av1_zero(aggregate_fc);
#endif  // CONFIG_ENTROPY_STATS

  cpi->time_stamps.first_ever = INT64_MAX;

#ifdef OUTPUT_YUV_REC
  yuv_rec_file = fopen("rec.yuv", "wb");
#endif

  assert(MAX_LAP_BUFFERS >= MAX_LAG_BUFFERS);
  int size = get_stats_buf_size(num_lap_buffers, MAX_LAG_BUFFERS);
  for (int i = 0; i < size; i++)
    cpi->twopass.frame_stats_arr[i] = &frame_stats_buf[i];

  cpi->twopass.stats_buf_ctx = stats_buf_context;
  cpi->twopass.stats_in = cpi->twopass.stats_buf_ctx->stats_in_start;

#if !CONFIG_REALTIME_ONLY
  if (is_stat_consumption_stage(cpi)) {
    av1_init_single_pass_lap(cpi);
  }
#endif  // !CONFIG_REALTIME_ONLY

  int sb_mi_size = av1_get_sb_mi_size(cm);

  alloc_obmc_buffers(&cpi->td.mb.obmc_buffer, cm);

  CHECK_MEM_ERROR(
      cm, cpi->td.mb.inter_modes_info,
      (InterModesInfo *)aom_malloc(sizeof(*cpi->td.mb.inter_modes_info)));

  for (int x = 0; x < 2; x++)
    for (int y = 0; y < 2; y++)
      CHECK_MEM_ERROR(
          cm, cpi->td.mb.intrabc_hash_info.hash_value_buffer[x][y],
          (uint32_t *)aom_malloc(
              AOM_BUFFER_SIZE_FOR_BLOCK_HASH *
              sizeof(*cpi->td.mb.intrabc_hash_info.hash_value_buffer[0][0])));

  cpi->td.mb.intrabc_hash_info.g_crc_initialized = 0;

  CHECK_MEM_ERROR(cm, cpi->td.mb.mbmi_ext,
                  aom_calloc(sb_mi_size, sizeof(*cpi->td.mb.mbmi_ext)));

  av1_set_speed_features_framesize_independent(cpi, oxcf->speed);
  av1_set_speed_features_framesize_dependent(cpi, oxcf->speed);

  CHECK_MEM_ERROR(cm, cpi->consec_zero_mv,
                  aom_calloc((mi_params->mi_rows * mi_params->mi_cols) >> 2,
                             sizeof(*cpi->consec_zero_mv)));

  {
    const int bsize = BLOCK_16X16;
    const int w = mi_size_wide[bsize];
    const int h = mi_size_high[bsize];
    const int num_cols = (mi_params->mi_cols + w - 1) / w;
    const int num_rows = (mi_params->mi_rows + h - 1) / h;
    CHECK_MEM_ERROR(cm, cpi->tpl_rdmult_scaling_factors,
                    aom_calloc(num_rows * num_cols,
                               sizeof(*cpi->tpl_rdmult_scaling_factors)));
    CHECK_MEM_ERROR(cm, cpi->tpl_sb_rdmult_scaling_factors,
                    aom_calloc(num_rows * num_cols,
                               sizeof(*cpi->tpl_sb_rdmult_scaling_factors)));
  }

  {
    const int bsize = BLOCK_16X16;
    const int w = mi_size_wide[bsize];
    const int h = mi_size_high[bsize];
    const int num_cols = (mi_params->mi_cols + w - 1) / w;
    const int num_rows = (mi_params->mi_rows + h - 1) / h;
    CHECK_MEM_ERROR(cm, cpi->ssim_rdmult_scaling_factors,
                    aom_calloc(num_rows * num_cols,
                               sizeof(*cpi->ssim_rdmult_scaling_factors)));
  }

#if CONFIG_TUNE_VMAF
  {
    const int bsize = BLOCK_64X64;
    const int w = mi_size_wide[bsize];
    const int h = mi_size_high[bsize];
    const int num_cols = (mi_params->mi_cols + w - 1) / w;
    const int num_rows = (mi_params->mi_rows + h - 1) / h;
    CHECK_MEM_ERROR(cm, cpi->vmaf_info.rdmult_scaling_factors,
                    aom_calloc(num_rows * num_cols,
                               sizeof(*cpi->vmaf_info.rdmult_scaling_factors)));
    for (int i = 0; i < MAX_ARF_LAYERS; i++) {
      cpi->vmaf_info.last_frame_unsharp_amount[i] = -1.0;
      cpi->vmaf_info.last_frame_ysse[i] = -1.0;
      cpi->vmaf_info.last_frame_vmaf[i] = -1.0;
      cpi->vmaf_info.best_unsharp_amount[i] = -1.0;
    }
    cpi->vmaf_info.original_qindex = -1;

#if CONFIG_USE_VMAF_RC
    cpi->vmaf_info.vmaf_model = NULL;
#endif
  }
#endif

  if (!is_stat_generation_stage(cpi)) {
    setup_tpl_buffers(cm, &cpi->tpl_data);
  }

#if CONFIG_COLLECT_PARTITION_STATS == 2
  av1_zero(cpi->partition_stats);
#endif

#define BFP(BT, SDF, SDAF, VF, SVF, SVAF, SDX4DF, JSDAF, JSVAF) \
  cpi->fn_ptr[BT].sdf = SDF;                                    \
  cpi->fn_ptr[BT].sdaf = SDAF;                                  \
  cpi->fn_ptr[BT].vf = VF;                                      \
  cpi->fn_ptr[BT].svf = SVF;                                    \
  cpi->fn_ptr[BT].svaf = SVAF;                                  \
  cpi->fn_ptr[BT].sdx4df = SDX4DF;                              \
  cpi->fn_ptr[BT].jsdaf = JSDAF;                                \
  cpi->fn_ptr[BT].jsvaf = JSVAF;

  BFP(BLOCK_4X16, aom_sad4x16, aom_sad4x16_avg, aom_variance4x16,
      aom_sub_pixel_variance4x16, aom_sub_pixel_avg_variance4x16,
      aom_sad4x16x4d, aom_dist_wtd_sad4x16_avg,
      aom_dist_wtd_sub_pixel_avg_variance4x16)

  BFP(BLOCK_16X4, aom_sad16x4, aom_sad16x4_avg, aom_variance16x4,
      aom_sub_pixel_variance16x4, aom_sub_pixel_avg_variance16x4,
      aom_sad16x4x4d, aom_dist_wtd_sad16x4_avg,
      aom_dist_wtd_sub_pixel_avg_variance16x4)

  BFP(BLOCK_8X32, aom_sad8x32, aom_sad8x32_avg, aom_variance8x32,
      aom_sub_pixel_variance8x32, aom_sub_pixel_avg_variance8x32,
      aom_sad8x32x4d, aom_dist_wtd_sad8x32_avg,
      aom_dist_wtd_sub_pixel_avg_variance8x32)

  BFP(BLOCK_32X8, aom_sad32x8, aom_sad32x8_avg, aom_variance32x8,
      aom_sub_pixel_variance32x8, aom_sub_pixel_avg_variance32x8,
      aom_sad32x8x4d, aom_dist_wtd_sad32x8_avg,
      aom_dist_wtd_sub_pixel_avg_variance32x8)

  BFP(BLOCK_16X64, aom_sad16x64, aom_sad16x64_avg, aom_variance16x64,
      aom_sub_pixel_variance16x64, aom_sub_pixel_avg_variance16x64,
      aom_sad16x64x4d, aom_dist_wtd_sad16x64_avg,
      aom_dist_wtd_sub_pixel_avg_variance16x64)

  BFP(BLOCK_64X16, aom_sad64x16, aom_sad64x16_avg, aom_variance64x16,
      aom_sub_pixel_variance64x16, aom_sub_pixel_avg_variance64x16,
      aom_sad64x16x4d, aom_dist_wtd_sad64x16_avg,
      aom_dist_wtd_sub_pixel_avg_variance64x16)

  BFP(BLOCK_128X128, aom_sad128x128, aom_sad128x128_avg, aom_variance128x128,
      aom_sub_pixel_variance128x128, aom_sub_pixel_avg_variance128x128,
      aom_sad128x128x4d, aom_dist_wtd_sad128x128_avg,
      aom_dist_wtd_sub_pixel_avg_variance128x128)

  BFP(BLOCK_128X64, aom_sad128x64, aom_sad128x64_avg, aom_variance128x64,
      aom_sub_pixel_variance128x64, aom_sub_pixel_avg_variance128x64,
      aom_sad128x64x4d, aom_dist_wtd_sad128x64_avg,
      aom_dist_wtd_sub_pixel_avg_variance128x64)

  BFP(BLOCK_64X128, aom_sad64x128, aom_sad64x128_avg, aom_variance64x128,
      aom_sub_pixel_variance64x128, aom_sub_pixel_avg_variance64x128,
      aom_sad64x128x4d, aom_dist_wtd_sad64x128_avg,
      aom_dist_wtd_sub_pixel_avg_variance64x128)

  BFP(BLOCK_32X16, aom_sad32x16, aom_sad32x16_avg, aom_variance32x16,
      aom_sub_pixel_variance32x16, aom_sub_pixel_avg_variance32x16,
      aom_sad32x16x4d, aom_dist_wtd_sad32x16_avg,
      aom_dist_wtd_sub_pixel_avg_variance32x16)

  BFP(BLOCK_16X32, aom_sad16x32, aom_sad16x32_avg, aom_variance16x32,
      aom_sub_pixel_variance16x32, aom_sub_pixel_avg_variance16x32,
      aom_sad16x32x4d, aom_dist_wtd_sad16x32_avg,
      aom_dist_wtd_sub_pixel_avg_variance16x32)

  BFP(BLOCK_64X32, aom_sad64x32, aom_sad64x32_avg, aom_variance64x32,
      aom_sub_pixel_variance64x32, aom_sub_pixel_avg_variance64x32,
      aom_sad64x32x4d, aom_dist_wtd_sad64x32_avg,
      aom_dist_wtd_sub_pixel_avg_variance64x32)

  BFP(BLOCK_32X64, aom_sad32x64, aom_sad32x64_avg, aom_variance32x64,
      aom_sub_pixel_variance32x64, aom_sub_pixel_avg_variance32x64,
      aom_sad32x64x4d, aom_dist_wtd_sad32x64_avg,
      aom_dist_wtd_sub_pixel_avg_variance32x64)

  BFP(BLOCK_32X32, aom_sad32x32, aom_sad32x32_avg, aom_variance32x32,
      aom_sub_pixel_variance32x32, aom_sub_pixel_avg_variance32x32,
      aom_sad32x32x4d, aom_dist_wtd_sad32x32_avg,
      aom_dist_wtd_sub_pixel_avg_variance32x32)

  BFP(BLOCK_64X64, aom_sad64x64, aom_sad64x64_avg, aom_variance64x64,
      aom_sub_pixel_variance64x64, aom_sub_pixel_avg_variance64x64,
      aom_sad64x64x4d, aom_dist_wtd_sad64x64_avg,
      aom_dist_wtd_sub_pixel_avg_variance64x64)

  BFP(BLOCK_16X16, aom_sad16x16, aom_sad16x16_avg, aom_variance16x16,
      aom_sub_pixel_variance16x16, aom_sub_pixel_avg_variance16x16,
      aom_sad16x16x4d, aom_dist_wtd_sad16x16_avg,
      aom_dist_wtd_sub_pixel_avg_variance16x16)

  BFP(BLOCK_16X8, aom_sad16x8, aom_sad16x8_avg, aom_variance16x8,
      aom_sub_pixel_variance16x8, aom_sub_pixel_avg_variance16x8,
      aom_sad16x8x4d, aom_dist_wtd_sad16x8_avg,
      aom_dist_wtd_sub_pixel_avg_variance16x8)

  BFP(BLOCK_8X16, aom_sad8x16, aom_sad8x16_avg, aom_variance8x16,
      aom_sub_pixel_variance8x16, aom_sub_pixel_avg_variance8x16,
      aom_sad8x16x4d, aom_dist_wtd_sad8x16_avg,
      aom_dist_wtd_sub_pixel_avg_variance8x16)

  BFP(BLOCK_8X8, aom_sad8x8, aom_sad8x8_avg, aom_variance8x8,
      aom_sub_pixel_variance8x8, aom_sub_pixel_avg_variance8x8, aom_sad8x8x4d,
      aom_dist_wtd_sad8x8_avg, aom_dist_wtd_sub_pixel_avg_variance8x8)

  BFP(BLOCK_8X4, aom_sad8x4, aom_sad8x4_avg, aom_variance8x4,
      aom_sub_pixel_variance8x4, aom_sub_pixel_avg_variance8x4, aom_sad8x4x4d,
      aom_dist_wtd_sad8x4_avg, aom_dist_wtd_sub_pixel_avg_variance8x4)

  BFP(BLOCK_4X8, aom_sad4x8, aom_sad4x8_avg, aom_variance4x8,
      aom_sub_pixel_variance4x8, aom_sub_pixel_avg_variance4x8, aom_sad4x8x4d,
      aom_dist_wtd_sad4x8_avg, aom_dist_wtd_sub_pixel_avg_variance4x8)

  BFP(BLOCK_4X4, aom_sad4x4, aom_sad4x4_avg, aom_variance4x4,
      aom_sub_pixel_variance4x4, aom_sub_pixel_avg_variance4x4, aom_sad4x4x4d,
      aom_dist_wtd_sad4x4_avg, aom_dist_wtd_sub_pixel_avg_variance4x4)

#define OBFP(BT, OSDF, OVF, OSVF) \
  cpi->fn_ptr[BT].osdf = OSDF;    \
  cpi->fn_ptr[BT].ovf = OVF;      \
  cpi->fn_ptr[BT].osvf = OSVF;

  OBFP(BLOCK_128X128, aom_obmc_sad128x128, aom_obmc_variance128x128,
       aom_obmc_sub_pixel_variance128x128)
  OBFP(BLOCK_128X64, aom_obmc_sad128x64, aom_obmc_variance128x64,
       aom_obmc_sub_pixel_variance128x64)
  OBFP(BLOCK_64X128, aom_obmc_sad64x128, aom_obmc_variance64x128,
       aom_obmc_sub_pixel_variance64x128)
  OBFP(BLOCK_64X64, aom_obmc_sad64x64, aom_obmc_variance64x64,
       aom_obmc_sub_pixel_variance64x64)
  OBFP(BLOCK_64X32, aom_obmc_sad64x32, aom_obmc_variance64x32,
       aom_obmc_sub_pixel_variance64x32)
  OBFP(BLOCK_32X64, aom_obmc_sad32x64, aom_obmc_variance32x64,
       aom_obmc_sub_pixel_variance32x64)
  OBFP(BLOCK_32X32, aom_obmc_sad32x32, aom_obmc_variance32x32,
       aom_obmc_sub_pixel_variance32x32)
  OBFP(BLOCK_32X16, aom_obmc_sad32x16, aom_obmc_variance32x16,
       aom_obmc_sub_pixel_variance32x16)
  OBFP(BLOCK_16X32, aom_obmc_sad16x32, aom_obmc_variance16x32,
       aom_obmc_sub_pixel_variance16x32)
  OBFP(BLOCK_16X16, aom_obmc_sad16x16, aom_obmc_variance16x16,
       aom_obmc_sub_pixel_variance16x16)
  OBFP(BLOCK_16X8, aom_obmc_sad16x8, aom_obmc_variance16x8,
       aom_obmc_sub_pixel_variance16x8)
  OBFP(BLOCK_8X16, aom_obmc_sad8x16, aom_obmc_variance8x16,
       aom_obmc_sub_pixel_variance8x16)
  OBFP(BLOCK_8X8, aom_obmc_sad8x8, aom_obmc_variance8x8,
       aom_obmc_sub_pixel_variance8x8)
  OBFP(BLOCK_4X8, aom_obmc_sad4x8, aom_obmc_variance4x8,
       aom_obmc_sub_pixel_variance4x8)
  OBFP(BLOCK_8X4, aom_obmc_sad8x4, aom_obmc_variance8x4,
       aom_obmc_sub_pixel_variance8x4)
  OBFP(BLOCK_4X4, aom_obmc_sad4x4, aom_obmc_variance4x4,
       aom_obmc_sub_pixel_variance4x4)
  OBFP(BLOCK_4X16, aom_obmc_sad4x16, aom_obmc_variance4x16,
       aom_obmc_sub_pixel_variance4x16)
  OBFP(BLOCK_16X4, aom_obmc_sad16x4, aom_obmc_variance16x4,
       aom_obmc_sub_pixel_variance16x4)
  OBFP(BLOCK_8X32, aom_obmc_sad8x32, aom_obmc_variance8x32,
       aom_obmc_sub_pixel_variance8x32)
  OBFP(BLOCK_32X8, aom_obmc_sad32x8, aom_obmc_variance32x8,
       aom_obmc_sub_pixel_variance32x8)
  OBFP(BLOCK_16X64, aom_obmc_sad16x64, aom_obmc_variance16x64,
       aom_obmc_sub_pixel_variance16x64)
  OBFP(BLOCK_64X16, aom_obmc_sad64x16, aom_obmc_variance64x16,
       aom_obmc_sub_pixel_variance64x16)

#define MBFP(BT, MCSDF, MCSVF)  \
  cpi->fn_ptr[BT].msdf = MCSDF; \
  cpi->fn_ptr[BT].msvf = MCSVF;

  MBFP(BLOCK_128X128, aom_masked_sad128x128,
       aom_masked_sub_pixel_variance128x128)
  MBFP(BLOCK_128X64, aom_masked_sad128x64, aom_masked_sub_pixel_variance128x64)
  MBFP(BLOCK_64X128, aom_masked_sad64x128, aom_masked_sub_pixel_variance64x128)
  MBFP(BLOCK_64X64, aom_masked_sad64x64, aom_masked_sub_pixel_variance64x64)
  MBFP(BLOCK_64X32, aom_masked_sad64x32, aom_masked_sub_pixel_variance64x32)
  MBFP(BLOCK_32X64, aom_masked_sad32x64, aom_masked_sub_pixel_variance32x64)
  MBFP(BLOCK_32X32, aom_masked_sad32x32, aom_masked_sub_pixel_variance32x32)
  MBFP(BLOCK_32X16, aom_masked_sad32x16, aom_masked_sub_pixel_variance32x16)
  MBFP(BLOCK_16X32, aom_masked_sad16x32, aom_masked_sub_pixel_variance16x32)
  MBFP(BLOCK_16X16, aom_masked_sad16x16, aom_masked_sub_pixel_variance16x16)
  MBFP(BLOCK_16X8, aom_masked_sad16x8, aom_masked_sub_pixel_variance16x8)
  MBFP(BLOCK_8X16, aom_masked_sad8x16, aom_masked_sub_pixel_variance8x16)
  MBFP(BLOCK_8X8, aom_masked_sad8x8, aom_masked_sub_pixel_variance8x8)
  MBFP(BLOCK_4X8, aom_masked_sad4x8, aom_masked_sub_pixel_variance4x8)
  MBFP(BLOCK_8X4, aom_masked_sad8x4, aom_masked_sub_pixel_variance8x4)
  MBFP(BLOCK_4X4, aom_masked_sad4x4, aom_masked_sub_pixel_variance4x4)

  MBFP(BLOCK_4X16, aom_masked_sad4x16, aom_masked_sub_pixel_variance4x16)

  MBFP(BLOCK_16X4, aom_masked_sad16x4, aom_masked_sub_pixel_variance16x4)

  MBFP(BLOCK_8X32, aom_masked_sad8x32, aom_masked_sub_pixel_variance8x32)

  MBFP(BLOCK_32X8, aom_masked_sad32x8, aom_masked_sub_pixel_variance32x8)

  MBFP(BLOCK_16X64, aom_masked_sad16x64, aom_masked_sub_pixel_variance16x64)

  MBFP(BLOCK_64X16, aom_masked_sad64x16, aom_masked_sub_pixel_variance64x16)

#define SDSFP(BT, SDSF, SDSX4DF) \
  cpi->fn_ptr[BT].sdsf = SDSF;   \
  cpi->fn_ptr[BT].sdsx4df = SDSX4DF;

  SDSFP(BLOCK_128X128, aom_sad_skip_128x128, aom_sad_skip_128x128x4d);
  SDSFP(BLOCK_128X64, aom_sad_skip_128x64, aom_sad_skip_128x64x4d);
  SDSFP(BLOCK_64X128, aom_sad_skip_64x128, aom_sad_skip_64x128x4d);
  SDSFP(BLOCK_64X64, aom_sad_skip_64x64, aom_sad_skip_64x64x4d);
  SDSFP(BLOCK_64X32, aom_sad_skip_64x32, aom_sad_skip_64x32x4d);
  SDSFP(BLOCK_64X16, aom_sad_skip_64x16, aom_sad_skip_64x16x4d);
  SDSFP(BLOCK_32X64, aom_sad_skip_32x64, aom_sad_skip_32x64x4d);
  SDSFP(BLOCK_32X32, aom_sad_skip_32x32, aom_sad_skip_32x32x4d);
  SDSFP(BLOCK_32X16, aom_sad_skip_32x16, aom_sad_skip_32x16x4d);
  SDSFP(BLOCK_32X8, aom_sad_skip_32x8, aom_sad_skip_32x8x4d);

  SDSFP(BLOCK_16X64, aom_sad_skip_16x64, aom_sad_skip_16x64x4d);
  SDSFP(BLOCK_16X32, aom_sad_skip_16x32, aom_sad_skip_16x32x4d);
  SDSFP(BLOCK_16X16, aom_sad_skip_16x16, aom_sad_skip_16x16x4d);
  SDSFP(BLOCK_16X8, aom_sad_skip_16x8, aom_sad_skip_16x8x4d);
  SDSFP(BLOCK_8X16, aom_sad_skip_8x16, aom_sad_skip_8x16x4d);
  SDSFP(BLOCK_8X8, aom_sad_skip_8x8, aom_sad_skip_8x8x4d);
  SDSFP(BLOCK_4X16, aom_sad_skip_4x16, aom_sad_skip_4x16x4d);
  SDSFP(BLOCK_4X8, aom_sad_skip_4x8, aom_sad_skip_4x8x4d);
  SDSFP(BLOCK_8X32, aom_sad_skip_8x32, aom_sad_skip_8x32x4d);
#undef SDSFP

  highbd_set_var_fns(cpi);

  /* av1_init_quantizer() is first called here. Add check in
   * av1_frame_init_quantizer() so that av1_init_quantizer is only
   * called later when needed. This will avoid unnecessary calls of
   * av1_init_quantizer() for every frame.
   */
  av1_init_quantizer(&cm->seq_params, &cpi->enc_quant_dequant_params,
                     &cm->quant_params);
  av1_qm_init(&cm->quant_params, av1_num_planes(cm));

  av1_loop_filter_init(cm);
  cm->superres_scale_denominator = SCALE_NUMERATOR;
  cm->superres_upscaled_width = oxcf->frm_dim_cfg.width;
  cm->superres_upscaled_height = oxcf->frm_dim_cfg.height;
  av1_loop_restoration_precal();

  cm->error.setjmp = 0;

  return cpi;
}

#if CONFIG_INTERNAL_STATS
#define SNPRINT(H, T) snprintf((H) + strlen(H), sizeof(H) - strlen(H), (T))

#define SNPRINT2(H, T, V) \
  snprintf((H) + strlen(H), sizeof(H) - strlen(H), (T), (V))
#endif  // CONFIG_INTERNAL_STATS

// This function will change the state and free the mutex of corresponding
// workers and terminate the object. The object can not be re-used unless a call
// to reset() is made.
static AOM_INLINE void terminate_worker_data(AV1_COMP *cpi) {
  MultiThreadInfo *const mt_info = &cpi->mt_info;
  for (int t = mt_info->num_workers - 1; t >= 0; --t) {
    AVxWorker *const worker = &mt_info->workers[t];
    aom_get_worker_interface()->end(worker);
  }
}

// Deallocate allocated thread_data.
static AOM_INLINE void free_thread_data(AV1_COMP *cpi) {
  MultiThreadInfo *const mt_info = &cpi->mt_info;
  AV1_COMMON *cm = &cpi->common;
  for (int t = 0; t < mt_info->num_workers; ++t) {
    EncWorkerData *const thread_data = &mt_info->tile_thr_data[t];
    aom_free(thread_data->td->tctx);
    if (t == 0) continue;
    aom_free(thread_data->td->palette_buffer);
    aom_free(thread_data->td->tmp_conv_dst);
    release_compound_type_rd_buffers(&thread_data->td->comp_rd_buffer);
    for (int j = 0; j < 2; ++j) {
      aom_free(thread_data->td->tmp_pred_bufs[j]);
    }
    release_obmc_buffers(&thread_data->td->obmc_buffer);
    aom_free(thread_data->td->vt64x64);

    aom_free(thread_data->td->inter_modes_info);
    for (int x = 0; x < 2; x++) {
      for (int y = 0; y < 2; y++) {
        aom_free(thread_data->td->hash_value_buffer[x][y]);
        thread_data->td->hash_value_buffer[x][y] = NULL;
      }
    }
    aom_free(thread_data->td->counts);
    aom_free(thread_data->td->mbmi_ext);
    av1_free_pmc(thread_data->td->firstpass_ctx, av1_num_planes(cm));
    thread_data->td->firstpass_ctx = NULL;
    av1_free_shared_coeff_buffer(&thread_data->td->shared_coeff_buf);
    av1_free_sms_tree(thread_data->td);
    aom_free(thread_data->td);
  }
}

void av1_remove_compressor(AV1_COMP *cpi) {
  if (!cpi) return;

  AV1_COMMON *cm = &cpi->common;
  if (cm->current_frame.frame_number > 0) {
#if CONFIG_ENTROPY_STATS
    if (!is_stat_generation_stage(cpi)) {
      fprintf(stderr, "Writing counts.stt\n");
      FILE *f = fopen("counts.stt", "wb");
      fwrite(&aggregate_fc, sizeof(aggregate_fc), 1, f);
      fclose(f);
    }
#endif  // CONFIG_ENTROPY_STATS
#if CONFIG_INTERNAL_STATS
    aom_clear_system_state();

    if (!is_stat_generation_stage(cpi)) {
      char headings[512] = { 0 };
      char results[512] = { 0 };
      FILE *f = fopen("opsnr.stt", "a");
      double time_encoded =
          (cpi->time_stamps.prev_end_seen - cpi->time_stamps.first_ever) /
          10000000.000;
      double total_encode_time =
          (cpi->time_receive_data + cpi->time_compress_data) / 1000.000;
      const double dr =
          (double)cpi->bytes * (double)8 / (double)1000 / time_encoded;
      const double peak =
          (double)((1 << cpi->oxcf.input_cfg.input_bit_depth) - 1);
      const double target_rate =
          (double)cpi->oxcf.rc_cfg.target_bandwidth / 1000;
      const double rate_err = ((100.0 * (dr - target_rate)) / target_rate);

      if (cpi->b_calculate_psnr) {
        const double total_psnr = aom_sse_to_psnr(
            (double)cpi->total_samples, peak, (double)cpi->total_sq_error);
        const double total_ssim =
            100 * pow(cpi->summed_quality / cpi->summed_weights, 8.0);
        snprintf(headings, sizeof(headings),
                 "Bitrate\tAVGPsnr\tGLBPsnr\tAVPsnrP\tGLPsnrP\t"
                 "AOMSSIM\tVPSSIMP\tFASTSIM\tPSNRHVS\t"
                 "WstPsnr\tWstSsim\tWstFast\tWstHVS\t"
                 "AVPsrnY\tAPsnrCb\tAPsnrCr");
        snprintf(results, sizeof(results),
                 "%7.2f\t%7.3f\t%7.3f\t%7.3f\t%7.3f\t"
                 "%7.3f\t%7.3f\t%7.3f\t%7.3f\t"
                 "%7.3f\t%7.3f\t%7.3f\t%7.3f\t"
                 "%7.3f\t%7.3f\t%7.3f",
                 dr, cpi->psnr.stat[STAT_ALL] / cpi->count, total_psnr,
                 cpi->psnr.stat[STAT_ALL] / cpi->count, total_psnr, total_ssim,
                 total_ssim, cpi->fastssim.stat[STAT_ALL] / cpi->count,
                 cpi->psnrhvs.stat[STAT_ALL] / cpi->count, cpi->psnr.worst,
                 cpi->worst_ssim, cpi->fastssim.worst, cpi->psnrhvs.worst,
                 cpi->psnr.stat[STAT_Y] / cpi->count,
                 cpi->psnr.stat[STAT_U] / cpi->count,
                 cpi->psnr.stat[STAT_V] / cpi->count);

        if (cpi->b_calculate_blockiness) {
          SNPRINT(headings, "\t  Block\tWstBlck");
          SNPRINT2(results, "\t%7.3f", cpi->total_blockiness / cpi->count);
          SNPRINT2(results, "\t%7.3f", cpi->worst_blockiness);
        }

        if (cpi->b_calculate_consistency) {
          double consistency =
              aom_sse_to_psnr((double)cpi->total_samples, peak,
                              (double)cpi->total_inconsistency);

          SNPRINT(headings, "\tConsist\tWstCons");
          SNPRINT2(results, "\t%7.3f", consistency);
          SNPRINT2(results, "\t%7.3f", cpi->worst_consistency);
        }

        SNPRINT(headings, "\t    Time\tRcErr\tAbsErr");
        SNPRINT2(results, "\t%8.0f", total_encode_time);
        SNPRINT2(results, "\t%7.2f", rate_err);
        SNPRINT2(results, "\t%7.2f", fabs(rate_err));

        fprintf(f, "%s\tAPsnr611\n", headings);
        fprintf(f, "%s\t%7.3f\n", results,
                (6 * cpi->psnr.stat[STAT_Y] + cpi->psnr.stat[STAT_U] +
                 cpi->psnr.stat[STAT_V]) /
                    (cpi->count * 8));
      }

      fclose(f);
    }
#endif  // CONFIG_INTERNAL_STATS
#if CONFIG_SPEED_STATS
    if (!is_stat_generation_stage(cpi)) {
      fprintf(stdout, "tx_search_count = %d\n", cpi->tx_search_count);
    }
#endif  // CONFIG_SPEED_STATS

#if CONFIG_COLLECT_PARTITION_STATS == 2
    if (!is_stat_generation_stage(cpi)) {
      av1_print_partition_stats(&cpi->partition_stats);
    }
#endif
  }

  TplParams *const tpl_data = &cpi->tpl_data;
  for (int frame = 0; frame < MAX_LAG_BUFFERS; ++frame) {
    aom_free(tpl_data->tpl_stats_pool[frame]);
    aom_free_frame_buffer(&tpl_data->tpl_rec_pool[frame]);
  }

  if (cpi->compressor_stage != LAP_STAGE) {
    terminate_worker_data(cpi);
    free_thread_data(cpi);
  }

  MultiThreadInfo *const mt_info = &cpi->mt_info;
#if CONFIG_MULTITHREAD
  pthread_mutex_t *const enc_row_mt_mutex_ = mt_info->enc_row_mt.mutex_;
  pthread_mutex_t *const gm_mt_mutex_ = mt_info->gm_sync.mutex_;
  if (enc_row_mt_mutex_ != NULL) {
    pthread_mutex_destroy(enc_row_mt_mutex_);
    aom_free(enc_row_mt_mutex_);
  }
  if (gm_mt_mutex_ != NULL) {
    pthread_mutex_destroy(gm_mt_mutex_);
    aom_free(gm_mt_mutex_);
  }
#endif
  av1_row_mt_mem_dealloc(cpi);
  if (cpi->compressor_stage != LAP_STAGE) {
    aom_free(mt_info->tile_thr_data);
    aom_free(mt_info->workers);
  }

#if !CONFIG_REALTIME_ONLY
  av1_tpl_dealloc(&tpl_data->tpl_mt_sync);
#endif
  if (mt_info->num_workers > 1) {
    av1_loop_filter_dealloc(&mt_info->lf_row_sync);
    av1_loop_restoration_dealloc(&mt_info->lr_row_sync, mt_info->num_workers);
    av1_gm_dealloc(&mt_info->gm_sync);
  }

  dealloc_compressor_data(cpi);

#if CONFIG_INTERNAL_STATS
  aom_free(cpi->ssim_vars);
  cpi->ssim_vars = NULL;
#endif  // CONFIG_INTERNAL_STATS

  av1_remove_common(cm);
  av1_free_ref_frame_buffers(cm->buffer_pool);

#if DEBUG_EXTQUANT
  if (cpi->common.fEncCoeffLog != NULL) {
    fclose(cpi->common.fEncCoeffLog);
  }
#endif

  aom_free(cpi->subgop_config_str);
  aom_free(cpi->subgop_config_path);
  aom_free(cpi);

#ifdef OUTPUT_YUV_REC
  fclose(yuv_rec_file);
#endif
}

static void generate_psnr_packet(AV1_COMP *cpi) {
  struct aom_codec_cx_pkt pkt;
  int i;
  PSNR_STATS psnr;
  const uint32_t in_bit_depth = cpi->oxcf.input_cfg.input_bit_depth;
  const uint32_t bit_depth = cpi->td.mb.e_mbd.bd;
  aom_calc_highbd_psnr(cpi->source, &cpi->common.cur_frame->buf, &psnr,
                       bit_depth, in_bit_depth);

  for (i = 0; i < 4; ++i) {
    pkt.data.psnr.samples[i] = psnr.samples[i];
    pkt.data.psnr.sse[i] = psnr.sse[i];
    pkt.data.psnr.psnr[i] = psnr.psnr[i];
  }
  pkt.kind = AOM_CODEC_PSNR_PKT;
  aom_codec_pkt_list_add(cpi->output_pkt_list, &pkt);
}

int av1_use_as_reference(int *ext_ref_frame_flags, int ref_frame_flags) {
  if (ref_frame_flags > ((1 << INTER_REFS_PER_FRAME) - 1)) return -1;

  *ext_ref_frame_flags = ref_frame_flags;
  return 0;
}

int av1_copy_reference_enc(AV1_COMP *cpi, int idx, YV12_BUFFER_CONFIG *sd) {
  AV1_COMMON *const cm = &cpi->common;
  const int num_planes = av1_num_planes(cm);
  YV12_BUFFER_CONFIG *cfg = get_ref_frame(cm, idx);
  if (cfg) {
    aom_yv12_copy_frame(cfg, sd, num_planes);
    return 0;
  } else {
    return -1;
  }
}

int av1_set_reference_enc(AV1_COMP *cpi, int idx, YV12_BUFFER_CONFIG *sd) {
  AV1_COMMON *const cm = &cpi->common;
  const int num_planes = av1_num_planes(cm);
  YV12_BUFFER_CONFIG *cfg = get_ref_frame(cm, idx);
  if (cfg) {
    aom_yv12_copy_frame(sd, cfg, num_planes);
    return 0;
  } else {
    return -1;
  }
}

#ifdef OUTPUT_YUV_REC
void aom_write_one_yuv_frame(AV1_COMMON *cm, YV12_BUFFER_CONFIG *s) {
  uint8_t *src = s->y_buffer;
  int h = cm->height;
  if (yuv_rec_file == NULL) return;
  if (s->flags & YV12_FLAG_HIGHBITDEPTH) {
    uint16_t *src16 = CONVERT_TO_SHORTPTR(s->y_buffer);

    do {
      fwrite(src16, s->y_width, 2, yuv_rec_file);
      src16 += s->y_stride;
    } while (--h);

    src16 = CONVERT_TO_SHORTPTR(s->u_buffer);
    h = s->uv_height;

    do {
      fwrite(src16, s->uv_width, 2, yuv_rec_file);
      src16 += s->uv_stride;
    } while (--h);

    src16 = CONVERT_TO_SHORTPTR(s->v_buffer);
    h = s->uv_height;

    do {
      fwrite(src16, s->uv_width, 2, yuv_rec_file);
      src16 += s->uv_stride;
    } while (--h);

    fflush(yuv_rec_file);
    return;
  }

  do {
    fwrite(src, s->y_width, 1, yuv_rec_file);
    src += s->y_stride;
  } while (--h);

  src = s->u_buffer;
  h = s->uv_height;

  do {
    fwrite(src, s->uv_width, 1, yuv_rec_file);
    src += s->uv_stride;
  } while (--h);

  src = s->v_buffer;
  h = s->uv_height;

  do {
    fwrite(src, s->uv_width, 1, yuv_rec_file);
    src += s->uv_stride;
  } while (--h);

  fflush(yuv_rec_file);
}
#endif  // OUTPUT_YUV_REC

static void set_mv_search_params(AV1_COMP *cpi) {
  const AV1_COMMON *const cm = &cpi->common;
  MotionVectorSearchParams *const mv_search_params = &cpi->mv_search_params;
  const int max_mv_def = AOMMAX(cm->width, cm->height);

  // Default based on max resolution.
  mv_search_params->mv_step_param = av1_init_search_range(max_mv_def);

  if (cpi->sf.mv_sf.auto_mv_step_size) {
    if (frame_is_intra_only(cm)) {
      // Initialize max_mv_magnitude for use in the first INTER frame
      // after a key/intra-only frame.
      mv_search_params->max_mv_magnitude = max_mv_def;
    } else {
      // Use cpi->max_mv_magnitude == -1 to exclude first pass case.
      if (cm->show_frame && mv_search_params->max_mv_magnitude != -1) {
        // Allow mv_steps to correspond to twice the max mv magnitude found
        // in the previous frame, capped by the default max_mv_magnitude based
        // on resolution.
        mv_search_params->mv_step_param = av1_init_search_range(
            AOMMIN(max_mv_def, 2 * mv_search_params->max_mv_magnitude));
      }
      mv_search_params->max_mv_magnitude = -1;
    }
  }
}

void av1_set_screen_content_options(const AV1_COMP *cpi,
                                    FeatureFlags *features) {
  const AV1_COMMON *const cm = &cpi->common;

  if (cm->seq_params.force_screen_content_tools != 2) {
    features->allow_screen_content_tools = features->allow_intrabc =
        cm->seq_params.force_screen_content_tools;
    return;
  }

  if (cpi->oxcf.tune_cfg.content == AOM_CONTENT_SCREEN) {
    features->allow_screen_content_tools = features->allow_intrabc = 1;
    return;
  }

  // Estimate if the source frame is screen content, based on the portion of
  // blocks that have few luma colors.
  const uint8_t *src = cpi->unfiltered_source->y_buffer;
  assert(src != NULL);
  const int use_hbd = cpi->unfiltered_source->flags & YV12_FLAG_HIGHBITDEPTH;
  const int stride = cpi->unfiltered_source->y_stride;
  const int width = cpi->unfiltered_source->y_width;
  const int height = cpi->unfiltered_source->y_height;
  const int bd = cm->seq_params.bit_depth;
  const int blk_w = 16;
  const int blk_h = 16;
  // These threshold values are selected experimentally.
  const int color_thresh = 4;
  const unsigned int var_thresh = 0;
  // Counts of blocks with no more than color_thresh colors.
  int counts_1 = 0;
  // Counts of blocks with no more than color_thresh colors and variance larger
  // than var_thresh.
  int counts_2 = 0;

  for (int r = 0; r + blk_h <= height; r += blk_h) {
    for (int c = 0; c + blk_w <= width; c += blk_w) {
      int count_buf[1 << 8];  // Maximum (1 << 8) bins for hbd path.
      const uint8_t *const this_src = src + r * stride + c;
      int n_colors;
      if (use_hbd)
        av1_count_colors_highbd(this_src, stride, blk_w, blk_h, bd, NULL,
                                count_buf, &n_colors, NULL);
      else
        av1_count_colors(this_src, stride, blk_w, blk_h, count_buf, &n_colors);
      if (n_colors > 1 && n_colors <= color_thresh) {
        ++counts_1;
        struct buf_2d buf;
        buf.stride = stride;
        buf.buf = (uint8_t *)this_src;
        const unsigned int var =
            use_hbd
                ? av1_high_get_sby_perpixel_variance(cpi, &buf, BLOCK_16X16, bd)
                : av1_get_sby_perpixel_variance(cpi, &buf, BLOCK_16X16);
        if (var > var_thresh) ++counts_2;
      }
    }
  }

  // The threshold values are selected experimentally.
  features->allow_screen_content_tools =
      counts_1 * blk_h * blk_w * 10 > width * height;
  // IntraBC would force loop filters off, so we use more strict rules that also
  // requires that the block has high variance.
  features->allow_intrabc = features->allow_screen_content_tools &&
                            counts_2 * blk_h * blk_w * 12 > width * height;
}

// Function pointer to search site config initialization
// of different search method functions.
typedef void (*av1_init_search_site_config)(search_site_config *cfg,
                                            int stride);

av1_init_search_site_config
    av1_init_motion_compensation[NUM_DISTINCT_SEARCH_METHODS] = {
      av1_init_dsmotion_compensation, av1_init_motion_compensation_nstep,
      av1_init_motion_compensation_hex, av1_init_motion_compensation_bigdia,
      av1_init_motion_compensation_square
    };

static void init_motion_estimation(AV1_COMP *cpi) {
  AV1_COMMON *const cm = &cpi->common;
  MotionVectorSearchParams *const mv_search_params = &cpi->mv_search_params;
  const int y_stride = cpi->scaled_source.y_stride;
  const int y_stride_src = ((cpi->oxcf.frm_dim_cfg.width != cm->width ||
                             cpi->oxcf.frm_dim_cfg.height != cm->height) ||
                            av1_superres_scaled(cm))
                               ? y_stride
                               : cpi->lookahead->buf->img.y_stride;
  int fpf_y_stride = cm->cur_frame != NULL ? cm->cur_frame->buf.y_stride
                                           : cpi->scaled_source.y_stride;

  // Update if search_site_cfg is uninitialized or the current frame has a new
  // stride
  const int should_update =
      !mv_search_params->search_site_cfg[SS_CFG_SRC][DIAMOND].stride ||
      !mv_search_params->search_site_cfg[SS_CFG_LOOKAHEAD][DIAMOND].stride ||
      (y_stride !=
       mv_search_params->search_site_cfg[SS_CFG_SRC][DIAMOND].stride);

  if (!should_update) {
    return;
  }

  // Initialization of search_site_cfg for NUM_DISTINCT_SEARCH_METHODS.
  for (SEARCH_METHODS i = DIAMOND; i < NUM_DISTINCT_SEARCH_METHODS; i++) {
    av1_init_motion_compensation[i](
        &mv_search_params->search_site_cfg[SS_CFG_SRC][i], y_stride);
    av1_init_motion_compensation[i](
        &mv_search_params->search_site_cfg[SS_CFG_LOOKAHEAD][i], y_stride_src);
  }

  // First pass search site config initialization.
  av1_init_motion_fpf(&mv_search_params->search_site_cfg[SS_CFG_FPF][DIAMOND],
                      fpf_y_stride);
  for (SEARCH_METHODS i = NSTEP; i < NUM_DISTINCT_SEARCH_METHODS; i++) {
    memcpy(&mv_search_params->search_site_cfg[SS_CFG_FPF][i],
           &mv_search_params->search_site_cfg[SS_CFG_FPF][DIAMOND],
           sizeof(search_site_config));
  }
}

#define COUPLED_CHROMA_FROM_LUMA_RESTORATION 0
static void set_restoration_unit_size(int width, int height, int sx, int sy,
                                      RestorationInfo *rst) {
  (void)width;
  (void)height;
  (void)sx;
  (void)sy;
#if COUPLED_CHROMA_FROM_LUMA_RESTORATION
  int s = AOMMIN(sx, sy);
#else
  int s = 0;
#endif  // !COUPLED_CHROMA_FROM_LUMA_RESTORATION

  if (width * height > 352 * 288)
    rst[0].restoration_unit_size = RESTORATION_UNITSIZE_MAX;
  else
    rst[0].restoration_unit_size = (RESTORATION_UNITSIZE_MAX >> 1);
  rst[1].restoration_unit_size = rst[0].restoration_unit_size >> s;
  rst[2].restoration_unit_size = rst[1].restoration_unit_size;
}

static void init_ref_frame_bufs(AV1_COMP *cpi) {
  AV1_COMMON *const cm = &cpi->common;
  int i;
  BufferPool *const pool = cm->buffer_pool;
  cm->cur_frame = NULL;
  for (i = 0; i < REF_FRAMES; ++i) {
    cm->ref_frame_map[i] = NULL;
  }
  for (i = 0; i < FRAME_BUFFERS; ++i) {
    pool->frame_bufs[i].ref_count = 0;
  }
}

void av1_check_initial_width(AV1_COMP *cpi, int use_highbitdepth,
                             int subsampling_x, int subsampling_y) {
  AV1_COMMON *const cm = &cpi->common;
  SequenceHeader *const seq_params = &cm->seq_params;
  InitialDimensions *const initial_dimensions = &cpi->initial_dimensions;

  if (!initial_dimensions->width ||
      seq_params->use_highbitdepth != use_highbitdepth ||
      seq_params->subsampling_x != subsampling_x ||
      seq_params->subsampling_y != subsampling_y) {
    seq_params->subsampling_x = subsampling_x;
    seq_params->subsampling_y = subsampling_y;
    seq_params->use_highbitdepth = use_highbitdepth;

    av1_set_speed_features_framesize_independent(cpi, cpi->oxcf.speed);
    av1_set_speed_features_framesize_dependent(cpi, cpi->oxcf.speed);

    if (!is_stat_generation_stage(cpi)) {
      alloc_altref_frame_buffer(cpi);
      alloc_util_frame_buffers(cpi);
    }
    init_ref_frame_bufs(cpi);

    init_motion_estimation(cpi);  // TODO(agrange) This can be removed.

    initial_dimensions->width = cm->width;
    initial_dimensions->height = cm->height;
    cpi->initial_mbs = cm->mi_params.MBs;
  }
}

// Returns 1 if the assigned width or height was <= 0.
int av1_set_size_literal(AV1_COMP *cpi, int width, int height) {
  AV1_COMMON *cm = &cpi->common;
  InitialDimensions *const initial_dimensions = &cpi->initial_dimensions;
  av1_check_initial_width(cpi, cm->seq_params.use_highbitdepth,
                          cm->seq_params.subsampling_x,
                          cm->seq_params.subsampling_y);

  if (width <= 0 || height <= 0) return 1;

  cm->width = width;
  cm->height = height;

  if (initial_dimensions->width && initial_dimensions->height &&
      (cm->width > initial_dimensions->width ||
       cm->height > initial_dimensions->height)) {
    av1_free_context_buffers(cm);
    av1_free_shared_coeff_buffer(&cpi->td.shared_coeff_buf);
    av1_free_sms_tree(&cpi->td);
    av1_free_pmc(cpi->td.firstpass_ctx, av1_num_planes(cm));
    cpi->td.firstpass_ctx = NULL;
    alloc_compressor_data(cpi);
    realloc_segmentation_maps(cpi);
    initial_dimensions->width = initial_dimensions->height = 0;
  }
  update_frame_size(cpi);

  return 0;
}

void av1_set_frame_size(AV1_COMP *cpi, int width, int height) {
  AV1_COMMON *const cm = &cpi->common;
  const SequenceHeader *const seq_params = &cm->seq_params;
  const int num_planes = av1_num_planes(cm);
  MACROBLOCKD *const xd = &cpi->td.mb.e_mbd;
  int ref_frame;

  if (width != cm->width || height != cm->height) {
    // There has been a change in the encoded frame size
    av1_set_size_literal(cpi, width, height);
    // Recalculate 'all_lossless' in case super-resolution was (un)selected.
    cm->features.all_lossless =
        cm->features.coded_lossless && !av1_superres_scaled(cm);

    av1_noise_estimate_init(&cpi->noise_estimate, cm->width, cm->height);
  }
  set_mv_search_params(cpi);

  if (is_stat_consumption_stage(cpi)) {
    av1_set_target_rate(cpi, cm->width, cm->height);
  }

  alloc_frame_mvs(cm, cm->cur_frame);

  // Allocate above context buffers
  CommonContexts *const above_contexts = &cm->above_contexts;
  if (above_contexts->num_planes < av1_num_planes(cm) ||
      above_contexts->num_mi_cols < cm->mi_params.mi_cols ||
      above_contexts->num_tile_rows < cm->tiles.rows) {
    av1_free_above_context_buffers(above_contexts);
    if (av1_alloc_above_context_buffers(above_contexts, cm->tiles.rows,
                                        cm->mi_params.mi_cols,
                                        av1_num_planes(cm)))
      aom_internal_error(&cm->error, AOM_CODEC_MEM_ERROR,
                         "Failed to allocate context buffers");
  }

  // Reset the frame pointers to the current frame size.
  if (aom_realloc_frame_buffer(
          &cm->cur_frame->buf, cm->width, cm->height, seq_params->subsampling_x,
          seq_params->subsampling_y, seq_params->use_highbitdepth,
          cpi->oxcf.border_in_pixels, cm->features.byte_alignment, NULL, NULL,
          NULL))
    aom_internal_error(&cm->error, AOM_CODEC_MEM_ERROR,
                       "Failed to allocate frame buffer");

  const int frame_width = cm->superres_upscaled_width;
  const int frame_height = cm->superres_upscaled_height;
  set_restoration_unit_size(frame_width, frame_height,
                            seq_params->subsampling_x,
                            seq_params->subsampling_y, cm->rst_info);
  for (int i = 0; i < num_planes; ++i)
    cm->rst_info[i].frame_restoration_type = RESTORE_NONE;

  av1_alloc_restoration_buffers(cm);
  if (!is_stat_generation_stage(cpi)) alloc_util_frame_buffers(cpi);
  init_motion_estimation(cpi);

  for (ref_frame = LAST_FRAME; ref_frame <= ALTREF_FRAME; ++ref_frame) {
    RefCntBuffer *const buf = get_ref_frame_buf(cm, ref_frame);
    if (buf != NULL) {
      struct scale_factors *sf = get_ref_scale_factors(cm, ref_frame);
      av1_setup_scale_factors_for_frame(sf, buf->buf.y_crop_width,
                                        buf->buf.y_crop_height, cm->width,
                                        cm->height);
      if (av1_is_scaled(sf)) aom_extend_frame_borders(&buf->buf, num_planes);
    }
  }

  av1_setup_scale_factors_for_frame(&cm->sf_identity, cm->width, cm->height,
                                    cm->width, cm->height);

  set_ref_ptrs(cm, xd, LAST_FRAME, LAST_FRAME);
}

/*!\brief Select and apply cdef filters and switchable restoration filters
 *
 * \ingroup high_level_algo
 */
static void cdef_restoration_frame(AV1_COMP *cpi, AV1_COMMON *cm,
                                   MACROBLOCKD *xd, int use_restoration,
                                   int use_cdef) {
  MultiThreadInfo *const mt_info = &cpi->mt_info;
  const int num_workers = mt_info->num_workers;
  if (use_restoration)
    av1_loop_restoration_save_boundary_lines(&cm->cur_frame->buf, cm, 0);

  if (use_cdef) {
#if CONFIG_COLLECT_COMPONENT_TIMING
    start_timing(cpi, cdef_time);
#endif
    // Find CDEF parameters
    av1_cdef_search(&cm->cur_frame->buf, cpi->source, cm, xd,
                    cpi->sf.lpf_sf.cdef_pick_method, cpi->td.mb.rdmult);

    // Apply the filter
    av1_cdef_frame(&cm->cur_frame->buf, cm, xd);
#if CONFIG_COLLECT_COMPONENT_TIMING
    end_timing(cpi, cdef_time);
#endif
  } else {
    cm->cdef_info.cdef_bits = 0;
    cm->cdef_info.cdef_strengths[0] = 0;
    cm->cdef_info.nb_cdef_strengths = 1;
    cm->cdef_info.cdef_uv_strengths[0] = 0;
  }

  av1_superres_post_encode(cpi);

#if CONFIG_COLLECT_COMPONENT_TIMING
  start_timing(cpi, loop_restoration_time);
#endif
  if (use_restoration) {
    av1_loop_restoration_save_boundary_lines(&cm->cur_frame->buf, cm, 1);
    av1_pick_filter_restoration(cpi->source, cpi);
    if (cm->rst_info[0].frame_restoration_type != RESTORE_NONE ||
        cm->rst_info[1].frame_restoration_type != RESTORE_NONE ||
        cm->rst_info[2].frame_restoration_type != RESTORE_NONE) {
      if (num_workers > 1)
        av1_loop_restoration_filter_frame_mt(
            &cm->cur_frame->buf, cm, 0, mt_info->workers, num_workers,
            &mt_info->lr_row_sync, &cpi->lr_ctxt);
      else
        av1_loop_restoration_filter_frame(&cm->cur_frame->buf, cm, 0,
                                          &cpi->lr_ctxt);
    }
  } else {
    cm->rst_info[0].frame_restoration_type = RESTORE_NONE;
    cm->rst_info[1].frame_restoration_type = RESTORE_NONE;
    cm->rst_info[2].frame_restoration_type = RESTORE_NONE;
  }
#if CONFIG_COLLECT_COMPONENT_TIMING
  end_timing(cpi, loop_restoration_time);
#endif
}

/*!\brief Select and apply in-loop deblocking filters, cdef filters, and
 * restoration filters
 *
 * \ingroup high_level_algo
 */
static void loopfilter_frame(AV1_COMP *cpi, AV1_COMMON *cm) {
  MultiThreadInfo *const mt_info = &cpi->mt_info;
  const int num_workers = mt_info->num_workers;
  const int num_planes = av1_num_planes(cm);
  MACROBLOCKD *xd = &cpi->td.mb.e_mbd;

  assert(IMPLIES(is_lossless_requested(&cpi->oxcf.rc_cfg),
                 cm->features.coded_lossless && cm->features.all_lossless));

  const int use_loopfilter = !cm->features.coded_lossless &&
                             !cm->tiles.large_scale &&
                             cpi->oxcf.tool_cfg.enable_deblocking;
  const int use_cdef = cm->seq_params.enable_cdef &&
                       !cm->features.coded_lossless && !cm->tiles.large_scale;
  const int use_restoration = cm->seq_params.enable_restoration &&
                              !cm->features.all_lossless &&
                              !cm->tiles.large_scale;

  struct loopfilter *lf = &cm->lf;

#if CONFIG_COLLECT_COMPONENT_TIMING
  start_timing(cpi, loop_filter_time);
#endif
  if (use_loopfilter) {
    aom_clear_system_state();
    av1_pick_filter_level(cpi->source, cpi, cpi->sf.lpf_sf.lpf_pick);
  } else {
    lf->filter_level[0] = 0;
    lf->filter_level[1] = 0;
  }

  if (lf->filter_level[0] || lf->filter_level[1]) {
    if (num_workers > 1)
      av1_loop_filter_frame_mt(&cm->cur_frame->buf, cm, xd, 0, num_planes, 0,
#if CONFIG_LPF_MASK
                               0,
#endif
                               mt_info->workers, num_workers,
                               &mt_info->lf_row_sync);
    else
      av1_loop_filter_frame(&cm->cur_frame->buf, cm, xd,
#if CONFIG_LPF_MASK
                            0,
#endif
                            0, num_planes, 0);
  }
#if CONFIG_COLLECT_COMPONENT_TIMING
  end_timing(cpi, loop_filter_time);
#endif

  cdef_restoration_frame(cpi, cm, xd, use_restoration, use_cdef);
}

/*!\brief Encode a frame without the recode loop, usually used in one-pass
 * encoding and realtime coding.
 *
 * \ingroup high_level_algo
 *
 * \param[in]    cpi             Top-level encoder structure
 *
 * \return Returns a value to indicate if the encoding is done successfully.
 * \retval #AOM_CODEC_OK
 * \retval #AOM_CODEC_ERROR
 */
static int encode_without_recode(AV1_COMP *cpi) {
  AV1_COMMON *const cm = &cpi->common;
  const QuantizationCfg *const q_cfg = &cpi->oxcf.q_cfg;
  SVC *const svc = &cpi->svc;
  ResizePendingParams *const resize_pending_params =
      &cpi->resize_pending_params;
  const int resize_pending =
      (resize_pending_params->width && resize_pending_params->height &&
       (cpi->common.width != resize_pending_params->width ||
        cpi->common.height != resize_pending_params->height));

  int top_index = 0, bottom_index = 0, q = 0;
  YV12_BUFFER_CONFIG *unscaled = cpi->unscaled_source;
  InterpFilter filter_scaler =
      cpi->use_svc ? svc->downsample_filter_type[svc->spatial_layer_id]
                   : EIGHTTAP_SMOOTH;
  int phase_scaler =
      cpi->use_svc ? svc->downsample_filter_phase[svc->spatial_layer_id] : 0;

  set_size_independent_vars(cpi);
  av1_setup_frame_size(cpi);
  av1_set_size_dependent_vars(cpi, &q, &bottom_index, &top_index);

  if (!cpi->use_svc) {
    phase_scaler = 8;
    // 2:1 scaling.
    if ((cm->width << 1) == unscaled->y_crop_width &&
        (cm->height << 1) == unscaled->y_crop_height) {
      filter_scaler = BILINEAR;
      // For lower resolutions use eighttap_smooth.
      if (cm->width * cm->height <= 320 * 180) filter_scaler = EIGHTTAP_SMOOTH;
    } else if ((cm->width << 2) == unscaled->y_crop_width &&
               (cm->height << 2) == unscaled->y_crop_height) {
      // 4:1 scaling.
      filter_scaler = EIGHTTAP_SMOOTH;
    } else if ((cm->width << 2) == 3 * unscaled->y_crop_width &&
               (cm->height << 2) == 3 * unscaled->y_crop_height) {
      // 4:3 scaling.
      // TODO(jianj): Neon optimization for 4:3 scaling for EIGHTTAP has issues.
      // See aomedia:2766.
      filter_scaler = BILINEAR;
    }
  }

  if (cpi->sf.part_sf.partition_search_type == VAR_BASED_PARTITION)
    variance_partition_alloc(cpi);

  if (cm->current_frame.frame_type == KEY_FRAME) copy_frame_prob_info(cpi);

#if CONFIG_COLLECT_COMPONENT_TIMING
  printf("\n Encoding a frame:");
#endif

  aom_clear_system_state();

  cpi->source = av1_scale_if_required(cm, unscaled, &cpi->scaled_source,
                                      filter_scaler, phase_scaler, true, false);
  if (frame_is_intra_only(cm) || resize_pending != 0) {
    memset(cpi->consec_zero_mv, 0,
           ((cm->mi_params.mi_rows * cm->mi_params.mi_cols) >> 2) *
               sizeof(*cpi->consec_zero_mv));
  }

  if (cpi->unscaled_last_source != NULL) {
    cpi->last_source = av1_scale_if_required(
        cm, cpi->unscaled_last_source, &cpi->scaled_last_source, filter_scaler,
        phase_scaler, true, false);
  }

  if (cpi->sf.rt_sf.use_temporal_noise_estimate) {
    av1_update_noise_estimate(cpi);
  }

  // For 1 spatial layer encoding: if the (non-LAST) reference has different
  // resolution from the source then disable that reference. This is to avoid
  // significant increase in encode time from scaling the references in
  // av1_scale_references. Note GOLDEN is forced to update on the (first/tigger)
  // resized frame and ALTREF will be refreshed ~4 frames later, so both
  // references become available again after few frames.
  if (svc->number_spatial_layers == 1) {
    if (cpi->common.ref_frame_flags & av1_ref_frame_flag_list[GOLDEN_FRAME]) {
      const YV12_BUFFER_CONFIG *const ref =
          get_ref_frame_yv12_buf(cm, GOLDEN_FRAME);
      if (ref->y_crop_width != cm->width || ref->y_crop_height != cm->height)
        cpi->common.ref_frame_flags ^= AOM_GOLD_FLAG;
    }
    if (cpi->common.ref_frame_flags & av1_ref_frame_flag_list[ALTREF_FRAME]) {
      const YV12_BUFFER_CONFIG *const ref =
          get_ref_frame_yv12_buf(cm, ALTREF_FRAME);
      if (ref->y_crop_width != cm->width || ref->y_crop_height != cm->height)
        cpi->common.ref_frame_flags ^= AOM_ALT_FLAG;
    }
  }

  // For SVC the inter-layer/spatial prediction is not done for newmv
  // (zero_mode is forced), and since the scaled references are only
  // use for newmv search, we can avoid scaling here.
  if (!frame_is_intra_only(cm) &&
      !(cpi->use_svc && cpi->svc.force_zero_mode_spatial_ref))
    av1_scale_references(cpi, filter_scaler, phase_scaler, 1);

  av1_set_quantizer(cm, q_cfg->qm_minlevel, q_cfg->qm_maxlevel, q,
                    q_cfg->enable_chroma_deltaq, q_cfg->deltaq_mode);
  av1_set_speed_features_qindex_dependent(cpi, cpi->oxcf.speed);
<<<<<<< HEAD
  if (q_cfg->deltaq_mode != NO_DELTA_Q)
    av1_init_quantizer(&cm->seq_params, &cpi->enc_quant_dequant_params,
                       &cm->quant_params);
=======
  if ((q_cfg->deltaq_mode != NO_DELTA_Q) || q_cfg->enable_chroma_deltaq)
    av1_init_quantizer(&cpi->enc_quant_dequant_params, &cm->quant_params,
                       cm->seq_params.bit_depth);
>>>>>>> be0be421
  av1_set_variance_partition_thresholds(cpi, q, 0);
  av1_setup_frame(cpi);

  // Check if this high_source_sad (scene/slide change) frame should be
  // encoded at high/max QP, and if so, set the q and adjust some rate
  // control parameters.
  if (cpi->sf.rt_sf.overshoot_detection_cbr == FAST_DETECTION_MAXQ &&
      cpi->rc.high_source_sad) {
    if (av1_encodedframe_overshoot_cbr(cpi, &q)) {
      av1_set_quantizer(cm, q_cfg->qm_minlevel, q_cfg->qm_maxlevel, q,
                        q_cfg->enable_chroma_deltaq, q_cfg->deltaq_mode);
      av1_set_speed_features_qindex_dependent(cpi, cpi->oxcf.speed);
<<<<<<< HEAD
      if (q_cfg->deltaq_mode != NO_DELTA_Q)
        av1_init_quantizer(&cm->seq_params, &cpi->enc_quant_dequant_params,
                           &cm->quant_params);
=======
      if (q_cfg->deltaq_mode != NO_DELTA_Q || q_cfg->enable_chroma_deltaq)
        av1_init_quantizer(&cpi->enc_quant_dequant_params, &cm->quant_params,
                           cm->seq_params.bit_depth);
>>>>>>> be0be421
      av1_set_variance_partition_thresholds(cpi, q, 0);
      if (frame_is_intra_only(cm) || cm->features.error_resilient_mode)
        av1_setup_frame(cpi);
    }
  }

  if (q_cfg->aq_mode == CYCLIC_REFRESH_AQ) {
    suppress_active_map(cpi);
    av1_cyclic_refresh_setup(cpi);
    av1_apply_active_map(cpi);
  }
  if (cm->seg.enabled) {
    if (!cm->seg.update_data && cm->prev_frame) {
      segfeatures_copy(&cm->seg, &cm->prev_frame->seg);
      cm->seg.enabled = cm->prev_frame->seg.enabled;
    } else {
      av1_calculate_segdata(&cm->seg);
    }
  } else {
    memset(&cm->seg, 0, sizeof(cm->seg));
  }
  segfeatures_copy(&cm->cur_frame->seg, &cm->seg);
  cm->cur_frame->seg.enabled = cm->seg.enabled;

#if CONFIG_COLLECT_COMPONENT_TIMING
  start_timing(cpi, av1_encode_frame_time);
#endif

  // Set the motion vector precision based on mv stats from the last coded
  // frame.
  if (!frame_is_intra_only(cm)) {
    av1_pick_and_set_high_precision_mv(cpi, q);
  } else {
    // TODO(chiyotsai@google.com): The frame level mv precision should be set to
    // MV_SUBPEL_NONE for more accurate intrabc search. But doing this right now
    // will cause an unwanted STATS_CHANGED. Fix this upstream instead.
    // av1_set_high_precision_mv(cpi, MV_SUBPEL_NONE);
  }

  // transform / motion compensation build reconstruction frame
  av1_encode_frame(cpi);

  // Update some stats from cyclic refresh.
  if (q_cfg->aq_mode == CYCLIC_REFRESH_AQ && !frame_is_intra_only(cm))
    av1_cyclic_refresh_postencode(cpi);

#if CONFIG_COLLECT_COMPONENT_TIMING
  end_timing(cpi, av1_encode_frame_time);
#endif
#if CONFIG_INTERNAL_STATS
  ++cpi->tot_recode_hits;
#endif

  aom_clear_system_state();

  return AOM_CODEC_OK;
}

#if !CONFIG_REALTIME_ONLY

/*!\brief Recode loop for encoding one frame. the purpose of encoding one frame
 * for multiple times can be approaching a target bitrate or adjusting the usage
 * of global motions.
 *
 * \ingroup high_level_algo
 *
 * \param[in]    cpi             Top-level encoder structure
 * \param[in]    size            Bitstream size
 * \param[in]    dest            Bitstream output
 *
 * \return Returns a value to indicate if the encoding is done successfully.
 * \retval #AOM_CODEC_OK
 * \retval -1
 * \retval #AOM_CODEC_ERROR
 */
static int encode_with_recode_loop(AV1_COMP *cpi, size_t *size, uint8_t *dest) {
  AV1_COMMON *const cm = &cpi->common;
  RATE_CONTROL *const rc = &cpi->rc;
  GlobalMotionInfo *const gm_info = &cpi->gm_info;
  const AV1EncoderConfig *const oxcf = &cpi->oxcf;
  const QuantizationCfg *const q_cfg = &oxcf->q_cfg;
  const int allow_recode = (cpi->sf.hl_sf.recode_loop != DISALLOW_RECODE);
  // Must allow recode if minimum compression ratio is set.
  assert(IMPLIES(oxcf->rc_cfg.min_cr > 0, allow_recode));

  set_size_independent_vars(cpi);
  cpi->source->buf_8bit_valid = 0;

  av1_setup_frame_size(cpi);

  if (av1_superres_in_recode_allowed(cpi) &&
      cpi->superres_mode != AOM_SUPERRES_NONE &&
      cm->superres_scale_denominator == SCALE_NUMERATOR) {
    // Superres mode is currently enabled, but the denominator selected will
    // disable superres. So no need to continue, as we will go through another
    // recode loop for full-resolution after this anyway.
    return -1;
  }

  int top_index = 0, bottom_index = 0;
  int q = 0, q_low = 0, q_high = 0;
  av1_set_size_dependent_vars(cpi, &q, &bottom_index, &top_index);
  q_low = bottom_index;
  q_high = top_index;

  if (cpi->sf.part_sf.partition_search_type == VAR_BASED_PARTITION)
    variance_partition_alloc(cpi);

  if (cm->current_frame.frame_type == KEY_FRAME) copy_frame_prob_info(cpi);

#if CONFIG_COLLECT_COMPONENT_TIMING
  printf("\n Encoding a frame:");
#endif

  // Determine whether to use screen content tools using two fast encoding.
  av1_determine_sc_tools_with_encoding(cpi, q);

#if CONFIG_USE_VMAF_RC
  if (oxcf->tune_cfg.tuning == AOM_TUNE_VMAF_NEG_MAX_GAIN) {
    av1_vmaf_neg_preprocessing(cpi, cpi->unscaled_source);
  }
#endif

  // Loop variables
  int loop = 0;
  int loop_count = 0;
  int overshoot_seen = 0;
  int undershoot_seen = 0;
  int low_cr_seen = 0;
  MvSubpelPrecision last_loop_mv_prec = cm->features.fr_mv_precision;

  do {
    loop = 0;
    aom_clear_system_state();

    // if frame was scaled calculate global_motion_search again if already
    // done
    if (loop_count > 0 && cpi->source && gm_info->search_done) {
      if (cpi->source->y_crop_width != cm->width ||
          cpi->source->y_crop_height != cm->height) {
        gm_info->search_done = 0;
      }
    }
    cpi->source =
        av1_scale_if_required(cm, cpi->unscaled_source, &cpi->scaled_source,
                              EIGHTTAP_REGULAR, 0, false, false);

    if (cpi->unscaled_last_source != NULL) {
      cpi->last_source = av1_scale_if_required(
          cm, cpi->unscaled_last_source, &cpi->scaled_last_source,
          EIGHTTAP_REGULAR, 0, false, false);
    }

    if (!frame_is_intra_only(cm)) {
      if (loop_count > 0) {
        release_scaled_references(cpi);
      }
      av1_scale_references(cpi, EIGHTTAP_REGULAR, 0, 0);
    }
#if CONFIG_TUNE_VMAF
    if (oxcf->tune_cfg.tuning >= AOM_TUNE_VMAF_WITH_PREPROCESSING &&
        oxcf->tune_cfg.tuning <= AOM_TUNE_VMAF_NEG_MAX_GAIN) {
      cpi->vmaf_info.original_qindex = q;
      q = av1_get_vmaf_base_qindex(cpi, q);
    }
#endif
    av1_set_quantizer(cm, q_cfg->qm_minlevel, q_cfg->qm_maxlevel, q,
                      q_cfg->enable_chroma_deltaq, q_cfg->deltaq_mode);
    av1_set_speed_features_qindex_dependent(cpi, oxcf->speed);

<<<<<<< HEAD
    if (q_cfg->deltaq_mode != NO_DELTA_Q)
      av1_init_quantizer(&cm->seq_params, &cpi->enc_quant_dequant_params,
                         &cm->quant_params);
=======
    if (q_cfg->deltaq_mode != NO_DELTA_Q || q_cfg->enable_chroma_deltaq)
      av1_init_quantizer(&cpi->enc_quant_dequant_params, &cm->quant_params,
                         cm->seq_params.bit_depth);
>>>>>>> be0be421

    av1_set_variance_partition_thresholds(cpi, q, 0);

    // printf("Frame %d/%d: q = %d, frame_type = %d superres_denom = %d\n",
    //        cm->current_frame.frame_number, cm->show_frame, q,
    //        cm->current_frame.frame_type, cm->superres_scale_denominator);

    if (loop_count == 0) {
      av1_setup_frame(cpi);
    } else if (get_primary_ref_frame_buf(cm) == NULL) {
      // Base q-index may have changed, so we need to assign proper default coef
      // probs before every iteration.
      av1_default_coef_probs(cm);
      av1_setup_frame_contexts(cm);
    }

    if (q_cfg->aq_mode == VARIANCE_AQ) {
      av1_vaq_frame_setup(cpi);
    } else if (q_cfg->aq_mode == COMPLEXITY_AQ) {
      av1_setup_in_frame_q_adj(cpi);
    }

    if (cm->seg.enabled) {
      if (!cm->seg.update_data && cm->prev_frame) {
        segfeatures_copy(&cm->seg, &cm->prev_frame->seg);
        cm->seg.enabled = cm->prev_frame->seg.enabled;
      } else {
        av1_calculate_segdata(&cm->seg);
      }
    } else {
      memset(&cm->seg, 0, sizeof(cm->seg));
    }
    segfeatures_copy(&cm->cur_frame->seg, &cm->seg);
    cm->cur_frame->seg.enabled = cm->seg.enabled;

#if CONFIG_COLLECT_COMPONENT_TIMING
    start_timing(cpi, av1_encode_frame_time);
#endif
    // Set the motion vector precision based on mv stats from the last coded
    // frame.
    if (!frame_is_intra_only(cm)) {
      av1_pick_and_set_high_precision_mv(cpi, q);

      // If the precision has changed during different iteration of the loop,
      // then we need to reset the global motion vectors
      if (loop_count > 0 && cm->features.fr_mv_precision != last_loop_mv_prec) {
        gm_info->search_done = 0;
      }
      last_loop_mv_prec = cm->features.fr_mv_precision;
    } else {
      // TODO(chiyotsai@google.com): The frame level mv precision should be set
      // to MV_SUBPEL_NONE for more accurate intrabc search. But doing this
      // right now will cause an unwanted STATS_CHANGED. Fix this upstream
      // instead. av1_set_high_precision_mv(cpi, MV_SUBPEL_NONE);
    }

    // transform / motion compensation build reconstruction frame
    av1_encode_frame(cpi);

    // Reset the mv_stats in case we are interrupted by an intraframe or an
    // overlay frame.
    if (cpi->mv_stats.valid) {
      av1_zero(cpi->mv_stats);
    }
    // Gather the mv_stats for the next frame
    if (cpi->sf.hl_sf.high_precision_mv_usage == LAST_MV_DATA &&
        av1_frame_allows_smart_mv(cpi)) {
      av1_collect_mv_stats(cpi, q);
    }

#if CONFIG_COLLECT_COMPONENT_TIMING
    end_timing(cpi, av1_encode_frame_time);
#endif

    aom_clear_system_state();

    // Dummy pack of the bitstream using up to date stats to get an
    // accurate estimate of output frame size to determine if we need
    // to recode.
    const int do_dummy_pack =
        (cpi->sf.hl_sf.recode_loop >= ALLOW_RECODE_KFARFGF &&
         oxcf->rc_cfg.mode != AOM_Q) ||
        oxcf->rc_cfg.min_cr > 0;
    if (do_dummy_pack) {
      av1_finalize_encoded_frame(cpi);
      int largest_tile_id = 0;  // Output from bitstream: unused here
      if (av1_pack_bitstream(cpi, dest, size, &largest_tile_id) !=
          AOM_CODEC_OK) {
        return AOM_CODEC_ERROR;
      }

      rc->projected_frame_size = (int)(*size) << 3;
    }

#if CONFIG_TUNE_VMAF
    if (oxcf->tune_cfg.tuning >= AOM_TUNE_VMAF_WITH_PREPROCESSING &&
        oxcf->tune_cfg.tuning <= AOM_TUNE_VMAF_NEG_MAX_GAIN) {
      q = cpi->vmaf_info.original_qindex;
    }
#endif
    if (allow_recode) {
      // Update q and decide whether to do a recode loop
      recode_loop_update_q(cpi, &loop, &q, &q_low, &q_high, top_index,
                           bottom_index, &undershoot_seen, &overshoot_seen,
                           &low_cr_seen, loop_count);
    }

    // Special case for overlay frame.
    if (loop && rc->is_src_frame_alt_ref &&
        rc->projected_frame_size < rc->max_frame_bandwidth) {
      loop = 0;
    }

    if (allow_recode && !cpi->sf.gm_sf.gm_disable_recode &&
        av1_recode_loop_test_global_motion(cm->global_motion,
                                           cpi->td.rd_counts.global_motion_used,
                                           gm_info->params_cost)) {
      loop = 1;
    }

    if (loop) {
      ++loop_count;

#if CONFIG_INTERNAL_STATS
      ++cpi->tot_recode_hits;
#endif
    }
#if CONFIG_COLLECT_COMPONENT_TIMING
    if (loop) printf("\n Recoding:");
#endif
  } while (loop);

  return AOM_CODEC_OK;
}
#endif  // !CONFIG_REALTIME_ONLY

/*!\brief Recode loop or a single loop for encoding one frame, followed by
 * in-loop deblocking filters, CDEF filters, and restoration filters.
 *
 * \ingroup high_level_algo
 * \callgraph
 * \callergraph
 *
 * \param[in]    cpi             Top-level encoder structure
 * \param[in]    size            Bitstream size
 * \param[in]    dest            Bitstream output
 * \param[in]    sse             Total distortion of the frame
 * \param[in]    rate            Total rate of the frame
 * \param[in]    largest_tile_id Tile id of the last tile
 *
 * \return Returns a value to indicate if the encoding is done successfully.
 * \retval #AOM_CODEC_OK
 * \retval #AOM_CODEC_ERROR
 */
static int encode_with_recode_loop_and_filter(AV1_COMP *cpi, size_t *size,
                                              uint8_t *dest, int64_t *sse,
                                              int64_t *rate,
                                              int *largest_tile_id) {
#if CONFIG_COLLECT_COMPONENT_TIMING
  start_timing(cpi, encode_with_recode_loop_time);
#endif
  int err;
#if CONFIG_REALTIME_ONLY
  err = encode_without_recode(cpi);
#else
  if (cpi->sf.hl_sf.recode_loop == DISALLOW_RECODE)
    err = encode_without_recode(cpi);
  else
    err = encode_with_recode_loop(cpi, size, dest);
#endif
#if CONFIG_COLLECT_COMPONENT_TIMING
  end_timing(cpi, encode_with_recode_loop_time);
#endif
  if (err != AOM_CODEC_OK) {
    if (err == -1) {
      // special case as described in encode_with_recode_loop().
      // Encoding was skipped.
      err = AOM_CODEC_OK;
      if (sse != NULL) *sse = INT64_MAX;
      if (rate != NULL) *rate = INT64_MAX;
      *largest_tile_id = 0;
    }
    return err;
  }

  AV1_COMMON *const cm = &cpi->common;
  SequenceHeader *const seq_params = &cm->seq_params;

  // Special case code to reduce pulsing when key frames are forced at a
  // fixed interval. Note the reconstruction error if it is the frame before
  // the force key frame
  if (cpi->rc.next_key_frame_forced && cpi->rc.frames_to_key == 1) {
    if (seq_params->use_highbitdepth) {
      cpi->ambient_err = aom_highbd_get_y_sse(cpi->source, &cm->cur_frame->buf);
    } else {
      cpi->ambient_err = aom_get_y_sse(cpi->source, &cm->cur_frame->buf);
    }
  }

  cm->cur_frame->buf.color_primaries = seq_params->color_primaries;
  cm->cur_frame->buf.transfer_characteristics =
      seq_params->transfer_characteristics;
  cm->cur_frame->buf.matrix_coefficients = seq_params->matrix_coefficients;
  cm->cur_frame->buf.monochrome = seq_params->monochrome;
  cm->cur_frame->buf.chroma_sample_position =
      seq_params->chroma_sample_position;
  cm->cur_frame->buf.color_range = seq_params->color_range;
  cm->cur_frame->buf.render_width = cm->render_width;
  cm->cur_frame->buf.render_height = cm->render_height;

  // Pick the loop filter level for the frame.
  if (!cm->features.allow_intrabc) {
    loopfilter_frame(cpi, cm);
  } else {
    cm->lf.filter_level[0] = 0;
    cm->lf.filter_level[1] = 0;
    cm->cdef_info.cdef_bits = 0;
    cm->cdef_info.cdef_strengths[0] = 0;
    cm->cdef_info.nb_cdef_strengths = 1;
    cm->cdef_info.cdef_uv_strengths[0] = 0;
    cm->rst_info[0].frame_restoration_type = RESTORE_NONE;
    cm->rst_info[1].frame_restoration_type = RESTORE_NONE;
    cm->rst_info[2].frame_restoration_type = RESTORE_NONE;
  }

  // TODO(debargha): Fix mv search range on encoder side
  // aom_extend_frame_inner_borders(&cm->cur_frame->buf, av1_num_planes(cm));
  aom_extend_frame_borders(&cm->cur_frame->buf, av1_num_planes(cm));

#ifdef OUTPUT_YUV_REC
  aom_write_one_yuv_frame(cm, &cm->cur_frame->buf);
#endif

  av1_finalize_encoded_frame(cpi);
  // Build the bitstream
#if CONFIG_COLLECT_COMPONENT_TIMING
  start_timing(cpi, av1_pack_bitstream_final_time);
#endif
  if (av1_pack_bitstream(cpi, dest, size, largest_tile_id) != AOM_CODEC_OK)
    return AOM_CODEC_ERROR;
#if CONFIG_COLLECT_COMPONENT_TIMING
  end_timing(cpi, av1_pack_bitstream_final_time);
#endif

  // Compute sse and rate.
  if (sse != NULL) {
    *sse = (seq_params->use_highbitdepth)
               ? aom_highbd_get_y_sse(cpi->source, &cm->cur_frame->buf)
               : aom_get_y_sse(cpi->source, &cm->cur_frame->buf);
  }
  if (rate != NULL) {
    const int64_t bits = (*size << 3);
    *rate = (bits << 5);  // To match scale.
  }
  return AOM_CODEC_OK;
}

static int encode_with_and_without_superres(AV1_COMP *cpi, size_t *size,
                                            uint8_t *dest,
                                            int *largest_tile_id) {
  const AV1_COMMON *const cm = &cpi->common;
  assert(cm->seq_params.enable_superres);
  assert(av1_superres_in_recode_allowed(cpi));
  aom_codec_err_t err = AOM_CODEC_OK;
  av1_save_all_coding_context(cpi);

  int64_t sse1 = INT64_MAX;
  int64_t rate1 = INT64_MAX;
  int largest_tile_id1 = 0;
  int64_t sse2 = INT64_MAX;
  int64_t rate2 = INT64_MAX;
  int largest_tile_id2;
  double proj_rdcost1 = DBL_MAX;

  // Encode with superres.
  if (cpi->sf.hl_sf.superres_auto_search_type == SUPERRES_AUTO_ALL) {
    SuperResCfg *const superres_cfg = &cpi->oxcf.superres_cfg;
    int64_t superres_sses[SCALE_NUMERATOR];
    int64_t superres_rates[SCALE_NUMERATOR];
    int superres_largest_tile_ids[SCALE_NUMERATOR];
    // Use superres for Key-frames and Alt-ref frames only.
    const GF_GROUP *const gf_group = &cpi->gf_group;
    if (gf_group->update_type[gf_group->index] != OVERLAY_UPDATE &&
        gf_group->update_type[gf_group->index] != INTNL_OVERLAY_UPDATE) {
      for (int denom = SCALE_NUMERATOR + 1; denom <= 2 * SCALE_NUMERATOR;
           ++denom) {
        superres_cfg->superres_scale_denominator = denom;
        superres_cfg->superres_kf_scale_denominator = denom;
        const int this_index = denom - (SCALE_NUMERATOR + 1);

        cpi->superres_mode = AOM_SUPERRES_AUTO;  // Super-res on for this loop.
        err = encode_with_recode_loop_and_filter(
            cpi, size, dest, &superres_sses[this_index],
            &superres_rates[this_index],
            &superres_largest_tile_ids[this_index]);
        cpi->superres_mode = AOM_SUPERRES_NONE;  // Reset to default (full-res).
        if (err != AOM_CODEC_OK) return err;
        restore_all_coding_context(cpi);
      }
      // Reset.
      superres_cfg->superres_scale_denominator = SCALE_NUMERATOR;
      superres_cfg->superres_kf_scale_denominator = SCALE_NUMERATOR;
    } else {
      for (int denom = SCALE_NUMERATOR + 1; denom <= 2 * SCALE_NUMERATOR;
           ++denom) {
        const int this_index = denom - (SCALE_NUMERATOR + 1);
        superres_sses[this_index] = INT64_MAX;
        superres_rates[this_index] = INT64_MAX;
      }
    }
    // Encode without superres.
    assert(cpi->superres_mode == AOM_SUPERRES_NONE);
    err = encode_with_recode_loop_and_filter(cpi, size, dest, &sse2, &rate2,
                                             &largest_tile_id2);
    if (err != AOM_CODEC_OK) return err;

    // Note: Both use common rdmult based on base qindex of fullres.
    const int64_t rdmult =
        av1_compute_rd_mult_based_on_qindex(cpi, cm->quant_params.base_qindex);

    // Find the best rdcost among all superres denoms.
    int best_denom = -1;
    for (int denom = SCALE_NUMERATOR + 1; denom <= 2 * SCALE_NUMERATOR;
         ++denom) {
      const int this_index = denom - (SCALE_NUMERATOR + 1);
      const int64_t this_sse = superres_sses[this_index];
      const int64_t this_rate = superres_rates[this_index];
      const int this_largest_tile_id = superres_largest_tile_ids[this_index];
      const double this_rdcost = RDCOST_DBL_WITH_NATIVE_BD_DIST(
          rdmult, this_rate, this_sse, cm->seq_params.bit_depth);
      if (this_rdcost < proj_rdcost1) {
        sse1 = this_sse;
        rate1 = this_rate;
        largest_tile_id1 = this_largest_tile_id;
        proj_rdcost1 = this_rdcost;
        best_denom = denom;
      }
    }
    const double proj_rdcost2 = RDCOST_DBL_WITH_NATIVE_BD_DIST(
        rdmult, rate2, sse2, cm->seq_params.bit_depth);
    // Re-encode with superres if it's better.
    if (proj_rdcost1 < proj_rdcost2) {
      restore_all_coding_context(cpi);
      // TODO(urvang): We should avoid rerunning the recode loop by saving
      // previous output+state, or running encode only for the selected 'q' in
      // previous step.
      // Again, temporarily force the best denom.
      superres_cfg->superres_scale_denominator = best_denom;
      superres_cfg->superres_kf_scale_denominator = best_denom;
      int64_t sse3 = INT64_MAX;
      int64_t rate3 = INT64_MAX;
      cpi->superres_mode =
          AOM_SUPERRES_AUTO;  // Super-res on for this recode loop.
      err = encode_with_recode_loop_and_filter(cpi, size, dest, &sse3, &rate3,
                                               largest_tile_id);
      cpi->superres_mode = AOM_SUPERRES_NONE;  // Reset to default (full-res).
      assert(sse1 == sse3);
      assert(rate1 == rate3);
      assert(largest_tile_id1 == *largest_tile_id);
      // Reset.
      superres_cfg->superres_scale_denominator = SCALE_NUMERATOR;
      superres_cfg->superres_kf_scale_denominator = SCALE_NUMERATOR;
    } else {
      *largest_tile_id = largest_tile_id2;
    }
  } else {
    assert(cpi->sf.hl_sf.superres_auto_search_type == SUPERRES_AUTO_DUAL);
    cpi->superres_mode =
        AOM_SUPERRES_AUTO;  // Super-res on for this recode loop.
    err = encode_with_recode_loop_and_filter(cpi, size, dest, &sse1, &rate1,
                                             &largest_tile_id1);
    cpi->superres_mode = AOM_SUPERRES_NONE;  // Reset to default (full-res).
    if (err != AOM_CODEC_OK) return err;
    restore_all_coding_context(cpi);
    // Encode without superres.
    assert(cpi->superres_mode == AOM_SUPERRES_NONE);
    err = encode_with_recode_loop_and_filter(cpi, size, dest, &sse2, &rate2,
                                             &largest_tile_id2);
    if (err != AOM_CODEC_OK) return err;

    // Note: Both use common rdmult based on base qindex of fullres.
    const int64_t rdmult =
        av1_compute_rd_mult_based_on_qindex(cpi, cm->quant_params.base_qindex);
    proj_rdcost1 = RDCOST_DBL_WITH_NATIVE_BD_DIST(rdmult, rate1, sse1,
                                                  cm->seq_params.bit_depth);
    const double proj_rdcost2 = RDCOST_DBL_WITH_NATIVE_BD_DIST(
        rdmult, rate2, sse2, cm->seq_params.bit_depth);
    // Re-encode with superres if it's better.
    if (proj_rdcost1 < proj_rdcost2) {
      restore_all_coding_context(cpi);
      // TODO(urvang): We should avoid rerunning the recode loop by saving
      // previous output+state, or running encode only for the selected 'q' in
      // previous step.
      int64_t sse3 = INT64_MAX;
      int64_t rate3 = INT64_MAX;
      cpi->superres_mode =
          AOM_SUPERRES_AUTO;  // Super-res on for this recode loop.
      err = encode_with_recode_loop_and_filter(cpi, size, dest, &sse3, &rate3,
                                               largest_tile_id);
      cpi->superres_mode = AOM_SUPERRES_NONE;  // Reset to default (full-res).
      assert(sse1 == sse3);
      assert(rate1 == rate3);
      assert(largest_tile_id1 == *largest_tile_id);
    } else {
      *largest_tile_id = largest_tile_id2;
    }
  }

  return err;
}

extern void av1_print_frame_contexts(const FRAME_CONTEXT *fc,
                                     const char *filename);

/*!\brief Run the final pass encoding for 1-pass/2-pass encoding mode, and pack
 * the bitstream
 *
 * \ingroup high_level_algo
 * \callgraph
 * \callergraph
 *
 * \param[in]    cpi             Top-level encoder structure
 * \param[in]    size            Bitstream size
 * \param[in]    dest            Bitstream output
 *
 * \return Returns a value to indicate if the encoding is done successfully.
 * \retval #AOM_CODEC_OK
 * \retval #AOM_CODEC_ERROR
 */
static int encode_frame_to_data_rate(AV1_COMP *cpi, size_t *size,
                                     uint8_t *dest) {
  AV1_COMMON *const cm = &cpi->common;
  SequenceHeader *const seq_params = &cm->seq_params;
  CurrentFrame *const current_frame = &cm->current_frame;
  const AV1EncoderConfig *const oxcf = &cpi->oxcf;
  struct segmentation *const seg = &cm->seg;
  FeatureFlags *const features = &cm->features;
  const TileConfig *const tile_cfg = &oxcf->tile_cfg;

#if CONFIG_COLLECT_COMPONENT_TIMING
  start_timing(cpi, encode_frame_to_data_rate_time);
#endif

  if (frame_is_intra_only(cm)) {
    av1_set_screen_content_options(cpi, features);
    cpi->is_screen_content_type = features->allow_screen_content_tools;
  }

  // frame type has been decided outside of this function call
  cm->cur_frame->frame_type = current_frame->frame_type;

  cm->tiles.large_scale = tile_cfg->enable_large_scale_tile;
  cm->tiles.single_tile_decoding = tile_cfg->enable_single_tile_decoding;

  features->allow_ref_frame_mvs &= frame_might_allow_ref_frame_mvs(cm);
  // features->allow_ref_frame_mvs needs to be written into the frame header
  // while cm->tiles.large_scale is 1, therefore, "cm->tiles.large_scale=1" case
  // is separated from frame_might_allow_ref_frame_mvs().
  features->allow_ref_frame_mvs &= !cm->tiles.large_scale;

  features->allow_warped_motion = oxcf->motion_mode_cfg.allow_warped_motion &&
                                  frame_might_allow_warped_motion(cm);

  cpi->last_frame_type = current_frame->frame_type;

  if (frame_is_sframe(cm)) {
    GF_GROUP *gf_group = &cpi->gf_group;
    // S frame will wipe out any previously encoded altref so we cannot place
    // an overlay frame
    gf_group->update_type[gf_group->size] = GF_UPDATE;
  }

  if (encode_show_existing_frame(cm)) {
    av1_finalize_encoded_frame(cpi);
    // Build the bitstream
    int largest_tile_id = 0;  // Output from bitstream: unused here
    if (av1_pack_bitstream(cpi, dest, size, &largest_tile_id) != AOM_CODEC_OK)
      return AOM_CODEC_ERROR;

    if (seq_params->frame_id_numbers_present_flag &&
        current_frame->frame_type == KEY_FRAME) {
      // Displaying a forward key-frame, so reset the ref buffer IDs
      int display_frame_id = cm->ref_frame_id[cpi->existing_fb_idx_to_show];
      for (int i = 0; i < REF_FRAMES; i++)
        cm->ref_frame_id[i] = display_frame_id;
    }

    cpi->seq_params_locked = 1;

    // NOTE: Save the new show frame buffer index for --test-code=warn, i.e.,
    //       for the purpose to verify no mismatch between encoder and decoder.
    if (cm->show_frame) cpi->last_show_frame_buf = cm->cur_frame;

    refresh_reference_frames(cpi);

    // Since we allocate a spot for the OVERLAY frame in the gf group, we need
    // to do post-encoding update accordingly.
    if (cpi->rc.is_src_frame_alt_ref) {
      av1_set_target_rate(cpi, cm->width, cm->height);
      av1_rc_postencode_update(cpi, *size);
    }

    if (is_psnr_calc_enabled(cpi)) {
      cpi->source =
          realloc_and_scale_source(cpi, cm->cur_frame->buf.y_crop_width,
                                   cm->cur_frame->buf.y_crop_height);
    }

    // current_frame->frame_number is incremented already for
    // keyframe overlays.
    if (!av1_check_keyframe_overlay(cpi->gf_group.index, &cpi->gf_group,
                                    cpi->rc.frames_since_key))
      ++current_frame->frame_number;

    return AOM_CODEC_OK;
  }

  // Work out whether to force_integer_mv this frame
  if (!is_stat_generation_stage(cpi) &&
      cpi->common.features.allow_screen_content_tools &&
      !frame_is_intra_only(cm)) {
    if (cpi->common.seq_params.force_integer_mv == 2) {
      // Adaptive mode: see what previous frame encoded did
      if (cpi->unscaled_last_source != NULL) {
        features->cur_frame_force_integer_mv = av1_is_integer_mv(
            cpi->source, cpi->unscaled_last_source, &cpi->force_intpel_info);
      } else {
        cpi->common.features.cur_frame_force_integer_mv = 0;
      }
    } else {
      cpi->common.features.cur_frame_force_integer_mv =
          cpi->common.seq_params.force_integer_mv;
    }
  } else {
    cpi->common.features.cur_frame_force_integer_mv = 0;
  }

  // Set default state for segment based loop filter update flags.
  cm->lf.mode_ref_delta_update = 0;

  // Set various flags etc to special state if it is a key frame.
  if (frame_is_intra_only(cm) || frame_is_sframe(cm)) {
    // Reset the loop filter deltas and segmentation map.
    av1_reset_segment_features(cm);

    // If segmentation is enabled force a map update for key frames.
    if (seg->enabled) {
      seg->update_map = 1;
      seg->update_data = 1;
    }
  }
  if (tile_cfg->mtu == 0) {
    cpi->num_tg = tile_cfg->num_tile_groups;
  } else {
    // Use a default value for the purposes of weighting costs in probability
    // updates
    cpi->num_tg = DEFAULT_MAX_NUM_TG;
  }

  // For 1 pass CBR, check if we are dropping this frame.
  // Never drop on key frame.
  if (has_no_stats_stage(cpi) && oxcf->rc_cfg.mode == AOM_CBR &&
      current_frame->frame_type != KEY_FRAME) {
    if (av1_rc_drop_frame(cpi)) {
      av1_setup_frame_size(cpi);
      av1_rc_postencode_update_drop_frame(cpi);
      release_scaled_references(cpi);
      return AOM_CODEC_OK;
    }
  }

  if (oxcf->tune_cfg.tuning == AOM_TUNE_SSIM)
    av1_set_mb_ssim_rdmult_scaling(cpi);

#if CONFIG_TUNE_VMAF
  if (oxcf->tune_cfg.tuning == AOM_TUNE_VMAF_WITHOUT_PREPROCESSING ||
      oxcf->tune_cfg.tuning == AOM_TUNE_VMAF_MAX_GAIN ||
      oxcf->tune_cfg.tuning == AOM_TUNE_VMAF_NEG_MAX_GAIN) {
    av1_set_mb_vmaf_rdmult_scaling(cpi);
  }
#endif

  aom_clear_system_state();

#if CONFIG_INTERNAL_STATS
  memset(cpi->mode_chosen_counts, 0,
         MAX_MODES * sizeof(*cpi->mode_chosen_counts));
#endif

  if (seq_params->frame_id_numbers_present_flag) {
    /* Non-normative definition of current_frame_id ("frame counter" with
     * wraparound) */
    if (cm->current_frame_id == -1) {
      int lsb, msb;
      /* quasi-random initialization of current_frame_id for a key frame */
      if (cpi->source->flags & YV12_FLAG_HIGHBITDEPTH) {
        lsb = CONVERT_TO_SHORTPTR(cpi->source->y_buffer)[0] & 0xff;
        msb = CONVERT_TO_SHORTPTR(cpi->source->y_buffer)[1] & 0xff;
      } else {
        lsb = cpi->source->y_buffer[0] & 0xff;
        msb = cpi->source->y_buffer[1] & 0xff;
      }
      cm->current_frame_id =
          ((msb << 8) + lsb) % (1 << seq_params->frame_id_length);

      // S_frame is meant for stitching different streams of different
      // resolutions together, so current_frame_id must be the
      // same across different streams of the same content current_frame_id
      // should be the same and not random. 0x37 is a chosen number as start
      // point
      if (oxcf->kf_cfg.sframe_dist != 0) cm->current_frame_id = 0x37;
    } else {
      cm->current_frame_id =
          (cm->current_frame_id + 1 + (1 << seq_params->frame_id_length)) %
          (1 << seq_params->frame_id_length);
    }
  }

  switch (oxcf->algo_cfg.cdf_update_mode) {
    case 0:  // No CDF update for any frames(4~6% compression loss).
      features->disable_cdf_update = 1;
      break;
    case 1:  // Enable CDF update for all frames.
      features->disable_cdf_update = 0;
      break;
    case 2:
      // Strategically determine at which frames to do CDF update.
      // Currently only enable CDF update for all-intra and no-show frames(1.5%
      // compression loss).
      // TODO(huisu@google.com): design schemes for various trade-offs between
      // compression quality and decoding speed.
      features->disable_cdf_update =
          (frame_is_intra_only(cm) || !cm->show_frame) ? 0 : 1;
      break;
  }
  seq_params->timing_info_present &= !seq_params->reduced_still_picture_hdr;

  int largest_tile_id = 0;
  if (av1_superres_in_recode_allowed(cpi)) {
    if (encode_with_and_without_superres(cpi, size, dest, &largest_tile_id) !=
        AOM_CODEC_OK) {
      return AOM_CODEC_ERROR;
    }
  } else {
    const aom_superres_mode orig_superres_mode = cpi->superres_mode;  // save
    cpi->superres_mode = cpi->oxcf.superres_cfg.superres_mode;
    if (encode_with_recode_loop_and_filter(cpi, size, dest, NULL, NULL,
                                           &largest_tile_id) != AOM_CODEC_OK) {
      return AOM_CODEC_ERROR;
    }
    cpi->superres_mode = orig_superres_mode;  // restore
  }

  cpi->seq_params_locked = 1;

  // Update reference frame ids for reference frames this frame will overwrite
  if (seq_params->frame_id_numbers_present_flag) {
    for (int i = 0; i < REF_FRAMES; i++) {
      if ((current_frame->refresh_frame_flags >> i) & 1) {
        cm->ref_frame_id[i] = cm->current_frame_id;
      }
    }
  }

  if (cpi->svc.spatial_layer_id == cpi->svc.number_spatial_layers - 1)
    cpi->svc.num_encoded_top_layer++;

  if (cm->seg.enabled) {
    if (cm->seg.update_map) {
      update_reference_segmentation_map(cpi);
    } else if (cm->last_frame_seg_map) {
      memcpy(cm->cur_frame->seg_map, cm->last_frame_seg_map,
             cm->cur_frame->mi_cols * cm->cur_frame->mi_rows *
                 sizeof(*cm->cur_frame->seg_map));
    }
  }

  if (frame_is_intra_only(cm) == 0) {
    release_scaled_references(cpi);
  }

  // NOTE: Save the new show frame buffer index for --test-code=warn, i.e.,
  //       for the purpose to verify no mismatch between encoder and decoder.
  if (cm->show_frame) cpi->last_show_frame_buf = cm->cur_frame;

  refresh_reference_frames(cpi);

#if CONFIG_ENTROPY_STATS
  av1_accumulate_frame_counts(&aggregate_fc, &cpi->counts);
#endif  // CONFIG_ENTROPY_STATS

  if (features->refresh_frame_context == REFRESH_FRAME_CONTEXT_BACKWARD) {
    *cm->fc = cpi->tile_data[largest_tile_id].tctx;
    av1_reset_cdf_symbol_counters(cm->fc);
  }
  if (!cm->tiles.large_scale) {
    cm->cur_frame->frame_context = *cm->fc;
  }

  if (tile_cfg->enable_ext_tile_debug) {
    // (yunqing) This test ensures the correctness of large scale tile coding.
    if (cm->tiles.large_scale && is_stat_consumption_stage(cpi)) {
      char fn[20] = "./fc";
      fn[4] = current_frame->frame_number / 100 + '0';
      fn[5] = (current_frame->frame_number % 100) / 10 + '0';
      fn[6] = (current_frame->frame_number % 10) + '0';
      fn[7] = '\0';
      av1_print_frame_contexts(cm->fc, fn);
    }
  }

#if CONFIG_COLLECT_COMPONENT_TIMING
  end_timing(cpi, encode_frame_to_data_rate_time);

  // Print out timing information.
  int i;
  fprintf(stderr, "\n Frame number: %d, Frame type: %s, Show Frame: %d\n",
          cm->current_frame.frame_number,
          get_frame_type_enum(cm->current_frame.frame_type), cm->show_frame);
  for (i = 0; i < kTimingComponents; i++) {
    cpi->component_time[i] += cpi->frame_component_time[i];
    fprintf(stderr, " %s:  %" PRId64 " us (total: %" PRId64 " us)\n",
            get_component_name(i), cpi->frame_component_time[i],
            cpi->component_time[i]);
    cpi->frame_component_time[i] = 0;
  }
#endif

  cpi->last_frame_type = current_frame->frame_type;

  av1_rc_postencode_update(cpi, *size);

  if (oxcf->pass == 0 && !frame_is_intra_only(cm) &&
      cpi->sf.rt_sf.use_temporal_noise_estimate &&
      (!cpi->use_svc ||
       (cpi->use_svc &&
        !cpi->svc.layer_context[cpi->svc.temporal_layer_id].is_key_frame &&
        cpi->svc.spatial_layer_id == cpi->svc.number_spatial_layers - 1))) {
    av1_compute_frame_low_motion(cpi);
  }

  // Clear the one shot update flags for segmentation map and mode/ref loop
  // filter deltas.
  cm->seg.update_map = 0;
  cm->seg.update_data = 0;
  cm->lf.mode_ref_delta_update = 0;

  // A droppable frame might not be shown but it always
  // takes a space in the gf group. Therefore, even when
  // it is not shown, we still need update the count down.
  if (cm->show_frame) {
    // Don't increment frame counters if this is a key frame overlay
    if (!av1_check_keyframe_overlay(cpi->gf_group.index, &cpi->gf_group,
                                    cpi->rc.frames_since_key))
      ++current_frame->frame_number;
  } else if (av1_check_keyframe_arf(cpi->gf_group.index, &cpi->gf_group,
                                    cpi->rc.frames_since_key)) {
    // TODO(bohanli) Hack here: increment kf overlay before it is encoded
    ++current_frame->frame_number;
  }

  return AOM_CODEC_OK;
}

int av1_encode(AV1_COMP *const cpi, uint8_t *const dest,
               const EncodeFrameInput *const frame_input,
               const EncodeFrameParams *const frame_params,
               EncodeFrameResults *const frame_results) {
  AV1_COMMON *const cm = &cpi->common;
  CurrentFrame *const current_frame = &cm->current_frame;

  cpi->unscaled_source = frame_input->source;
  cpi->source = frame_input->source;
  cpi->unscaled_last_source = frame_input->last_source;

  current_frame->refresh_frame_flags = frame_params->refresh_frame_flags;
  cm->features.error_resilient_mode = frame_params->error_resilient_mode;
  cm->features.primary_ref_frame = frame_params->primary_ref_frame;
  cm->current_frame.frame_type = frame_params->frame_type;
  cm->show_frame = frame_params->show_frame;
  cpi->common.ref_frame_flags = frame_params->ref_frame_flags;
  cpi->speed = frame_params->speed;
  cm->show_existing_frame = frame_params->show_existing_frame;
  cpi->existing_fb_idx_to_show = frame_params->existing_fb_idx_to_show;

  memcpy(cm->remapped_ref_idx, frame_params->remapped_ref_idx,
         REF_FRAMES * sizeof(*cm->remapped_ref_idx));

  memcpy(&cpi->refresh_frame, &frame_params->refresh_frame,
         sizeof(cpi->refresh_frame));

  if (current_frame->frame_type == KEY_FRAME && !cpi->no_show_fwd_kf) {
    current_frame->key_frame_number += current_frame->frame_number;
    current_frame->frame_number = 0;
  }

  current_frame->order_hint =
      current_frame->frame_number + frame_params->order_offset;
  current_frame->display_order_hint = current_frame->order_hint;
  current_frame->pyramid_level = get_true_pyr_level(
      cpi->gf_group.layer_depth[cpi->gf_group.index],
      current_frame->display_order_hint, cpi->gf_group.max_layer_depth);

  current_frame->absolute_poc =
      current_frame->key_frame_number + current_frame->display_order_hint;

  current_frame->order_hint %=
      (1 << (cm->seq_params.order_hint_info.order_hint_bits_minus_1 + 1));

  if (is_stat_generation_stage(cpi)) {
#if !CONFIG_REALTIME_ONLY
    av1_first_pass(cpi, frame_input->ts_duration);
#endif
  } else {
    if (encode_frame_to_data_rate(cpi, &frame_results->size, dest) !=
        AOM_CODEC_OK) {
      return AOM_CODEC_ERROR;
    }
  }
  return AOM_CODEC_OK;
}

#if CONFIG_DENOISE
static int apply_denoise_2d(AV1_COMP *cpi, YV12_BUFFER_CONFIG *sd,
                            int block_size, float noise_level,
                            int64_t time_stamp, int64_t end_time) {
  AV1_COMMON *const cm = &cpi->common;
  if (!cpi->denoise_and_model) {
    cpi->denoise_and_model = aom_denoise_and_model_alloc(
        cm->seq_params.bit_depth, block_size, noise_level);
    if (!cpi->denoise_and_model) {
      aom_internal_error(&cm->error, AOM_CODEC_MEM_ERROR,
                         "Error allocating denoise and model");
      return -1;
    }
  }
  if (!cpi->film_grain_table) {
    cpi->film_grain_table = aom_malloc(sizeof(*cpi->film_grain_table));
    if (!cpi->film_grain_table) {
      aom_internal_error(&cm->error, AOM_CODEC_MEM_ERROR,
                         "Error allocating grain table");
      return -1;
    }
    memset(cpi->film_grain_table, 0, sizeof(*cpi->film_grain_table));
  }
  if (aom_denoise_and_model_run(cpi->denoise_and_model, sd,
                                &cm->film_grain_params)) {
    if (cm->film_grain_params.apply_grain) {
      aom_film_grain_table_append(cpi->film_grain_table, time_stamp, end_time,
                                  &cm->film_grain_params);
    }
  }
  return 0;
}
#endif

int av1_receive_raw_frame(AV1_COMP *cpi, aom_enc_frame_flags_t frame_flags,
                          YV12_BUFFER_CONFIG *sd, int64_t time_stamp,
                          int64_t end_time) {
  AV1_COMMON *const cm = &cpi->common;
  const SequenceHeader *const seq_params = &cm->seq_params;
  int res = 0;
  const int subsampling_x = sd->subsampling_x;
  const int subsampling_y = sd->subsampling_y;
  const int use_highbitdepth = (sd->flags & YV12_FLAG_HIGHBITDEPTH) != 0;

#if CONFIG_TUNE_VMAF
  if (!is_stat_generation_stage(cpi) &&
      cpi->oxcf.tune_cfg.tuning == AOM_TUNE_VMAF_WITH_PREPROCESSING) {
    av1_vmaf_frame_preprocessing(cpi, sd);
  }
  if (!is_stat_generation_stage(cpi) &&
      cpi->oxcf.tune_cfg.tuning == AOM_TUNE_VMAF_MAX_GAIN) {
    av1_vmaf_blk_preprocessing(cpi, sd);
  }
#endif

#if CONFIG_INTERNAL_STATS
  struct aom_usec_timer timer;
  aom_usec_timer_start(&timer);
#endif
#if CONFIG_DENOISE
  if (cpi->oxcf.noise_level > 0)
    if (apply_denoise_2d(cpi, sd, cpi->oxcf.noise_block_size,
                         cpi->oxcf.noise_level, time_stamp, end_time) < 0)
      res = -1;
#endif  //  CONFIG_DENOISE

  if (av1_lookahead_push(cpi->lookahead, sd, time_stamp, end_time,
                         use_highbitdepth, frame_flags))
    res = -1;
#if CONFIG_INTERNAL_STATS
  aom_usec_timer_mark(&timer);
  cpi->time_receive_data += aom_usec_timer_elapsed(&timer);
#endif

  // Note: Regarding profile setting, the following checks are added to help
  // choose a proper profile for the input video. The criterion is that all
  // bitstreams must be designated as the lowest profile that match its content.
  // E.G. A bitstream that contains 4:4:4 video must be designated as High
  // Profile in the seq header, and likewise a bitstream that contains 4:2:2
  // bitstream must be designated as Professional Profile in the sequence
  // header.
  if ((seq_params->profile == PROFILE_0) && !seq_params->monochrome &&
      (subsampling_x != 1 || subsampling_y != 1)) {
    aom_internal_error(&cm->error, AOM_CODEC_INVALID_PARAM,
                       "Non-4:2:0 color format requires profile 1 or 2");
    res = -1;
  }
  if ((seq_params->profile == PROFILE_1) &&
      !(subsampling_x == 0 && subsampling_y == 0)) {
    aom_internal_error(&cm->error, AOM_CODEC_INVALID_PARAM,
                       "Profile 1 requires 4:4:4 color format");
    res = -1;
  }
  if ((seq_params->profile == PROFILE_2) &&
      (seq_params->bit_depth <= AOM_BITS_10) &&
      !(subsampling_x == 1 && subsampling_y == 0)) {
    aom_internal_error(&cm->error, AOM_CODEC_INVALID_PARAM,
                       "Profile 2 bit-depth <= 10 requires 4:2:2 color format");
    res = -1;
  }

  return res;
}

#if CONFIG_INTERNAL_STATS
extern double av1_get_blockiness(const unsigned char *img1, int img1_pitch,
                                 const unsigned char *img2, int img2_pitch,
                                 int width, int height);

static void adjust_image_stat(double y, double u, double v, double all,
                              ImageStat *s) {
  s->stat[STAT_Y] += y;
  s->stat[STAT_U] += u;
  s->stat[STAT_V] += v;
  s->stat[STAT_ALL] += all;
  s->worst = AOMMIN(s->worst, all);
}

static void compute_internal_stats(AV1_COMP *cpi, int frame_bytes) {
  AV1_COMMON *const cm = &cpi->common;
  double samples = 0.0;
  const uint32_t in_bit_depth = cpi->oxcf.input_cfg.input_bit_depth;
  const uint32_t bit_depth = cpi->td.mb.e_mbd.bd;

#if CONFIG_INTER_STATS_ONLY
  if (cm->current_frame.frame_type == KEY_FRAME) return;  // skip key frame
#endif
  cpi->bytes += frame_bytes;
  if (cm->show_frame) {
    const YV12_BUFFER_CONFIG *orig = cpi->source;
    const YV12_BUFFER_CONFIG *recon = &cpi->common.cur_frame->buf;
    double y, u, v, frame_all;

    cpi->count++;
    if (cpi->b_calculate_psnr) {
      PSNR_STATS psnr;
      double frame_ssim2 = 0.0, weight = 0.0;
      aom_clear_system_state();
      aom_calc_highbd_psnr(orig, recon, &psnr, bit_depth, in_bit_depth);
      adjust_image_stat(psnr.psnr[1], psnr.psnr[2], psnr.psnr[3], psnr.psnr[0],
                        &cpi->psnr);
      cpi->total_sq_error += psnr.sse[0];
      cpi->total_samples += psnr.samples[0];
      samples = psnr.samples[0];
      // TODO(yaowu): unify these two versions into one.
      if (cm->seq_params.use_highbitdepth)
        frame_ssim2 =
            aom_highbd_calc_ssim(orig, recon, &weight, bit_depth, in_bit_depth);
      else
        frame_ssim2 = aom_calc_ssim(orig, recon, &weight);

      cpi->worst_ssim = AOMMIN(cpi->worst_ssim, frame_ssim2);
      cpi->summed_quality += frame_ssim2 * weight;
      cpi->summed_weights += weight;

#if 0
      {
        FILE *f = fopen("q_used.stt", "a");
        double y2 = psnr.psnr[1];
        double u2 = psnr.psnr[2];
        double v2 = psnr.psnr[3];
        double frame_psnr2 = psnr.psnr[0];
        fprintf(f, "%5d : Y%f7.3:U%f7.3:V%f7.3:F%f7.3:S%7.3f\n",
                cm->current_frame.frame_number, y2, u2, v2,
                frame_psnr2, frame_ssim2);
        fclose(f);
      }
#endif
    }
    if (cpi->b_calculate_blockiness) {
      if (!cm->seq_params.use_highbitdepth) {
        const double frame_blockiness =
            av1_get_blockiness(orig->y_buffer, orig->y_stride, recon->y_buffer,
                               recon->y_stride, orig->y_width, orig->y_height);
        cpi->worst_blockiness = AOMMAX(cpi->worst_blockiness, frame_blockiness);
        cpi->total_blockiness += frame_blockiness;
      }

      if (cpi->b_calculate_consistency) {
        if (!cm->seq_params.use_highbitdepth) {
          const double this_inconsistency = aom_get_ssim_metrics(
              orig->y_buffer, orig->y_stride, recon->y_buffer, recon->y_stride,
              orig->y_width, orig->y_height, cpi->ssim_vars, &cpi->metrics, 1);

          const double peak = (double)((1 << in_bit_depth) - 1);
          const double consistency =
              aom_sse_to_psnr(samples, peak, cpi->total_inconsistency);
          if (consistency > 0.0)
            cpi->worst_consistency =
                AOMMIN(cpi->worst_consistency, consistency);
          cpi->total_inconsistency += this_inconsistency;
        }
      }
    }

    frame_all =
        aom_calc_fastssim(orig, recon, &y, &u, &v, bit_depth, in_bit_depth);
    adjust_image_stat(y, u, v, frame_all, &cpi->fastssim);
    frame_all = aom_psnrhvs(orig, recon, &y, &u, &v, bit_depth, in_bit_depth);
    adjust_image_stat(y, u, v, frame_all, &cpi->psnrhvs);
  }
}
#endif  // CONFIG_INTERNAL_STATS

int av1_get_compressed_data(AV1_COMP *cpi, unsigned int *frame_flags,
                            size_t *size, uint8_t *dest, int64_t *time_stamp,
                            int64_t *time_end, int flush,
                            const aom_rational64_t *timestamp_ratio) {
  const AV1EncoderConfig *const oxcf = &cpi->oxcf;
  AV1_COMMON *const cm = &cpi->common;

#if CONFIG_BITSTREAM_DEBUG
  assert(cpi->oxcf.max_threads <= 1 &&
         "bitstream debug tool does not support multithreading");
  bitstream_queue_record_write();
  aom_bitstream_queue_set_frame_write(cm->current_frame.order_hint * 2 +
                                      cm->show_frame);
#endif
  if (cpi->use_svc && cm->number_spatial_layers > 1) {
    av1_one_pass_cbr_svc_start_layer(cpi);
  }

  cm->showable_frame = 0;
  *size = 0;
#if CONFIG_INTERNAL_STATS
  struct aom_usec_timer cmptimer;
  aom_usec_timer_start(&cmptimer);
#endif
  av1_set_high_precision_mv(cpi, MV_SUBPEL_EIGHTH_PRECISION);

  // Normal defaults
  cm->features.refresh_frame_context =
      oxcf->tool_cfg.frame_parallel_decoding_mode
          ? REFRESH_FRAME_CONTEXT_DISABLED
          : REFRESH_FRAME_CONTEXT_BACKWARD;
  if (oxcf->tile_cfg.enable_large_scale_tile)
    cm->features.refresh_frame_context = REFRESH_FRAME_CONTEXT_DISABLED;

  // Initialize fields related to forward keyframes
  cpi->no_show_fwd_kf = 0;

  if (assign_cur_frame_new_fb(cm) == NULL) return AOM_CODEC_ERROR;

  const int result =
      av1_encode_strategy(cpi, size, dest, frame_flags, time_stamp, time_end,
                          timestamp_ratio, flush);
  if (result == -1) {
    // Returning -1 indicates no frame encoded; more input is required
    return -1;
  }
  if (result != AOM_CODEC_OK) {
    return AOM_CODEC_ERROR;
  }
#if CONFIG_INTERNAL_STATS
  aom_usec_timer_mark(&cmptimer);
  cpi->time_compress_data += aom_usec_timer_elapsed(&cmptimer);
#endif  // CONFIG_INTERNAL_STATS
  // Note *size = 0 indicates a dropeed frame for which psnr is not calculated
  if (cpi->b_calculate_psnr && *size > 0) {
    if (cm->show_existing_frame ||
        (!is_stat_generation_stage(cpi) && cm->show_frame)) {
      generate_psnr_packet(cpi);
    }
  }

  if (cpi->level_params.keep_level_stats && !is_stat_generation_stage(cpi)) {
    // Initialize level info. at the beginning of each sequence.
    if (cm->current_frame.frame_type == KEY_FRAME && !cpi->no_show_fwd_kf) {
      av1_init_level_info(cpi);
    }
    av1_update_level_info(cpi, *size, *time_stamp, *time_end);
  }

#if CONFIG_INTERNAL_STATS
  if (!is_stat_generation_stage(cpi)) {
    compute_internal_stats(cpi, (int)(*size));
  }
#endif  // CONFIG_INTERNAL_STATS
#if CONFIG_SPEED_STATS
  if (!is_stat_generation_stage(cpi) && !cm->show_existing_frame) {
    cpi->tx_search_count += cpi->td.mb.txfm_search_info.tx_search_count;
    cpi->td.mb.txfm_search_info.tx_search_count = 0;
  }
#endif  // CONFIG_SPEED_STATS

  aom_clear_system_state();

  return AOM_CODEC_OK;
}

int av1_get_preview_raw_frame(AV1_COMP *cpi, YV12_BUFFER_CONFIG *dest) {
  AV1_COMMON *cm = &cpi->common;
  if (!cm->show_frame) {
    return -1;
  } else {
    int ret;
    if (cm->cur_frame != NULL) {
      *dest = cm->cur_frame->buf;
      dest->y_width = cm->width;
      dest->y_height = cm->height;
      dest->uv_width = cm->width >> cm->seq_params.subsampling_x;
      dest->uv_height = cm->height >> cm->seq_params.subsampling_y;
      ret = 0;
    } else {
      ret = -1;
    }
    aom_clear_system_state();
    return ret;
  }
}

int av1_get_last_show_frame(AV1_COMP *cpi, YV12_BUFFER_CONFIG *frame) {
  if (cpi->last_show_frame_buf == NULL) return -1;

  *frame = cpi->last_show_frame_buf->buf;
  return 0;
}

aom_codec_err_t av1_copy_new_frame_enc(AV1_COMMON *cm,
                                       YV12_BUFFER_CONFIG *new_frame,
                                       YV12_BUFFER_CONFIG *sd) {
  const int num_planes = av1_num_planes(cm);
  if (!equal_dimensions_and_border(new_frame, sd))
    aom_internal_error(&cm->error, AOM_CODEC_ERROR,
                       "Incorrect buffer dimensions");
  else
    aom_yv12_copy_frame(new_frame, sd, num_planes);

  return cm->error.error_code;
}

int av1_set_internal_size(AV1EncoderConfig *const oxcf,
                          ResizePendingParams *resize_pending_params,
                          AOM_SCALING horiz_mode, AOM_SCALING vert_mode) {
  int hr = 0, hs = 0, vr = 0, vs = 0;

  if (horiz_mode > ONETWO || vert_mode > ONETWO) return -1;

  Scale2Ratio(horiz_mode, &hr, &hs);
  Scale2Ratio(vert_mode, &vr, &vs);

  // always go to the next whole number
  resize_pending_params->width = (hs - 1 + oxcf->frm_dim_cfg.width * hr) / hs;
  resize_pending_params->height = (vs - 1 + oxcf->frm_dim_cfg.height * vr) / vs;

  if (horiz_mode != NORMAL || vert_mode != NORMAL) {
    oxcf->resize_cfg.resize_mode = RESIZE_FIXED;
    oxcf->algo_cfg.enable_tpl_model = 0;
  }
  return 0;
}

int av1_get_quantizer(AV1_COMP *cpi) {
  return cpi->common.quant_params.base_qindex;
}

int av1_convert_sect5obus_to_annexb(uint8_t *buffer, size_t *frame_size) {
  size_t output_size = 0;
  size_t total_bytes_read = 0;
  size_t remaining_size = *frame_size;
  uint8_t *buff_ptr = buffer;

  // go through each OBUs
  while (total_bytes_read < *frame_size) {
    uint8_t saved_obu_header[2];
    uint64_t obu_payload_size;
    size_t length_of_payload_size;
    size_t length_of_obu_size;
    uint32_t obu_header_size = (buff_ptr[0] >> 2) & 0x1 ? 2 : 1;
    size_t obu_bytes_read = obu_header_size;  // bytes read for current obu

    // save the obu header (1 or 2 bytes)
    memmove(saved_obu_header, buff_ptr, obu_header_size);
    // clear the obu_has_size_field
    saved_obu_header[0] = saved_obu_header[0] & (~0x2);

    // get the payload_size and length of payload_size
    if (aom_uleb_decode(buff_ptr + obu_header_size, remaining_size,
                        &obu_payload_size, &length_of_payload_size) != 0) {
      return AOM_CODEC_ERROR;
    }
    obu_bytes_read += length_of_payload_size;

    // calculate the length of size of the obu header plus payload
    length_of_obu_size =
        aom_uleb_size_in_bytes((uint64_t)(obu_header_size + obu_payload_size));

    // move the rest of data to new location
    memmove(buff_ptr + length_of_obu_size + obu_header_size,
            buff_ptr + obu_bytes_read, remaining_size - obu_bytes_read);
    obu_bytes_read += (size_t)obu_payload_size;

    // write the new obu size
    const uint64_t obu_size = obu_header_size + obu_payload_size;
    size_t coded_obu_size;
    if (aom_uleb_encode(obu_size, sizeof(obu_size), buff_ptr,
                        &coded_obu_size) != 0) {
      return AOM_CODEC_ERROR;
    }

    // write the saved (modified) obu_header following obu size
    memmove(buff_ptr + length_of_obu_size, saved_obu_header, obu_header_size);

    total_bytes_read += obu_bytes_read;
    remaining_size -= obu_bytes_read;
    buff_ptr += length_of_obu_size + obu_size;
    output_size += length_of_obu_size + (size_t)obu_size;
  }

  *frame_size = output_size;
  return AOM_CODEC_OK;
}

static void svc_set_updates_external_ref_frame_config(
    ExtRefreshFrameFlagsInfo *const ext_refresh_frame_flags, SVC *const svc) {
  ext_refresh_frame_flags->update_pending = 1;
  ext_refresh_frame_flags->last_frame = svc->refresh[svc->ref_idx[0]];
  ext_refresh_frame_flags->golden_frame = svc->refresh[svc->ref_idx[3]];
  ext_refresh_frame_flags->bwd_ref_frame = svc->refresh[svc->ref_idx[4]];
  ext_refresh_frame_flags->alt2_ref_frame = svc->refresh[svc->ref_idx[5]];
  ext_refresh_frame_flags->alt_ref_frame = svc->refresh[svc->ref_idx[6]];
  svc->non_reference_frame = 1;
  for (int i = 0; i < REF_FRAMES; i++) {
    if (svc->refresh[i] == 1) {
      svc->non_reference_frame = 0;
      break;
    }
  }
}

static int svc_set_references_external_ref_frame_config(AV1_COMP *cpi) {
  // LAST_FRAME (0), LAST2_FRAME(1), LAST3_FRAME(2), GOLDEN_FRAME(3),
  // BWDREF_FRAME(4), ALTREF2_FRAME(5), ALTREF_FRAME(6).
  int ref = AOM_REFFRAME_ALL;
  for (int i = 0; i < INTER_REFS_PER_FRAME; i++) {
    if (!cpi->svc.reference[i]) ref ^= (1 << i);
  }
  return ref;
}

void av1_apply_encoding_flags(AV1_COMP *cpi, aom_enc_frame_flags_t flags) {
  // TODO(yunqingwang): For what references to use, external encoding flags
  // should be consistent with internal reference frame selection. Need to
  // ensure that there is not conflict between the two. In AV1 encoder, the
  // priority rank for 7 reference frames are: LAST, ALTREF, LAST2, LAST3,
  // GOLDEN, BWDREF, ALTREF2.

  ExternalFlags *const ext_flags = &cpi->ext_flags;
  ExtRefreshFrameFlagsInfo *const ext_refresh_frame_flags =
      &ext_flags->refresh_frame;
  ext_flags->ref_frame_flags = AOM_REFFRAME_ALL;
  if (flags &
      (AOM_EFLAG_NO_REF_LAST | AOM_EFLAG_NO_REF_LAST2 | AOM_EFLAG_NO_REF_LAST3 |
       AOM_EFLAG_NO_REF_GF | AOM_EFLAG_NO_REF_ARF | AOM_EFLAG_NO_REF_BWD |
       AOM_EFLAG_NO_REF_ARF2)) {
    int ref = AOM_REFFRAME_ALL;

    if (flags & AOM_EFLAG_NO_REF_LAST) ref ^= AOM_LAST_FLAG;
    if (flags & AOM_EFLAG_NO_REF_LAST2) ref ^= AOM_LAST2_FLAG;
    if (flags & AOM_EFLAG_NO_REF_LAST3) ref ^= AOM_LAST3_FLAG;

    if (flags & AOM_EFLAG_NO_REF_GF) ref ^= AOM_GOLD_FLAG;

    if (flags & AOM_EFLAG_NO_REF_ARF) {
      ref ^= AOM_ALT_FLAG;
      ref ^= AOM_BWD_FLAG;
      ref ^= AOM_ALT2_FLAG;
    } else {
      if (flags & AOM_EFLAG_NO_REF_BWD) ref ^= AOM_BWD_FLAG;
      if (flags & AOM_EFLAG_NO_REF_ARF2) ref ^= AOM_ALT2_FLAG;
    }

    av1_use_as_reference(&ext_flags->ref_frame_flags, ref);
  } else {
    if (cpi->svc.external_ref_frame_config) {
      int ref = svc_set_references_external_ref_frame_config(cpi);
      av1_use_as_reference(&ext_flags->ref_frame_flags, ref);
    }
  }

  if (flags &
      (AOM_EFLAG_NO_UPD_LAST | AOM_EFLAG_NO_UPD_GF | AOM_EFLAG_NO_UPD_ARF)) {
    int upd = AOM_REFFRAME_ALL;

    // Refreshing LAST/LAST2/LAST3 is handled by 1 common flag.
    if (flags & AOM_EFLAG_NO_UPD_LAST) upd ^= AOM_LAST_FLAG;

    if (flags & AOM_EFLAG_NO_UPD_GF) upd ^= AOM_GOLD_FLAG;

    if (flags & AOM_EFLAG_NO_UPD_ARF) {
      upd ^= AOM_ALT_FLAG;
      upd ^= AOM_BWD_FLAG;
      upd ^= AOM_ALT2_FLAG;
    }

    ext_refresh_frame_flags->last_frame = (upd & AOM_LAST_FLAG) != 0;
    ext_refresh_frame_flags->golden_frame = (upd & AOM_GOLD_FLAG) != 0;
    ext_refresh_frame_flags->alt_ref_frame = (upd & AOM_ALT_FLAG) != 0;
    ext_refresh_frame_flags->bwd_ref_frame = (upd & AOM_BWD_FLAG) != 0;
    ext_refresh_frame_flags->alt2_ref_frame = (upd & AOM_ALT2_FLAG) != 0;
    ext_refresh_frame_flags->update_pending = 1;
  } else {
    if (cpi->svc.external_ref_frame_config)
      svc_set_updates_external_ref_frame_config(ext_refresh_frame_flags,
                                                &cpi->svc);
    else
      ext_refresh_frame_flags->update_pending = 0;
  }

  ext_flags->use_ref_frame_mvs = cpi->oxcf.tool_cfg.enable_ref_frame_mvs &
                                 ((flags & AOM_EFLAG_NO_REF_FRAME_MVS) == 0);
  ext_flags->use_error_resilient = cpi->oxcf.tool_cfg.error_resilient_mode |
                                   ((flags & AOM_EFLAG_ERROR_RESILIENT) != 0);
  ext_flags->use_s_frame =
      cpi->oxcf.kf_cfg.enable_sframe | ((flags & AOM_EFLAG_SET_S_FRAME) != 0);
  ext_flags->use_primary_ref_none =
      (flags & AOM_EFLAG_SET_PRIMARY_REF_NONE) != 0;

  if (flags & AOM_EFLAG_NO_UPD_ENTROPY) {
    update_entropy(&ext_flags->refresh_frame_context,
                   &ext_flags->refresh_frame_context_pending, 0);
  }
}

aom_fixed_buf_t *av1_get_global_headers(AV1_COMP *cpi) {
  if (!cpi) return NULL;

  uint8_t header_buf[512] = { 0 };
  const uint32_t sequence_header_size =
      av1_write_sequence_header_obu(&cpi->common.seq_params, &header_buf[0]);
  assert(sequence_header_size <= sizeof(header_buf));
  if (sequence_header_size == 0) return NULL;

  const size_t obu_header_size = 1;
  const size_t size_field_size = aom_uleb_size_in_bytes(sequence_header_size);
  const size_t payload_offset = obu_header_size + size_field_size;

  if (payload_offset + sequence_header_size > sizeof(header_buf)) return NULL;
  memmove(&header_buf[payload_offset], &header_buf[0], sequence_header_size);

  if (av1_write_obu_header(&cpi->level_params, OBU_SEQUENCE_HEADER, 0,
                           &header_buf[0]) != obu_header_size) {
    return NULL;
  }

  size_t coded_size_field_size = 0;
  if (aom_uleb_encode(sequence_header_size, size_field_size,
                      &header_buf[obu_header_size],
                      &coded_size_field_size) != 0) {
    return NULL;
  }
  assert(coded_size_field_size == size_field_size);

  aom_fixed_buf_t *global_headers =
      (aom_fixed_buf_t *)malloc(sizeof(*global_headers));
  if (!global_headers) return NULL;

  const size_t global_header_buf_size =
      obu_header_size + size_field_size + sequence_header_size;

  global_headers->buf = malloc(global_header_buf_size);
  if (!global_headers->buf) {
    free(global_headers);
    return NULL;
  }

  memcpy(global_headers->buf, &header_buf[0], global_header_buf_size);
  global_headers->sz = global_header_buf_size;
  return global_headers;
}<|MERGE_RESOLUTION|>--- conflicted
+++ resolved
@@ -2235,15 +2235,9 @@
   av1_set_quantizer(cm, q_cfg->qm_minlevel, q_cfg->qm_maxlevel, q,
                     q_cfg->enable_chroma_deltaq, q_cfg->deltaq_mode);
   av1_set_speed_features_qindex_dependent(cpi, cpi->oxcf.speed);
-<<<<<<< HEAD
-  if (q_cfg->deltaq_mode != NO_DELTA_Q)
+  if ((q_cfg->deltaq_mode != NO_DELTA_Q) || q_cfg->enable_chroma_deltaq)
     av1_init_quantizer(&cm->seq_params, &cpi->enc_quant_dequant_params,
                        &cm->quant_params);
-=======
-  if ((q_cfg->deltaq_mode != NO_DELTA_Q) || q_cfg->enable_chroma_deltaq)
-    av1_init_quantizer(&cpi->enc_quant_dequant_params, &cm->quant_params,
-                       cm->seq_params.bit_depth);
->>>>>>> be0be421
   av1_set_variance_partition_thresholds(cpi, q, 0);
   av1_setup_frame(cpi);
 
@@ -2256,15 +2250,9 @@
       av1_set_quantizer(cm, q_cfg->qm_minlevel, q_cfg->qm_maxlevel, q,
                         q_cfg->enable_chroma_deltaq, q_cfg->deltaq_mode);
       av1_set_speed_features_qindex_dependent(cpi, cpi->oxcf.speed);
-<<<<<<< HEAD
-      if (q_cfg->deltaq_mode != NO_DELTA_Q)
+      if (q_cfg->deltaq_mode != NO_DELTA_Q || q_cfg->enable_chroma_deltaq)
         av1_init_quantizer(&cm->seq_params, &cpi->enc_quant_dequant_params,
                            &cm->quant_params);
-=======
-      if (q_cfg->deltaq_mode != NO_DELTA_Q || q_cfg->enable_chroma_deltaq)
-        av1_init_quantizer(&cpi->enc_quant_dequant_params, &cm->quant_params,
-                           cm->seq_params.bit_depth);
->>>>>>> be0be421
       av1_set_variance_partition_thresholds(cpi, q, 0);
       if (frame_is_intra_only(cm) || cm->features.error_resilient_mode)
         av1_setup_frame(cpi);
@@ -2435,15 +2423,9 @@
                       q_cfg->enable_chroma_deltaq, q_cfg->deltaq_mode);
     av1_set_speed_features_qindex_dependent(cpi, oxcf->speed);
 
-<<<<<<< HEAD
-    if (q_cfg->deltaq_mode != NO_DELTA_Q)
+    if (q_cfg->deltaq_mode != NO_DELTA_Q || q_cfg->enable_chroma_deltaq)
       av1_init_quantizer(&cm->seq_params, &cpi->enc_quant_dequant_params,
                          &cm->quant_params);
-=======
-    if (q_cfg->deltaq_mode != NO_DELTA_Q || q_cfg->enable_chroma_deltaq)
-      av1_init_quantizer(&cpi->enc_quant_dequant_params, &cm->quant_params,
-                         cm->seq_params.bit_depth);
->>>>>>> be0be421
 
     av1_set_variance_partition_thresholds(cpi, q, 0);
 
