/*
 * Copyright (c) 2019, Alliance for Open Media. All rights reserved
 *
 * This source code is subject to the terms of the BSD 2 Clause License and
 * the Alliance for Open Media Patent License 1.0. If the BSD 2 Clause License
 * was not distributed with this source code in the LICENSE file, you can
 * obtain it at www.aomedia.org/license/software. If the Alliance for Open
 * Media Patent License 1.0 was not distributed with this source code in the
 * PATENTS file, you can obtain it at www.aomedia.org/license/patent.
 */

#include <stdint.h>

#include "config/aom_config.h"
#include "config/aom_scale_rtcd.h"

#include "aom/aom_codec.h"
#include "aom/aom_encoder.h"

#include "aom_ports/system_state.h"

#include "av1/common/av1_common_int.h"

#include "av1/encoder/encoder.h"
#include "av1/encoder/firstpass.h"
#include "av1/encoder/gop_structure.h"
#include "av1/encoder/pass2_strategy.h"
#include "av1/encoder/ratectrl.h"
#include "av1/encoder/rc_utils.h"
#include "av1/encoder/tpl_model.h"
#include "av1/encoder/use_flat_gop_model_params.h"
#include "av1/encoder/encode_strategy.h"

#define DEFAULT_KF_BOOST 2300
#define DEFAULT_GF_BOOST 2000
#define GROUP_ADAPTIVE_MAXQ 1
static void init_gf_stats(GF_GROUP_STATS *gf_stats);

// Calculate an active area of the image that discounts formatting
// bars and partially discounts other 0 energy areas.
#define MIN_ACTIVE_AREA 0.5
#define MAX_ACTIVE_AREA 1.0
static double calculate_active_area(const FRAME_INFO *frame_info,
                                    const FIRSTPASS_STATS *this_frame) {
  const double active_pct =
      1.0 -
      ((this_frame->intra_skip_pct / 2) +
       ((this_frame->inactive_zone_rows * 2) / (double)frame_info->mb_rows));
  return fclamp(active_pct, MIN_ACTIVE_AREA, MAX_ACTIVE_AREA);
}

// Calculate a modified Error used in distributing bits between easier and
// harder frames.
#define ACT_AREA_CORRECTION 0.5
static double calculate_modified_err(const FRAME_INFO *frame_info,
                                     const TWO_PASS *twopass,
                                     const AV1EncoderConfig *oxcf,
                                     const FIRSTPASS_STATS *this_frame) {
  const FIRSTPASS_STATS *const stats = twopass->stats_buf_ctx->total_stats;
  if (stats == NULL) {
    return 0;
  }
  const double av_weight = stats->weight / stats->count;
  const double av_err = (stats->coded_error * av_weight) / stats->count;
  double modified_error =
      av_err * pow(this_frame->coded_error * this_frame->weight /
                       DOUBLE_DIVIDE_CHECK(av_err),
                   oxcf->two_pass_cfg.vbrbias / 100.0);

  // Correction for active area. Frames with a reduced active area
  // (eg due to formatting bars) have a higher error per mb for the
  // remaining active MBs. The correction here assumes that coding
  // 0.5N blocks of complexity 2X is a little easier than coding N
  // blocks of complexity X.
  modified_error *=
      pow(calculate_active_area(frame_info, this_frame), ACT_AREA_CORRECTION);

  return fclamp(modified_error, twopass->modified_error_min,
                twopass->modified_error_max);
}

// Resets the first pass file to the given position using a relative seek from
// the current position.
static void reset_fpf_position(TWO_PASS *p, const FIRSTPASS_STATS *position) {
  p->stats_in = position;
}

static int input_stats(TWO_PASS *p, FIRSTPASS_STATS *fps) {
  if (p->stats_in >= p->stats_buf_ctx->stats_in_end) return EOF;

  *fps = *p->stats_in;
  ++p->stats_in;
  return 1;
}

static int input_stats_lap(TWO_PASS *p, FIRSTPASS_STATS *fps) {
  if (p->stats_in >= p->stats_buf_ctx->stats_in_end) return EOF;

  *fps = *p->stats_in;
  /* Move old stats[0] out to accommodate for next frame stats  */
  memmove(p->frame_stats_arr[0], p->frame_stats_arr[1],
          (p->stats_buf_ctx->stats_in_end - p->stats_in - 1) *
              sizeof(FIRSTPASS_STATS));
  p->stats_buf_ctx->stats_in_end--;
  return 1;
}

// Read frame stats at an offset from the current position.
static const FIRSTPASS_STATS *read_frame_stats(const TWO_PASS *p, int offset) {
  if ((offset >= 0 && p->stats_in + offset >= p->stats_buf_ctx->stats_in_end) ||
      (offset < 0 && p->stats_in + offset < p->stats_buf_ctx->stats_in_start)) {
    return NULL;
  }

  return &p->stats_in[offset];
}

static void subtract_stats(FIRSTPASS_STATS *section,
                           const FIRSTPASS_STATS *frame) {
  section->frame -= frame->frame;
  section->weight -= frame->weight;
  section->intra_error -= frame->intra_error;
  section->frame_avg_wavelet_energy -= frame->frame_avg_wavelet_energy;
  section->coded_error -= frame->coded_error;
  section->sr_coded_error -= frame->sr_coded_error;
  section->pcnt_inter -= frame->pcnt_inter;
  section->pcnt_motion -= frame->pcnt_motion;
  section->pcnt_second_ref -= frame->pcnt_second_ref;
  section->pcnt_neutral -= frame->pcnt_neutral;
  section->intra_skip_pct -= frame->intra_skip_pct;
  section->inactive_zone_rows -= frame->inactive_zone_rows;
  section->inactive_zone_cols -= frame->inactive_zone_cols;
  section->MVr -= frame->MVr;
  section->mvr_abs -= frame->mvr_abs;
  section->MVc -= frame->MVc;
  section->mvc_abs -= frame->mvc_abs;
  section->MVrv -= frame->MVrv;
  section->MVcv -= frame->MVcv;
  section->mv_in_out_count -= frame->mv_in_out_count;
  section->new_mv_count -= frame->new_mv_count;
  section->count -= frame->count;
  section->duration -= frame->duration;
}

// This function returns the maximum target rate per frame.
static int frame_max_bits(const RATE_CONTROL *rc,
                          const AV1EncoderConfig *oxcf) {
  int64_t max_bits = ((int64_t)rc->avg_frame_bandwidth *
                      (int64_t)oxcf->two_pass_cfg.vbrmax_section) /
                     100;
  if (max_bits < 0)
    max_bits = 0;
  else if (max_bits > rc->max_frame_bandwidth)
    max_bits = rc->max_frame_bandwidth;

  return (int)max_bits;
}

static const double q_pow_term[(QINDEX_RANGE >> 5) + 1] = { 0.65, 0.70, 0.75,
                                                            0.80, 0.85, 0.90,
                                                            0.95, 0.95, 0.95 };
#define ERR_DIVISOR 96.0
static double calc_correction_factor(double err_per_mb, int q) {
  const double error_term = err_per_mb / ERR_DIVISOR;
  const int index = q >> 5;
  // Adjustment to power term based on qindex
  const double power_term =
      q_pow_term[index] +
      (((q_pow_term[index + 1] - q_pow_term[index]) * (q % 32)) / 32.0);
  assert(error_term >= 0.0);
  return fclamp(pow(error_term, power_term), 0.05, 5.0);
}

static void twopass_update_bpm_factor(TWO_PASS *twopass) {
  // Based on recent history adjust expectations of bits per macroblock.
  double last_group_rate_err =
      (double)twopass->rolling_arf_group_actual_bits /
      DOUBLE_DIVIDE_CHECK((double)twopass->rolling_arf_group_target_bits);
  last_group_rate_err = AOMMAX(0.25, AOMMIN(4.0, last_group_rate_err));
  twopass->bpm_factor *= (3.0 + last_group_rate_err) / 4.0;
  twopass->bpm_factor = AOMMAX(0.25, AOMMIN(4.0, twopass->bpm_factor));
}

static int qbpm_enumerator(int rate_err_tol) {
  return 1250000 + ((300000 * AOMMIN(75, AOMMAX(rate_err_tol - 25, 0))) / 75);
}

// Similar to find_qindex_by_rate() function in ratectrl.c, but includes
// calculation of a correction_factor.
static int find_qindex_by_rate_with_correction(
    int desired_bits_per_mb, aom_bit_depth_t bit_depth, double error_per_mb,
    double group_weight_factor, int rate_err_tol, int best_qindex,
    int worst_qindex) {
  assert(best_qindex <= worst_qindex);
  int low = best_qindex;
  int high = worst_qindex;

  while (low < high) {
    const int mid = (low + high) >> 1;
    const double mid_factor = calc_correction_factor(error_per_mb, mid);
    const double q = av1_convert_qindex_to_q(mid, bit_depth);
    const int enumerator = qbpm_enumerator(rate_err_tol);
    const int mid_bits_per_mb =
        (int)((enumerator * mid_factor * group_weight_factor) / q);

    if (mid_bits_per_mb > desired_bits_per_mb) {
      low = mid + 1;
    } else {
      high = mid;
    }
  }
  return low;
}

static int get_twopass_worst_quality(AV1_COMP *cpi, const double section_err,
                                     double inactive_zone,
                                     int section_target_bandwidth,
                                     double group_weight_factor) {
  const RATE_CONTROL *const rc = &cpi->rc;
  const AV1EncoderConfig *const oxcf = &cpi->oxcf;
  const RateControlCfg *const rc_cfg = &oxcf->rc_cfg;
  inactive_zone = fclamp(inactive_zone, 0.0, 1.0);

  if (section_target_bandwidth <= 0) {
    return rc->worst_quality;  // Highest value allowed
  } else {
    const int num_mbs = (oxcf->resize_cfg.resize_mode != RESIZE_NONE)
                            ? cpi->initial_mbs
                            : cpi->common.mi_params.MBs;
    const int active_mbs = AOMMAX(1, num_mbs - (int)(num_mbs * inactive_zone));
    const double av_err_per_mb = section_err / active_mbs;
    const int target_norm_bits_per_mb =
        (int)((uint64_t)section_target_bandwidth << BPER_MB_NORMBITS) /
        active_mbs;
    int rate_err_tol = AOMMIN(rc_cfg->under_shoot_pct, rc_cfg->over_shoot_pct);

    twopass_update_bpm_factor(&cpi->twopass);
    // Try and pick a max Q that will be high enough to encode the
    // content at the given rate.
    int q = find_qindex_by_rate_with_correction(
        target_norm_bits_per_mb, cpi->common.seq_params.bit_depth,
        av_err_per_mb, group_weight_factor, rate_err_tol, rc->best_quality,
        rc->worst_quality);

    // Restriction on active max q for constrained quality mode.
    if (rc_cfg->mode == AOM_CQ) q = AOMMAX(q, rc_cfg->cq_level);
    return q;
  }
}

#define SR_DIFF_PART 0.0015
#define MOTION_AMP_PART 0.003
#define INTRA_PART 0.005
#define DEFAULT_DECAY_LIMIT 0.75
#define LOW_SR_DIFF_TRHESH 0.1
#define SR_DIFF_MAX 128.0
#define NCOUNT_FRAME_II_THRESH 5.0

static double get_sr_decay_rate(const FRAME_INFO *frame_info,
                                const FIRSTPASS_STATS *frame) {
  const int num_mbs = frame_info->num_mbs;
  double sr_diff = (frame->sr_coded_error - frame->coded_error) / num_mbs;
  double sr_decay = 1.0;
  double modified_pct_inter;
  double modified_pcnt_intra;
  const double motion_amplitude_factor =
      frame->pcnt_motion * ((frame->mvc_abs + frame->mvr_abs) / 2);

  modified_pct_inter = frame->pcnt_inter;
  if ((frame->intra_error / DOUBLE_DIVIDE_CHECK(frame->coded_error)) <
      (double)NCOUNT_FRAME_II_THRESH) {
    modified_pct_inter = frame->pcnt_inter - frame->pcnt_neutral;
  }
  modified_pcnt_intra = 100 * (1.0 - modified_pct_inter);

  if ((sr_diff > LOW_SR_DIFF_TRHESH)) {
    sr_diff = AOMMIN(sr_diff, SR_DIFF_MAX);
    sr_decay = 1.0 - (SR_DIFF_PART * sr_diff) -
               (MOTION_AMP_PART * motion_amplitude_factor) -
               (INTRA_PART * modified_pcnt_intra);
  }
  return AOMMAX(sr_decay, AOMMIN(DEFAULT_DECAY_LIMIT, modified_pct_inter));
}

// This function gives an estimate of how badly we believe the prediction
// quality is decaying from frame to frame.
static double get_zero_motion_factor(const FRAME_INFO *frame_info,
                                     const FIRSTPASS_STATS *frame) {
  const double zero_motion_pct = frame->pcnt_inter - frame->pcnt_motion;
  double sr_decay = get_sr_decay_rate(frame_info, frame);
  return AOMMIN(sr_decay, zero_motion_pct);
}

#define ZM_POWER_FACTOR 0.75

static double get_prediction_decay_rate(const FRAME_INFO *frame_info,
                                        const FIRSTPASS_STATS *next_frame) {
  const double sr_decay_rate = get_sr_decay_rate(frame_info, next_frame);
  const double zero_motion_factor =
      (0.95 * pow((next_frame->pcnt_inter - next_frame->pcnt_motion),
                  ZM_POWER_FACTOR));

  return AOMMAX(zero_motion_factor,
                (sr_decay_rate + ((1.0 - sr_decay_rate) * zero_motion_factor)));
}

// Function to test for a condition where a complex transition is followed
// by a static section. For example in slide shows where there is a fade
// between slides. This is to help with more optimal kf and gf positioning.
static int detect_transition_to_still(TWO_PASS *const twopass,
                                      const int min_gf_interval,
                                      const int frame_interval,
                                      const int still_interval,
                                      const double loop_decay_rate,
                                      const double last_decay_rate) {
  // Break clause to detect very still sections after motion
  // For example a static image after a fade or other transition
  // instead of a clean scene cut.
  if (frame_interval > min_gf_interval && loop_decay_rate >= 0.999 &&
      last_decay_rate < 0.9) {
    int j;
    // Look ahead a few frames to see if static condition persists...
    for (j = 0; j < still_interval; ++j) {
      const FIRSTPASS_STATS *stats = &twopass->stats_in[j];
      if (stats >= twopass->stats_buf_ctx->stats_in_end) break;

      if (stats->pcnt_inter - stats->pcnt_motion < 0.999) break;
    }
    // Only if it does do we signal a transition to still.
    return j == still_interval;
  }
  return 0;
}

// This function detects a flash through the high relative pcnt_second_ref
// score in the frame following a flash frame. The offset passed in should
// reflect this.
static int detect_flash(const TWO_PASS *twopass, const int offset) {
  const FIRSTPASS_STATS *const next_frame = read_frame_stats(twopass, offset);

  // What we are looking for here is a situation where there is a
  // brief break in prediction (such as a flash) but subsequent frames
  // are reasonably well predicted by an earlier (pre flash) frame.
  // The recovery after a flash is indicated by a high pcnt_second_ref
  // compared to pcnt_inter.
  return next_frame != NULL &&
         next_frame->pcnt_second_ref > next_frame->pcnt_inter &&
         next_frame->pcnt_second_ref >= 0.5;
}

// Update the motion related elements to the GF arf boost calculation.
static void accumulate_frame_motion_stats(const FIRSTPASS_STATS *stats,
                                          GF_GROUP_STATS *gf_stats) {
  const double pct = stats->pcnt_motion;

  // Accumulate Motion In/Out of frame stats.
  gf_stats->this_frame_mv_in_out = stats->mv_in_out_count * pct;
  gf_stats->mv_in_out_accumulator += gf_stats->this_frame_mv_in_out;
  gf_stats->abs_mv_in_out_accumulator += fabs(gf_stats->this_frame_mv_in_out);

  // Accumulate a measure of how uniform (or conversely how random) the motion
  // field is (a ratio of abs(mv) / mv).
  if (pct > 0.05) {
    const double mvr_ratio =
        fabs(stats->mvr_abs) / DOUBLE_DIVIDE_CHECK(fabs(stats->MVr));
    const double mvc_ratio =
        fabs(stats->mvc_abs) / DOUBLE_DIVIDE_CHECK(fabs(stats->MVc));

    gf_stats->mv_ratio_accumulator +=
        pct * (mvr_ratio < stats->mvr_abs ? mvr_ratio : stats->mvr_abs);
    gf_stats->mv_ratio_accumulator +=
        pct * (mvc_ratio < stats->mvc_abs ? mvc_ratio : stats->mvc_abs);
  }
}

static void accumulate_this_frame_stats(const FIRSTPASS_STATS *stats,
                                        const double mod_frame_err,
                                        GF_GROUP_STATS *gf_stats) {
  gf_stats->gf_group_err += mod_frame_err;
#if GROUP_ADAPTIVE_MAXQ
  gf_stats->gf_group_raw_error += stats->coded_error;
#endif
  gf_stats->gf_group_skip_pct += stats->intra_skip_pct;
  gf_stats->gf_group_inactive_zone_rows += stats->inactive_zone_rows;
}

static void accumulate_next_frame_stats(const FIRSTPASS_STATS *stats,
                                        const FRAME_INFO *frame_info,
                                        const int flash_detected,
                                        const int frames_since_key,
                                        const int cur_idx,
                                        GF_GROUP_STATS *gf_stats) {
  accumulate_frame_motion_stats(stats, gf_stats);
  // sum up the metric values of current gf group
  gf_stats->avg_sr_coded_error += stats->sr_coded_error;
  gf_stats->avg_tr_coded_error += stats->tr_coded_error;
  gf_stats->avg_pcnt_second_ref += stats->pcnt_second_ref;
  gf_stats->avg_pcnt_third_ref += stats->pcnt_third_ref;
  gf_stats->avg_new_mv_count += stats->new_mv_count;
  gf_stats->avg_wavelet_energy += stats->frame_avg_wavelet_energy;
  if (fabs(stats->raw_error_stdev) > 0.000001) {
    gf_stats->non_zero_stdev_count++;
    gf_stats->avg_raw_err_stdev += stats->raw_error_stdev;
  }

  // Accumulate the effect of prediction quality decay
  if (!flash_detected) {
    gf_stats->last_loop_decay_rate = gf_stats->loop_decay_rate;
    gf_stats->loop_decay_rate = get_prediction_decay_rate(frame_info, stats);

    gf_stats->decay_accumulator =
        gf_stats->decay_accumulator * gf_stats->loop_decay_rate;

    // Monitor for static sections.
    if ((frames_since_key + cur_idx - 1) > 1) {
      gf_stats->zero_motion_accumulator =
          AOMMIN(gf_stats->zero_motion_accumulator,
                 get_zero_motion_factor(frame_info, stats));
    }
  }
}

static void average_gf_stats(const int total_frame,
                             const FIRSTPASS_STATS *last_stat,
                             GF_GROUP_STATS *gf_stats) {
  if (total_frame) {
    gf_stats->avg_sr_coded_error /= total_frame;
    gf_stats->avg_tr_coded_error /= total_frame;
    gf_stats->avg_pcnt_second_ref /= total_frame;
    if (total_frame - 1) {
      gf_stats->avg_pcnt_third_ref_nolast =
          (gf_stats->avg_pcnt_third_ref - last_stat->pcnt_third_ref) /
          (total_frame - 1);
    } else {
      gf_stats->avg_pcnt_third_ref_nolast =
          gf_stats->avg_pcnt_third_ref / total_frame;
    }
    gf_stats->avg_pcnt_third_ref /= total_frame;
    gf_stats->avg_new_mv_count /= total_frame;
    gf_stats->avg_wavelet_energy /= total_frame;
  }

  if (gf_stats->non_zero_stdev_count)
    gf_stats->avg_raw_err_stdev /= gf_stats->non_zero_stdev_count;
}

static void get_features_from_gf_stats(const GF_GROUP_STATS *gf_stats,
                                       const GF_FRAME_STATS *first_frame,
                                       const GF_FRAME_STATS *last_frame,
                                       const int num_mbs,
                                       const int constrained_gf_group,
                                       const int kf_zeromotion_pct,
                                       const int num_frames, float *features) {
  *features++ = (float)gf_stats->abs_mv_in_out_accumulator;
  *features++ = (float)(gf_stats->avg_new_mv_count / num_mbs);
  *features++ = (float)gf_stats->avg_pcnt_second_ref;
  *features++ = (float)gf_stats->avg_pcnt_third_ref;
  *features++ = (float)gf_stats->avg_pcnt_third_ref_nolast;
  *features++ = (float)(gf_stats->avg_sr_coded_error / num_mbs);
  *features++ = (float)(gf_stats->avg_tr_coded_error / num_mbs);
  *features++ = (float)(gf_stats->avg_wavelet_energy / num_mbs);
  *features++ = (float)(constrained_gf_group);
  *features++ = (float)gf_stats->decay_accumulator;
  *features++ = (float)(first_frame->frame_coded_error / num_mbs);
  *features++ = (float)(first_frame->frame_sr_coded_error / num_mbs);
  *features++ = (float)(first_frame->frame_tr_coded_error / num_mbs);
  *features++ = (float)(first_frame->frame_err / num_mbs);
  *features++ = (float)(kf_zeromotion_pct);
  *features++ = (float)(last_frame->frame_coded_error / num_mbs);
  *features++ = (float)(last_frame->frame_sr_coded_error / num_mbs);
  *features++ = (float)(last_frame->frame_tr_coded_error / num_mbs);
  *features++ = (float)num_frames;
  *features++ = (float)gf_stats->mv_ratio_accumulator;
  *features++ = (float)gf_stats->non_zero_stdev_count;
}

#define BOOST_FACTOR 12.5
static double baseline_err_per_mb(const FRAME_INFO *frame_info) {
  unsigned int screen_area = frame_info->frame_height * frame_info->frame_width;

  // Use a different error per mb factor for calculating boost for
  //  different formats.
  if (screen_area <= 640 * 360) {
    return 500.0;
  } else {
    return 1000.0;
  }
}

static double calc_frame_boost(const RATE_CONTROL *rc,
                               const FRAME_INFO *frame_info,
                               const FIRSTPASS_STATS *this_frame,
                               double this_frame_mv_in_out, double max_boost) {
  double frame_boost;
  const double lq = av1_convert_qindex_to_q(rc->avg_frame_qindex[INTER_FRAME],
                                            frame_info->bit_depth);
  const double boost_q_correction = AOMMIN((0.5 + (lq * 0.015)), 1.5);
  const double active_area = calculate_active_area(frame_info, this_frame);
  int num_mbs = frame_info->num_mbs;

  // Correct for any inactive region in the image
  num_mbs = (int)AOMMAX(1, num_mbs * active_area);

  // Underlying boost factor is based on inter error ratio.
  frame_boost = AOMMAX(baseline_err_per_mb(frame_info) * num_mbs,
                       this_frame->intra_error * active_area) /
                DOUBLE_DIVIDE_CHECK(this_frame->coded_error);
  frame_boost = frame_boost * BOOST_FACTOR * boost_q_correction;

  // Increase boost for frames where new data coming into frame (e.g. zoom out).
  // Slightly reduce boost if there is a net balance of motion out of the frame
  // (zoom in). The range for this_frame_mv_in_out is -1.0 to +1.0.
  if (this_frame_mv_in_out > 0.0)
    frame_boost += frame_boost * (this_frame_mv_in_out * 2.0);
  // In the extreme case the boost is halved.
  else
    frame_boost += frame_boost * (this_frame_mv_in_out / 2.0);

  return AOMMIN(frame_boost, max_boost * boost_q_correction);
}

static double calc_kf_frame_boost(const RATE_CONTROL *rc,
                                  const FRAME_INFO *frame_info,
                                  const FIRSTPASS_STATS *this_frame,
                                  double *sr_accumulator, double max_boost) {
  double frame_boost;
  const double lq = av1_convert_qindex_to_q(rc->avg_frame_qindex[INTER_FRAME],
                                            frame_info->bit_depth);
  const double boost_q_correction = AOMMIN((0.50 + (lq * 0.015)), 2.00);
  const double active_area = calculate_active_area(frame_info, this_frame);
  int num_mbs = frame_info->num_mbs;

  // Correct for any inactive region in the image
  num_mbs = (int)AOMMAX(1, num_mbs * active_area);

  // Underlying boost factor is based on inter error ratio.
  frame_boost = AOMMAX(baseline_err_per_mb(frame_info) * num_mbs,
                       this_frame->intra_error * active_area) /
                DOUBLE_DIVIDE_CHECK(
                    (this_frame->coded_error + *sr_accumulator) * active_area);

  // Update the accumulator for second ref error difference.
  // This is intended to give an indication of how much the coded error is
  // increasing over time.
  *sr_accumulator += (this_frame->sr_coded_error - this_frame->coded_error);
  *sr_accumulator = AOMMAX(0.0, *sr_accumulator);

  // Q correction and scaling
  // The 40.0 value here is an experimentally derived baseline minimum.
  // This value is in line with the minimum per frame boost in the alt_ref
  // boost calculation.
  frame_boost = ((frame_boost + 40.0) * boost_q_correction);

  return AOMMIN(frame_boost, max_boost * boost_q_correction);
}

static int get_projected_gfu_boost(const RATE_CONTROL *rc, int gfu_boost,
                                   int frames_to_project,
                                   int num_stats_used_for_gfu_boost) {
  /*
   * If frames_to_project is equal to num_stats_used_for_gfu_boost,
   * it means that gfu_boost was calculated over frames_to_project to
   * begin with(ie; all stats required were available), hence return
   * the original boost.
   */
  if (num_stats_used_for_gfu_boost >= frames_to_project) return gfu_boost;

  double min_boost_factor = sqrt(rc->baseline_gf_interval);
  // Get the current tpl factor (number of frames = frames_to_project).
  double tpl_factor = av1_get_gfu_boost_projection_factor(
      min_boost_factor, MAX_GFUBOOST_FACTOR, frames_to_project);
  // Get the tpl factor when number of frames = num_stats_used_for_prior_boost.
  double tpl_factor_num_stats = av1_get_gfu_boost_projection_factor(
      min_boost_factor, MAX_GFUBOOST_FACTOR, num_stats_used_for_gfu_boost);
  int projected_gfu_boost =
      (int)rint((tpl_factor * gfu_boost) / tpl_factor_num_stats);
  return projected_gfu_boost;
}

#define GF_MAX_BOOST 90.0
#define MIN_DECAY_FACTOR 0.01
int av1_calc_arf_boost(const TWO_PASS *twopass, const RATE_CONTROL *rc,
                       FRAME_INFO *frame_info, int offset, int f_frames,
                       int b_frames, int *num_fpstats_used,
                       int *num_fpstats_required) {
  int i;
  GF_GROUP_STATS gf_stats;
  init_gf_stats(&gf_stats);
  double boost_score = (double)NORMAL_BOOST;
  int arf_boost;
  int flash_detected = 0;
  if (num_fpstats_used) *num_fpstats_used = 0;

  // Search forward from the proposed arf/next gf position.
  for (i = 0; i < f_frames; ++i) {
    const FIRSTPASS_STATS *this_frame = read_frame_stats(twopass, i + offset);
    if (this_frame == NULL) break;

    // Update the motion related elements to the boost calculation.
    accumulate_frame_motion_stats(this_frame, &gf_stats);

    // We want to discount the flash frame itself and the recovery
    // frame that follows as both will have poor scores.
    flash_detected = detect_flash(twopass, i + offset) ||
                     detect_flash(twopass, i + offset + 1);

    // Accumulate the effect of prediction quality decay.
    if (!flash_detected) {
      gf_stats.decay_accumulator *=
          get_prediction_decay_rate(frame_info, this_frame);
      gf_stats.decay_accumulator = gf_stats.decay_accumulator < MIN_DECAY_FACTOR
                                       ? MIN_DECAY_FACTOR
                                       : gf_stats.decay_accumulator;
    }

    boost_score +=
        gf_stats.decay_accumulator *
        calc_frame_boost(rc, frame_info, this_frame,
                         gf_stats.this_frame_mv_in_out, GF_MAX_BOOST);
    if (num_fpstats_used) (*num_fpstats_used)++;
  }

  arf_boost = (int)boost_score;

  // Reset for backward looking loop.
  boost_score = 0.0;
  init_gf_stats(&gf_stats);
  // Search backward towards last gf position.
  for (i = -1; i >= -b_frames; --i) {
    const FIRSTPASS_STATS *this_frame = read_frame_stats(twopass, i + offset);
    if (this_frame == NULL) break;

    // Update the motion related elements to the boost calculation.
    accumulate_frame_motion_stats(this_frame, &gf_stats);

    // We want to discount the the flash frame itself and the recovery
    // frame that follows as both will have poor scores.
    flash_detected = detect_flash(twopass, i + offset) ||
                     detect_flash(twopass, i + offset + 1);

    // Cumulative effect of prediction quality decay.
    if (!flash_detected) {
      gf_stats.decay_accumulator *=
          get_prediction_decay_rate(frame_info, this_frame);
      gf_stats.decay_accumulator = gf_stats.decay_accumulator < MIN_DECAY_FACTOR
                                       ? MIN_DECAY_FACTOR
                                       : gf_stats.decay_accumulator;
    }

    boost_score +=
        gf_stats.decay_accumulator *
        calc_frame_boost(rc, frame_info, this_frame,
                         gf_stats.this_frame_mv_in_out, GF_MAX_BOOST);
    if (num_fpstats_used) (*num_fpstats_used)++;
  }
  arf_boost += (int)boost_score;

  if (num_fpstats_required) {
    *num_fpstats_required = f_frames + b_frames;
    if (num_fpstats_used) {
      arf_boost = get_projected_gfu_boost(rc, arf_boost, *num_fpstats_required,
                                          *num_fpstats_used);
    }
  }

  if (arf_boost < ((b_frames + f_frames) * 50))
    arf_boost = ((b_frames + f_frames) * 50);

  return arf_boost;
}

// Calculate a section intra ratio used in setting max loop filter.
static int calculate_section_intra_ratio(const FIRSTPASS_STATS *begin,
                                         const FIRSTPASS_STATS *end,
                                         int section_length) {
  const FIRSTPASS_STATS *s = begin;
  double intra_error = 0.0;
  double coded_error = 0.0;
  int i = 0;

  while (s < end && i < section_length) {
    intra_error += s->intra_error;
    coded_error += s->coded_error;
    ++s;
    ++i;
  }

  return (int)(intra_error / DOUBLE_DIVIDE_CHECK(coded_error));
}

// Calculate the total bits to allocate in this GF/ARF group.
static int64_t calculate_total_gf_group_bits(AV1_COMP *cpi,
                                             double gf_group_err) {
  const RATE_CONTROL *const rc = &cpi->rc;
  const TWO_PASS *const twopass = &cpi->twopass;
  const int max_bits = frame_max_bits(rc, &cpi->oxcf);
  int64_t total_group_bits;

  if (cpi->lap_enabled) {
    total_group_bits = rc->avg_frame_bandwidth * rc->baseline_gf_interval;
    return total_group_bits;
  }

  // Calculate the bits to be allocated to the group as a whole.
  if ((twopass->kf_group_bits > 0) && (twopass->kf_group_error_left > 0)) {
    total_group_bits = (int64_t)(twopass->kf_group_bits *
                                 (gf_group_err / twopass->kf_group_error_left));
  } else {
    total_group_bits = 0;
  }

  // Clamp odd edge cases.
  total_group_bits = (total_group_bits < 0)
                         ? 0
                         : (total_group_bits > twopass->kf_group_bits)
                               ? twopass->kf_group_bits
                               : total_group_bits;

  // Clip based on user supplied data rate variability limit.
  if (total_group_bits > (int64_t)max_bits * rc->baseline_gf_interval)
    total_group_bits = (int64_t)max_bits * rc->baseline_gf_interval;

  return total_group_bits;
}

// Calculate the number of bits to assign to boosted frames in a group.
static int calculate_boost_bits(int frame_count, int boost,
                                int64_t total_group_bits) {
  int allocation_chunks;

  // return 0 for invalid inputs (could arise e.g. through rounding errors)
  if (!boost || (total_group_bits <= 0)) return 0;

  if (frame_count <= 0) return (int)(AOMMIN(total_group_bits, INT_MAX));

  allocation_chunks = (frame_count * 100) + boost;

  // Prevent overflow.
  if (boost > 1023) {
    int divisor = boost >> 10;
    boost /= divisor;
    allocation_chunks /= divisor;
  }

  // Calculate the number of extra bits for use in the boosted frame or frames.
  return AOMMAX((int)(((int64_t)boost * total_group_bits) / allocation_chunks),
                0);
}

// Calculate the boost factor based on the number of bits assigned, i.e. the
// inverse of calculate_boost_bits().
static int calculate_boost_factor(int frame_count, int bits,
                                  int64_t total_group_bits) {
  aom_clear_system_state();
  return (int)(100.0 * frame_count * bits / (total_group_bits - bits));
}

// Reduce the number of bits assigned to keyframe or arf if necessary, to
// prevent bitrate spikes that may break level constraints.
// frame_type: 0: keyframe; 1: arf.
static int adjust_boost_bits_for_target_level(const AV1_COMP *const cpi,
                                              RATE_CONTROL *const rc,
                                              int bits_assigned,
                                              int64_t group_bits,
                                              int frame_type) {
  const AV1_COMMON *const cm = &cpi->common;
  const SequenceHeader *const seq_params = &cm->seq_params;
  const int temporal_layer_id = cm->temporal_layer_id;
  const int spatial_layer_id = cm->spatial_layer_id;
  for (int index = 0; index < seq_params->operating_points_cnt_minus_1 + 1;
       ++index) {
    if (!is_in_operating_point(seq_params->operating_point_idc[index],
                               temporal_layer_id, spatial_layer_id)) {
      continue;
    }

    const AV1_LEVEL target_level =
        cpi->level_params.target_seq_level_idx[index];
    if (target_level >= SEQ_LEVELS) continue;

    assert(is_valid_seq_level_idx(target_level));

    const double level_bitrate_limit = av1_get_max_bitrate_for_level(
        target_level, seq_params->tier[0], seq_params->profile);
    const int target_bits_per_frame =
        (int)(level_bitrate_limit / cpi->framerate);
    if (frame_type == 0) {
      // Maximum bits for keyframe is 8 times the target_bits_per_frame.
      const int level_enforced_max_kf_bits = target_bits_per_frame * 8;
      if (bits_assigned > level_enforced_max_kf_bits) {
        const int frames = rc->frames_to_key - 1;
        rc->kf_boost = calculate_boost_factor(
            frames, level_enforced_max_kf_bits, group_bits);
        bits_assigned = calculate_boost_bits(frames, rc->kf_boost, group_bits);
      }
    } else if (frame_type == 1) {
      // Maximum bits for arf is 4 times the target_bits_per_frame.
      const int level_enforced_max_arf_bits = target_bits_per_frame * 4;
      if (bits_assigned > level_enforced_max_arf_bits) {
        rc->gfu_boost = calculate_boost_factor(
            rc->baseline_gf_interval, level_enforced_max_arf_bits, group_bits);
        bits_assigned = calculate_boost_bits(rc->baseline_gf_interval,
                                             rc->gfu_boost, group_bits);
      }
    } else {
      assert(0);
    }
  }

  return bits_assigned;
}

// Allocate bits to each frame in a GF / ARF group
double layer_fraction[MAX_ARF_LAYERS + 1] = { 1.0,  0.70, 0.55, 0.60,
                                              0.60, 1.0,  1.0 };
static void allocate_gf_group_bits(GF_GROUP *gf_group, RATE_CONTROL *const rc,
                                   int64_t gf_group_bits, int gf_arf_bits,
                                   int key_frame, int use_arf) {
  int64_t total_group_bits = gf_group_bits;
  int base_frame_bits;
  const int gf_group_size = gf_group->size;
  int layer_frames[MAX_ARF_LAYERS + 1] = { 0 };

  // Subtract the extra bits set aside for ARF frames from the Group Total
  if (use_arf || !key_frame) total_group_bits -= gf_arf_bits;

  if (rc->baseline_gf_interval)
    base_frame_bits = (int)(total_group_bits / rc->baseline_gf_interval);
  else
    base_frame_bits = (int)1;

  // For key frames the frame target rate is already set and it
  // is also the golden frame.
  // === [frame_index == 0] ===
  int frame_index = 0;
  if (!key_frame) {
    if (rc->source_alt_ref_active)
      gf_group->bit_allocation[frame_index] = 0;
    else
      gf_group->bit_allocation[frame_index] =
          base_frame_bits + (int)(gf_arf_bits * layer_fraction[1]);
  }
  frame_index++;

  // Check the number of frames in each layer in case we have a
  // non standard group length.
  int max_arf_layer = gf_group->max_layer_depth - 1;
  for (int idx = frame_index; idx < gf_group_size; ++idx) {
    if ((gf_group->update_type[idx] == ARF_UPDATE) ||
        (gf_group->update_type[idx] == INTNL_ARF_UPDATE)) {
      layer_frames[gf_group->layer_depth[idx]]++;
    }
  }

  // Allocate extra bits to each ARF layer
  int i;
  int layer_extra_bits[MAX_ARF_LAYERS + 1] = { 0 };
  for (i = 1; i <= max_arf_layer; ++i) {
    double fraction = (i == max_arf_layer) ? 1.0 : layer_fraction[i];
    layer_extra_bits[i] =
        (int)((gf_arf_bits * fraction) / AOMMAX(1, layer_frames[i]));
    gf_arf_bits -= (int)(gf_arf_bits * fraction);
  }

  // Now combine ARF layer and baseline bits to give total bits for each frame.
  int arf_extra_bits;
  for (int idx = frame_index; idx < gf_group_size; ++idx) {
    switch (gf_group->update_type[idx]) {
      case ARF_UPDATE:
      case INTNL_ARF_UPDATE:
        arf_extra_bits = layer_extra_bits[gf_group->layer_depth[idx]];
        gf_group->bit_allocation[idx] = base_frame_bits + arf_extra_bits;
        break;
      case INTNL_OVERLAY_UPDATE:
      case OVERLAY_UPDATE: gf_group->bit_allocation[idx] = 0; break;
      default: gf_group->bit_allocation[idx] = base_frame_bits; break;
    }
  }

  // Set the frame following the current GOP to 0 bit allocation. For ARF
  // groups, this next frame will be overlay frame, which is the first frame
  // in the next GOP. For GF group, next GOP will overwrite the rate allocation.
  // Setting this frame to use 0 bit (of out the current GOP budget) will
  // simplify logics in reference frame management.
  gf_group->bit_allocation[gf_group_size] = 0;
}

// Returns true if KF group and GF group both are almost completely static.
static INLINE int is_almost_static(double gf_zero_motion, int kf_zero_motion,
                                   int is_lap_enabled) {
  if (is_lap_enabled) {
    /*
     * when LAP enabled kf_zero_motion is not reliable, so use strict
     * constraint on gf_zero_motion.
     */
    return (gf_zero_motion >= 0.999);
  } else {
    return (gf_zero_motion >= 0.995) &&
           (kf_zero_motion >= STATIC_KF_GROUP_THRESH);
  }
}

#define ARF_ABS_ZOOM_THRESH 4.4
static INLINE int detect_gf_cut(AV1_COMP *cpi, int frame_index, int cur_start,
                                int flash_detected, int active_max_gf_interval,
                                int active_min_gf_interval,
                                GF_GROUP_STATS *gf_stats) {
  RATE_CONTROL *const rc = &cpi->rc;
  TWO_PASS *const twopass = &cpi->twopass;
  InitialDimensions *const initial_dimensions = &cpi->initial_dimensions;
  // Motion breakout threshold for loop below depends on image size.
  const double mv_ratio_accumulator_thresh =
      (initial_dimensions->height + initial_dimensions->width) / 4.0;

  if (!flash_detected) {
    // Break clause to detect very still sections after motion. For example,
    // a static image after a fade or other transition.
    if (detect_transition_to_still(
            twopass, rc->min_gf_interval, frame_index - cur_start, 5,
            gf_stats->loop_decay_rate, gf_stats->last_loop_decay_rate)) {
      return 1;
    }
  }

  // Some conditions to breakout after min interval.
  if (frame_index - cur_start >= active_min_gf_interval &&
      // If possible don't break very close to a kf
      (rc->frames_to_key - frame_index >= rc->min_gf_interval) &&
      ((frame_index - cur_start) & 0x01) && !flash_detected &&
      (gf_stats->mv_ratio_accumulator > mv_ratio_accumulator_thresh ||
       gf_stats->abs_mv_in_out_accumulator > ARF_ABS_ZOOM_THRESH)) {
    return 1;
  }

  // If almost totally static, we will not use the the max GF length later,
  // so we can continue for more frames.
  if (((frame_index - cur_start) >= active_max_gf_interval + 1) &&
      !is_almost_static(gf_stats->zero_motion_accumulator,
                        twopass->kf_zeromotion_pct, cpi->lap_enabled)) {
    return 1;
  }
  return 0;
}

#define MAX_PAD_GF_CHECK 6  // padding length to check for gf length
#define AVG_SI_THRES 0.6    // thres for average silouette
#define GF_SHRINK_OUTPUT 0  // print output for gf length decision
int determine_high_err_gf(double *errs, int *is_high, double *si, int len,
                          double *ratio, int gf_start, int gf_end,
                          int before_pad) {
  (void)gf_start;
  (void)gf_end;
  (void)before_pad;
  // alpha and beta controls the threshold placement
  // e.g. a smaller alpha makes the lower group more rigid
  const double alpha = 0.5;
  const double beta = 1 - alpha;
  double mean = 0;
  double mean_low = 0;
  double mean_high = 0;
  double prev_mean_low = 0;
  double prev_mean_high = 0;
  int count_low = 0;
  int count_high = 0;
  // calculate mean of errs
  for (int i = 0; i < len; i++) {
    mean += errs[i];
  }
  mean /= len;
  // separate into two initial groups with greater / lower than mean
  for (int i = 0; i < len; i++) {
    if (errs[i] <= mean) {
      is_high[i] = 0;
      count_low++;
      prev_mean_low += errs[i];
    } else {
      is_high[i] = 1;
      count_high++;
      prev_mean_high += errs[i];
    }
  }
  prev_mean_low /= count_low;
  prev_mean_high /= count_high;
  // kmeans to refine
  int count = 0;
  while (count < 10) {
    // re-group
    mean_low = 0;
    mean_high = 0;
    count_low = 0;
    count_high = 0;
    double thres = prev_mean_low * alpha + prev_mean_high * beta;
    for (int i = 0; i < len; i++) {
      if (errs[i] <= thres) {
        is_high[i] = 0;
        count_low++;
        mean_low += errs[i];
      } else {
        is_high[i] = 1;
        count_high++;
        mean_high += errs[i];
      }
    }
    mean_low /= count_low;
    mean_high /= count_high;

    // break if not changed much
    if (fabs((mean_low - prev_mean_low) / (prev_mean_low + 0.00001)) <
            0.00001 &&
        fabs((mean_high - prev_mean_high) / (prev_mean_high + 0.00001)) <
            0.00001)
      break;

    // update means
    prev_mean_high = mean_high;
    prev_mean_low = mean_low;

    count++;
  }

  // count how many jumps of group changes
  int num_change = 0;
  for (int i = 0; i < len - 1; i++) {
    if (is_high[i] != is_high[i + 1]) num_change++;
  }

  // get silhouette as a measure of the classification quality
  double avg_si = 0;
  // ai: avg dist of its own class, bi: avg dist to the other class
  double ai, bi;
  if (count_low > 1 && count_high > 1) {
    for (int i = 0; i < len; i++) {
      ai = 0;
      bi = 0;
      // calculate average distance to everyone in the same group
      // and in the other group
      for (int j = 0; j < len; j++) {
        if (i == j) continue;
        if (is_high[i] == is_high[j]) {
          ai += fabs(errs[i] - errs[j]);
        } else {
          bi += fabs(errs[i] - errs[j]);
        }
      }
      if (is_high[i] == 0) {
        ai = ai / (count_low - 1);
        bi = bi / count_high;
      } else {
        ai = ai / (count_high - 1);
        bi = bi / count_low;
      }
      if (ai <= bi) {
        si[i] = 1 - ai / (bi + 0.00001);
      } else {
        si[i] = bi / (ai + 0.00001) - 1;
      }
      avg_si += si[i];
    }
    avg_si /= len;
  }

  int reset = 0;
  *ratio = mean_high / (mean_low + 0.00001);
  // if the two groups too similar, or
  // if too many numbers of changes, or
  // silhouette is too small, not confident
  // reset everything to 0 later so we fallback to the original decision
  if (*ratio < 1.3 || num_change > AOMMAX(len / 3, 6) ||
      avg_si < AVG_SI_THRES) {
    reset = 1;
  }

#if GF_SHRINK_OUTPUT
  printf("\n");
  for (int i = 0; i < len; i++) {
    printf("%d: err %.1f, ishigh %d, si %.2f, (i=%d)\n",
           gf_start + i - before_pad, errs[i], is_high[i], si[i], gf_end);
  }
  printf(
      "count: %d, mean_high: %.1f, mean_low: %.1f, avg_si: %.2f, num_change: "
      "%d, ratio %.2f, reset: %d\n",
      count, mean_high, mean_low, avg_si, num_change,
      mean_high / (mean_low + 0.000001), reset);
#endif

  if (reset) {
    memset(is_high, 0, sizeof(is_high[0]) * len);
    memset(si, 0, sizeof(si[0]) * len);
  }
  return reset;
}

#if GROUP_ADAPTIVE_MAXQ
#define RC_FACTOR_MIN 0.75
#define RC_FACTOR_MAX 1.25
#endif  // GROUP_ADAPTIVE_MAXQ
#define MIN_FWD_KF_INTERVAL 8
#define MIN_SHRINK_LEN 6      // the minimum length of gf if we are shrinking
#define SI_HIGH AVG_SI_THRES  // high quality classification
#define SI_LOW 0.3            // very unsure classification
// this function finds an low error frame previously to the current last frame
// in the gf group, and set the last frame to it.
// The resulting last frame is then returned by *cur_last_ptr
// *cur_start_ptr and cut_pos[n] could also change due to shrinking
// previous gf groups
void set_last_prev_low_err(int *cur_start_ptr, int *cur_last_ptr, int *cut_pos,
                           int count_cuts, int before_pad, double ratio,
                           int *is_high, double *si, int prev_lows,
                           int min_shrink_len) {
  int n;
  int cur_start = *cur_start_ptr;
  int cur_last = *cur_last_ptr;
  for (n = cur_last; n >= cur_start + min_shrink_len; n--) {
    // try to find a point that is very probable to be good
    if (is_high[n - cur_start + before_pad] == 0 &&
        si[n - cur_start + before_pad] > SI_HIGH) {
      *cur_last_ptr = n;
      return;
    }
  }
  // could not find a low-err point, then let's try find an "unsure"
  // point at least
  for (n = cur_last; n >= cur_start + min_shrink_len; n--) {
    if ((is_high[n - cur_start + before_pad] == 0) ||
        (is_high[n - cur_start + before_pad] &&
         si[n - cur_start + before_pad] < SI_LOW)) {
      *cur_last_ptr = n;
      return;
    }
  }
  if (prev_lows) {
    // try with shrinking previous all_zero interval
    for (n = cur_start + min_shrink_len - 1; n > cur_start; n--) {
      if (is_high[n - cur_start + before_pad] == 0 &&
          si[n - cur_start + before_pad] > SI_HIGH) {
        int tentative_start = n - min_shrink_len;
        // check if the previous interval can shrink this much
        int available =
            tentative_start - cut_pos[count_cuts - 2] > min_shrink_len &&
            cur_start - tentative_start < prev_lows;
        // shrinking too agressively may worsen performance
        // set stricter thres for shorter length
        double ratio_thres =
            1.0 * (cur_start - tentative_start) / (double)(min_shrink_len) +
            1.0;

        if (available && (ratio > ratio_thres)) {
          cut_pos[count_cuts - 1] = tentative_start;
          *cur_start_ptr = tentative_start;
          *cur_last_ptr = n;
          return;
        }
      }
    }
  }
  if (prev_lows) {
    // try with shrinking previous all_zero interval with unsure points
    for (n = cur_start + min_shrink_len - 1; n > cur_start; n--) {
      if ((is_high[n - cur_start + before_pad] == 0) ||
          (is_high[n - cur_start + before_pad] &&
           si[n - cur_start + before_pad] < SI_LOW)) {
        int tentative_start = n - min_shrink_len;
        // check if the previous interval can shrink this much
        int available =
            tentative_start - cut_pos[count_cuts - 2] > min_shrink_len &&
            cur_start - tentative_start < prev_lows;
        // shrinking too agressively may worsen performance
        double ratio_thres =
            1.0 * (cur_start - tentative_start) / (double)(min_shrink_len) +
            1.0;

        if (available && (ratio > ratio_thres)) {
          cut_pos[count_cuts - 1] = tentative_start;
          *cur_start_ptr = tentative_start;
          *cur_last_ptr = n;
          return;
        }
      }
    }
  }  // prev_lows
  return;
}

// This function decides the gf group length of future frames in batch
// rc->gf_intervals is modified to store the group lengths
static void calculate_gf_length(AV1_COMP *cpi, int max_gop_length,
                                int max_intervals) {
  RATE_CONTROL *const rc = &cpi->rc;
  TWO_PASS *const twopass = &cpi->twopass;
  FIRSTPASS_STATS next_frame;
  const FIRSTPASS_STATS *const start_pos = twopass->stats_in;
  FRAME_INFO *frame_info = &cpi->frame_info;
  int i;

  int flash_detected;

  aom_clear_system_state();
  av1_zero(next_frame);

  if (has_no_stats_stage(cpi)) {
    for (i = 0; i < MAX_NUM_GF_INTERVALS; i++) {
      rc->gf_intervals[i] = AOMMIN(rc->max_gf_interval, max_gop_length);
    }
    rc->cur_gf_index = 0;
    rc->intervals_till_gf_calculate_due = MAX_NUM_GF_INTERVALS;
    return;
  }

  // TODO(urvang): Try logic to vary min and max interval based on q.
  const int active_min_gf_interval = rc->min_gf_interval;
  const int active_max_gf_interval =
      AOMMIN(rc->max_gf_interval, max_gop_length);
  const int min_shrink_int = AOMMIN(MIN_SHRINK_LEN, active_min_gf_interval);

  i = 0;
  max_intervals = cpi->lap_enabled ? 1 : max_intervals;
  int cut_pos[MAX_NUM_GF_INTERVALS + 1] = { 0 };
  int count_cuts = 1;
  int cur_start = 0, cur_last;
  int cut_here;
  int prev_lows = 0;
  GF_GROUP_STATS gf_stats;
  init_gf_stats(&gf_stats);
  while (count_cuts < max_intervals + 1) {
    ++i;

    // reaches next key frame, break here
    if (i >= rc->frames_to_key) {
      cut_pos[count_cuts] = i - 1;
      count_cuts++;
      break;
    }

    // reached maximum len, but nothing special yet (almost static)
    // let's look at the next interval
    if (i - cur_start >= rc->static_scene_max_gf_interval) {
      cut_here = 1;
    } else {
      // reaches last frame, break
      if (EOF == input_stats(twopass, &next_frame)) {
        cut_pos[count_cuts] = i - 1;
        count_cuts++;
        break;
      }
      // Test for the case where there is a brief flash but the prediction
      // quality back to an earlier frame is then restored.
      flash_detected = detect_flash(twopass, 0);
      // TODO(bohanli): remove redundant accumulations here, or unify
      // this and the ones in define_gf_group
      accumulate_next_frame_stats(&next_frame, frame_info, flash_detected,
                                  rc->frames_since_key, i, &gf_stats);

      cut_here = detect_gf_cut(cpi, i, cur_start, flash_detected,
                               active_max_gf_interval, active_min_gf_interval,
                               &gf_stats);
    }
    if (cut_here) {
      cur_last = i - 1;  // the current last frame in the gf group
      if (cpi->oxcf.kf_cfg.fwd_kf_enabled && rc->next_is_fwd_key) {
        const int frames_left = rc->frames_to_key - i;
        const int min_int = AOMMIN(MIN_FWD_KF_INTERVAL, active_min_gf_interval);
        if (frames_left < min_int) {
          cur_last = rc->frames_to_key - min_int - 1;
        }
      }
      // only try shrinking if interval smaller than active_max_gf_interval
      if (cur_last - cur_start <= active_max_gf_interval) {
        // determine in the current decided gop the higher and lower errs
        int n;
        double ratio;

        // load neighboring coded errs
        int is_high[MAX_GF_INTERVAL + 1 + MAX_PAD_GF_CHECK * 2] = { 0 };
        double errs[MAX_GF_INTERVAL + 1 + MAX_PAD_GF_CHECK * 2] = { 0 };
        double si[MAX_GF_INTERVAL + 1 + MAX_PAD_GF_CHECK * 2] = { 0 };
        int before_pad =
            AOMMIN(MAX_PAD_GF_CHECK, rc->frames_since_key - 1 + cur_start);
        int after_pad =
            AOMMIN(MAX_PAD_GF_CHECK, rc->frames_to_key - cur_last - 1);
        for (n = cur_start - before_pad; n <= cur_last + after_pad; n++) {
          if (start_pos + n - 1 > twopass->stats_buf_ctx->stats_in_end) {
            after_pad = n - cur_last - 1;
            assert(after_pad >= 0);
            break;
          } else if (start_pos + n - 1 <
                     twopass->stats_buf_ctx->stats_in_start) {
            before_pad = cur_start - n - 1;
            continue;
          }
          errs[n + before_pad - cur_start] = (start_pos + n - 1)->coded_error;
        }
        const int len = before_pad + after_pad + cur_last - cur_start + 1;
        const int reset = determine_high_err_gf(
            errs, is_high, si, len, &ratio, cur_start, cur_last, before_pad);

        // if the current frame may have high error, try shrinking
        if (is_high[cur_last - cur_start + before_pad] == 1 ||
            (!reset && si[cur_last - cur_start + before_pad] < SI_LOW)) {
          // try not to cut in high err area
          set_last_prev_low_err(&cur_start, &cur_last, cut_pos, count_cuts,
                                before_pad, ratio, is_high, si, prev_lows,
                                min_shrink_int);
        }  // if current frame high error
        // count how many trailing lower error frames we have in this decided
        // gf group
        prev_lows = 0;
        for (n = cur_last - 1; n > cur_start + min_shrink_int; n--) {
          if (is_high[n - cur_start + before_pad] == 0 &&
              (si[n - cur_start + before_pad] > SI_HIGH || reset)) {
            prev_lows++;
          } else {
            break;
          }
        }
      }
      cut_pos[count_cuts] = cur_last;
      count_cuts++;

      // reset pointers to the shrinked location
      twopass->stats_in = start_pos + cur_last;
      cur_start = cur_last;
      i = cur_last;

      // reset accumulators
      init_gf_stats(&gf_stats);
    }
  }

  // save intervals
  rc->intervals_till_gf_calculate_due = count_cuts - 1;
  for (int n = 1; n < count_cuts; n++) {
    rc->gf_intervals[n - 1] = cut_pos[n] + 1 - cut_pos[n - 1];
  }
  rc->cur_gf_index = 0;
  twopass->stats_in = start_pos;

#if GF_SHRINK_OUTPUT
  printf("\nf_to_key: %d, count_cut: %d. ", rc->frames_to_key, count_cuts);
  for (int n = 0; n < count_cuts; n++) {
    printf("%d ", cut_pos[n]);
  }
  printf("\n");

  for (int n = 0; n < rc->intervals_till_gf_calculate_due; n++) {
    printf("%d ", rc->gf_intervals[n]);
  }
  printf("\n\n");
#endif
}

static void correct_frames_to_key(AV1_COMP *cpi) {
  int lookahead_size =
      (int)av1_lookahead_depth(cpi->lookahead, cpi->compressor_stage) + 1;
  if (lookahead_size <
      av1_lookahead_pop_sz(cpi->lookahead, cpi->compressor_stage)) {
    cpi->rc.frames_to_key = AOMMIN(cpi->rc.frames_to_key, lookahead_size);
  }
}

static void define_gf_group_pass0(AV1_COMP *cpi,
                                  const EncodeFrameParams *const frame_params) {
  RATE_CONTROL *const rc = &cpi->rc;
  GF_GROUP *const gf_group = &cpi->gf_group;
  const AV1EncoderConfig *const oxcf = &cpi->oxcf;
  const GFConfig *const gf_cfg = &oxcf->gf_cfg;
  int target;

  if (oxcf->q_cfg.aq_mode == CYCLIC_REFRESH_AQ) {
    av1_cyclic_refresh_set_golden_update(cpi);
  } else {
    rc->baseline_gf_interval = rc->gf_intervals[rc->cur_gf_index];
    rc->intervals_till_gf_calculate_due--;
    rc->cur_gf_index++;
  }

  // correct frames_to_key when lookahead queue is flushing
  correct_frames_to_key(cpi);

  if (rc->baseline_gf_interval > rc->frames_to_key)
    rc->baseline_gf_interval = rc->frames_to_key;

  rc->gfu_boost = DEFAULT_GF_BOOST;
  rc->constrained_gf_group =
      (rc->baseline_gf_interval >= rc->frames_to_key) ? 1 : 0;

  gf_group->max_layer_depth_allowed = oxcf->gf_cfg.gf_max_pyr_height;

  // Rare case when the look-ahead is less than the target GOP length, can't
  // generate ARF frame.
  if (rc->baseline_gf_interval > gf_cfg->lag_in_frames ||
      !is_altref_enabled(gf_cfg->lag_in_frames, gf_cfg->enable_auto_arf) ||
      rc->baseline_gf_interval < rc->min_gf_interval)
    gf_group->max_layer_depth_allowed = 0;

  // Set up the structure of this Group-Of-Pictures (same as GF_GROUP)
  av1_gop_setup_structure(cpi, frame_params);

  // Allocate bits to each of the frames in the GF group.
  // TODO(sarahparker) Extend this to work with pyramid structure.
  for (int cur_index = 0; cur_index < gf_group->size; ++cur_index) {
    const FRAME_UPDATE_TYPE cur_update_type = gf_group->update_type[cur_index];
    if (oxcf->rc_cfg.mode == AOM_CBR) {
      if (cur_update_type == KEY_FRAME) {
        target = av1_calc_iframe_target_size_one_pass_cbr(cpi);
      } else {
        target = av1_calc_pframe_target_size_one_pass_cbr(cpi, cur_update_type);
      }
    } else {
      if (cur_update_type == KEY_FRAME) {
        target = av1_calc_iframe_target_size_one_pass_vbr(cpi);
      } else {
        target = av1_calc_pframe_target_size_one_pass_vbr(cpi, cur_update_type);
      }
    }
    gf_group->bit_allocation[cur_index] = target;
  }
}

static INLINE void set_baseline_gf_interval(AV1_COMP *cpi, int arf_position,
                                            int active_max_gf_interval,
                                            int use_alt_ref,
                                            int is_final_pass) {
  RATE_CONTROL *const rc = &cpi->rc;
  TWO_PASS *const twopass = &cpi->twopass;
  // Set the interval until the next gf.
  // If forward keyframes are enabled, ensure the final gf group obeys the
  // MIN_FWD_KF_INTERVAL.
  const int is_last_kf =
      (twopass->stats_in - arf_position + rc->frames_to_key) >=
      twopass->stats_buf_ctx->stats_in_end;

  if (cpi->oxcf.kf_cfg.fwd_kf_enabled && use_alt_ref && !is_last_kf &&
      cpi->rc.next_is_fwd_key) {
    if (arf_position == rc->frames_to_key) {
      rc->baseline_gf_interval = arf_position;
      // if the last gf group will be smaller than MIN_FWD_KF_INTERVAL
    } else if ((rc->frames_to_key - arf_position <
                AOMMAX(MIN_FWD_KF_INTERVAL, rc->min_gf_interval)) &&
               (rc->frames_to_key != arf_position)) {
      // if possible, merge the last two gf groups
      if (rc->frames_to_key <= active_max_gf_interval) {
        rc->baseline_gf_interval = rc->frames_to_key;
        if (is_final_pass) rc->intervals_till_gf_calculate_due = 0;
        // if merging the last two gf groups creates a group that is too long,
        // split them and force the last gf group to be the MIN_FWD_KF_INTERVAL
      } else {
        rc->baseline_gf_interval = rc->frames_to_key - MIN_FWD_KF_INTERVAL;
        if (is_final_pass) rc->intervals_till_gf_calculate_due = 0;
      }
    } else {
      rc->baseline_gf_interval = arf_position - rc->source_alt_ref_pending;
    }
  } else {
    rc->baseline_gf_interval = arf_position - rc->source_alt_ref_pending;
  }
}

// initialize GF_GROUP_STATS
static void init_gf_stats(GF_GROUP_STATS *gf_stats) {
  gf_stats->gf_group_err = 0.0;
  gf_stats->gf_group_raw_error = 0.0;
  gf_stats->gf_group_skip_pct = 0.0;
  gf_stats->gf_group_inactive_zone_rows = 0.0;

  gf_stats->mv_ratio_accumulator = 0.0;
  gf_stats->decay_accumulator = 1.0;
  gf_stats->zero_motion_accumulator = 1.0;
  gf_stats->loop_decay_rate = 1.0;
  gf_stats->last_loop_decay_rate = 1.0;
  gf_stats->this_frame_mv_in_out = 0.0;
  gf_stats->mv_in_out_accumulator = 0.0;
  gf_stats->abs_mv_in_out_accumulator = 0.0;

  gf_stats->avg_sr_coded_error = 0.0;
  gf_stats->avg_tr_coded_error = 0.0;
  gf_stats->avg_pcnt_second_ref = 0.0;
  gf_stats->avg_pcnt_third_ref = 0.0;
  gf_stats->avg_pcnt_third_ref_nolast = 0.0;
  gf_stats->avg_new_mv_count = 0.0;
  gf_stats->avg_wavelet_energy = 0.0;
  gf_stats->avg_raw_err_stdev = 0.0;
  gf_stats->non_zero_stdev_count = 0;
}

// Analyse and define a gf/arf group.
#define MAX_GF_BOOST 5400
static void define_gf_group(AV1_COMP *cpi, FIRSTPASS_STATS *this_frame,
                            const EncodeFrameParams *const frame_params,
                            int max_gop_length, int is_final_pass) {
  AV1_COMMON *const cm = &cpi->common;
  RATE_CONTROL *const rc = &cpi->rc;
  const AV1EncoderConfig *const oxcf = &cpi->oxcf;
  TWO_PASS *const twopass = &cpi->twopass;
  FIRSTPASS_STATS next_frame;
  const FIRSTPASS_STATS *const start_pos = twopass->stats_in;
  GF_GROUP *gf_group = &cpi->gf_group;
  FRAME_INFO *frame_info = &cpi->frame_info;
  const GFConfig *const gf_cfg = &oxcf->gf_cfg;
  const RateControlCfg *const rc_cfg = &oxcf->rc_cfg;
  int i;

  int flash_detected;
  int64_t gf_group_bits;
  const int is_intra_only = frame_params->frame_type == KEY_FRAME ||
                            frame_params->frame_type == INTRA_ONLY_FRAME;
  const int arf_active_or_kf = is_intra_only || rc->source_alt_ref_active;

  cpi->internal_altref_allowed = (gf_cfg->gf_max_pyr_height > 1);

  // Reset the GF group data structures unless this is a key
  // frame in which case it will already have been done.
  if (!is_intra_only) {
    av1_zero(cpi->gf_group);
  }

  aom_clear_system_state();
  av1_zero(next_frame);

  if (has_no_stats_stage(cpi)) {
    define_gf_group_pass0(cpi, frame_params);
    return;
  }

  // correct frames_to_key when lookahead queue is emptying
  if (cpi->lap_enabled) {
    correct_frames_to_key(cpi);
  }

  GF_GROUP_STATS gf_stats;
  init_gf_stats(&gf_stats);
  GF_FRAME_STATS first_frame_stats, last_frame_stats;

  const int can_disable_arf = (gf_cfg->gf_min_pyr_height == MIN_PYRAMID_LVL);

  // Load stats for the current frame.
  double mod_frame_err =
      calculate_modified_err(frame_info, twopass, oxcf, this_frame);

  // Note the error of the frame at the start of the group. This will be
  // the GF frame error if we code a normal gf.
  first_frame_stats.frame_err = mod_frame_err;
  first_frame_stats.frame_coded_error = this_frame->coded_error;
  first_frame_stats.frame_sr_coded_error = this_frame->sr_coded_error;
  first_frame_stats.frame_tr_coded_error = this_frame->tr_coded_error;

  // If this is a key frame or the overlay from a previous arf then
  // the error score / cost of this frame has already been accounted for.
  if (arf_active_or_kf) {
    gf_stats.gf_group_err -= first_frame_stats.frame_err;
#if GROUP_ADAPTIVE_MAXQ
    gf_stats.gf_group_raw_error -= this_frame->coded_error;
#endif
    gf_stats.gf_group_skip_pct -= this_frame->intra_skip_pct;
    gf_stats.gf_group_inactive_zone_rows -= this_frame->inactive_zone_rows;
  }

  // TODO(urvang): Try logic to vary min and max interval based on q.
  const int active_min_gf_interval = rc->min_gf_interval;
  const int active_max_gf_interval =
      AOMMIN(rc->max_gf_interval, max_gop_length);

  i = 0;
  // get the determined gf group length from rc->gf_intervals
  while (i < rc->gf_intervals[rc->cur_gf_index]) {
    ++i;
    // Accumulate error score of frames in this gf group.
    mod_frame_err =
        calculate_modified_err(frame_info, twopass, oxcf, this_frame);
    // accumulate stats for this frame
    accumulate_this_frame_stats(this_frame, mod_frame_err, &gf_stats);

    // read in the next frame
    if (EOF == input_stats(twopass, &next_frame)) break;

    // Test for the case where there is a brief flash but the prediction
    // quality back to an earlier frame is then restored.
    flash_detected = detect_flash(twopass, 0);

    // accumulate stats for next frame
    accumulate_next_frame_stats(&next_frame, frame_info, flash_detected,
                                rc->frames_since_key, i, &gf_stats);

    *this_frame = next_frame;
  }
  // save the errs for the last frame
  last_frame_stats.frame_coded_error = next_frame.coded_error;
  last_frame_stats.frame_sr_coded_error = next_frame.sr_coded_error;
  last_frame_stats.frame_tr_coded_error = next_frame.tr_coded_error;

  if (is_final_pass) {
    rc->intervals_till_gf_calculate_due--;
    rc->cur_gf_index++;
  }

  // Was the group length constrained by the requirement for a new KF?
  rc->constrained_gf_group = (i >= rc->frames_to_key) ? 1 : 0;

  const int num_mbs = (oxcf->resize_cfg.resize_mode != RESIZE_NONE)
                          ? cpi->initial_mbs
                          : cm->mi_params.MBs;
  assert(num_mbs > 0);

  average_gf_stats(i, &next_frame, &gf_stats);

  // Disable internal ARFs for "still" gf groups.
  //   zero_motion_accumulator: minimum percentage of (0,0) motion;
  //   avg_sr_coded_error:      average of the SSE per pixel of each frame;
  //   avg_raw_err_stdev:       average of the standard deviation of (0,0)
  //                            motion error per block of each frame.
  const int can_disable_internal_arfs =
      (gf_cfg->gf_min_pyr_height <= MIN_PYRAMID_LVL + 1);
  if (can_disable_internal_arfs &&
      gf_stats.zero_motion_accumulator > MIN_ZERO_MOTION &&
      gf_stats.avg_sr_coded_error / num_mbs < MAX_SR_CODED_ERROR &&
      gf_stats.avg_raw_err_stdev < MAX_RAW_ERR_VAR) {
    cpi->internal_altref_allowed = 0;
  }

  int use_alt_ref;
  if (can_disable_arf) {
    use_alt_ref =
        !is_almost_static(gf_stats.zero_motion_accumulator,
                          twopass->kf_zeromotion_pct, cpi->lap_enabled) &&
        rc->use_arf_in_this_kf_group && (i < gf_cfg->lag_in_frames) &&
        (i >= MIN_GF_INTERVAL) && (gf_cfg->gf_max_pyr_height > MIN_PYRAMID_LVL);

    // TODO(urvang): Improve and use model for VBR, CQ etc as well.
    if (use_alt_ref && rc_cfg->mode == AOM_Q && rc_cfg->cq_level <= 200) {
      aom_clear_system_state();
      float features[21];
      get_features_from_gf_stats(
          &gf_stats, &first_frame_stats, &last_frame_stats, num_mbs,
          rc->constrained_gf_group, twopass->kf_zeromotion_pct, i, features);
      // Infer using ML model.
      float score;
      av1_nn_predict(features, &av1_use_flat_gop_nn_config, 1, &score);
      use_alt_ref = (score <= 0.0);
    }
  } else {
    assert(gf_cfg->gf_max_pyr_height > MIN_PYRAMID_LVL);
    use_alt_ref =
        rc->use_arf_in_this_kf_group && (i < gf_cfg->lag_in_frames) && (i > 2);
  }

#define REDUCE_GF_LENGTH_THRESH 4
#define REDUCE_GF_LENGTH_TO_KEY_THRESH 9
#define REDUCE_GF_LENGTH_BY 1
  int alt_offset = 0;
  // The length reduction strategy is tweaked for certain cases, and doesn't
  // work well for certain other cases.
  const int allow_gf_length_reduction =
      ((rc_cfg->mode == AOM_Q && rc_cfg->cq_level <= 128) ||
       !cpi->internal_altref_allowed) &&
      !is_lossless_requested(rc_cfg);

  if (allow_gf_length_reduction && use_alt_ref) {
    // adjust length of this gf group if one of the following condition met
    // 1: only one overlay frame left and this gf is too long
    // 2: next gf group is too short to have arf compared to the current gf

    // maximum length of next gf group
    const int next_gf_len = rc->frames_to_key - i;
    const int single_overlay_left =
        next_gf_len == 0 && i > REDUCE_GF_LENGTH_THRESH;
    // the next gf is probably going to have a ARF but it will be shorter than
    // this gf
    const int unbalanced_gf =
        i > REDUCE_GF_LENGTH_TO_KEY_THRESH &&
        next_gf_len + 1 < REDUCE_GF_LENGTH_TO_KEY_THRESH &&
        next_gf_len + 1 >= rc->min_gf_interval;

    if (single_overlay_left || unbalanced_gf) {
      const int roll_back = REDUCE_GF_LENGTH_BY;
      // Reduce length only if active_min_gf_interval will be respected later.
      if (i - roll_back >= active_min_gf_interval + 1) {
        alt_offset = -roll_back;
        i -= roll_back;
        if (is_final_pass) rc->intervals_till_gf_calculate_due = 0;
      }
    }
  }

  // Should we use the alternate reference frame.
  if (use_alt_ref) {
    rc->source_alt_ref_pending = 1;
    gf_group->max_layer_depth_allowed = gf_cfg->gf_max_pyr_height;
    set_baseline_gf_interval(cpi, i, active_max_gf_interval, use_alt_ref,
                             is_final_pass);

    const int forward_frames = (rc->frames_to_key - i >= i - 1)
                                   ? i - 1
                                   : AOMMAX(0, rc->frames_to_key - i);

    // Calculate the boost for alt ref.
    rc->gfu_boost = av1_calc_arf_boost(
        twopass, rc, frame_info, alt_offset, forward_frames, (i - 1),
        cpi->lap_enabled ? &rc->num_stats_used_for_gfu_boost : NULL,
        cpi->lap_enabled ? &rc->num_stats_required_for_gfu_boost : NULL);
  } else {
    reset_fpf_position(twopass, start_pos);
    rc->source_alt_ref_pending = 0;
    gf_group->max_layer_depth_allowed = 0;
    set_baseline_gf_interval(cpi, i, active_max_gf_interval, use_alt_ref,
                             is_final_pass);

    rc->gfu_boost = AOMMIN(
        MAX_GF_BOOST,
        av1_calc_arf_boost(
            twopass, rc, frame_info, alt_offset, (i - 1), 0,
            cpi->lap_enabled ? &rc->num_stats_used_for_gfu_boost : NULL,
            cpi->lap_enabled ? &rc->num_stats_required_for_gfu_boost : NULL));
  }

  // rc->gf_intervals assumes the usage of alt_ref, therefore adding one overlay
  // frame to the next gf. If no alt_ref is used, should substract 1 frame from
  // the next gf group.
  // TODO(bohanli): should incorporate the usage of alt_ref into
  // calculate_gf_length
  if (is_final_pass && rc->source_alt_ref_pending == 0 &&
      rc->intervals_till_gf_calculate_due > 0) {
    rc->gf_intervals[rc->cur_gf_index]--;
  }

#define LAST_ALR_BOOST_FACTOR 0.2f
  rc->arf_boost_factor = 1.0;
  if (rc->source_alt_ref_pending && !is_lossless_requested(rc_cfg)) {
    // Reduce the boost of altref in the last gf group
    if (rc->frames_to_key - i == REDUCE_GF_LENGTH_BY ||
        rc->frames_to_key - i == 0) {
      rc->arf_boost_factor = LAST_ALR_BOOST_FACTOR;
    }
  }

  rc->frames_till_gf_update_due = rc->baseline_gf_interval;

  // Reset the file position.
  reset_fpf_position(twopass, start_pos);

  // Calculate the bits to be allocated to the gf/arf group as a whole
  gf_group_bits = calculate_total_gf_group_bits(cpi, gf_stats.gf_group_err);
  rc->gf_group_bits = gf_group_bits;

#if GROUP_ADAPTIVE_MAXQ
  // Calculate an estimate of the maxq needed for the group.
  // We are more agressive about correcting for sections
  // where there could be significant overshoot than for easier
  // sections where we do not wish to risk creating an overshoot
  // of the allocated bit budget.
  if ((rc_cfg->mode != AOM_Q) && (rc->baseline_gf_interval > 1)) {
    const int vbr_group_bits_per_frame =
        (int)(gf_group_bits / rc->baseline_gf_interval);
    const double group_av_err =
        gf_stats.gf_group_raw_error / rc->baseline_gf_interval;
    const double group_av_skip_pct =
        gf_stats.gf_group_skip_pct / rc->baseline_gf_interval;
    const double group_av_inactive_zone =
        ((gf_stats.gf_group_inactive_zone_rows * 2) /
         (rc->baseline_gf_interval * (double)cm->mi_params.mb_rows));

    int tmp_q;
    // rc factor is a weight factor that corrects for local rate control drift.
    double rc_factor = 1.0;
    int64_t bits = oxcf->target_bandwidth;

    if (bits > 0) {
      int rate_error;

      rate_error = (int)((rc->vbr_bits_off_target * 100) / bits);
      rate_error = clamp(rate_error, -100, 100);
      if (rate_error > 0) {
        rc_factor = AOMMAX(RC_FACTOR_MIN, (double)(100 - rate_error) / 100.0);
      } else {
        rc_factor = AOMMIN(RC_FACTOR_MAX, (double)(100 - rate_error) / 100.0);
      }
    }

    tmp_q = get_twopass_worst_quality(
        cpi, group_av_err, (group_av_skip_pct + group_av_inactive_zone),
        vbr_group_bits_per_frame, rc_factor);
    rc->active_worst_quality = AOMMAX(tmp_q, rc->active_worst_quality >> 1);
  }
#endif

  // Adjust KF group bits and error remaining.
  if (is_final_pass)
    twopass->kf_group_error_left -= (int64_t)gf_stats.gf_group_err;

  // Set up the structure of this Group-Of-Pictures (same as GF_GROUP)
  av1_gop_setup_structure(cpi, frame_params);

  // Reset the file position.
  reset_fpf_position(twopass, start_pos);

  // Calculate a section intra ratio used in setting max loop filter.
  if (frame_params->frame_type != KEY_FRAME) {
    twopass->section_intra_rating = calculate_section_intra_ratio(
        start_pos, twopass->stats_buf_ctx->stats_in_end,
        rc->baseline_gf_interval);
  }

  // Reset rolling actual and target bits counters for ARF groups.
  twopass->rolling_arf_group_target_bits = 1;
  twopass->rolling_arf_group_actual_bits = 1;

  av1_gop_bit_allocation(cpi, rc, gf_group,
                         frame_params->frame_type == KEY_FRAME, use_alt_ref,
                         gf_group_bits);
}

// #define FIXED_ARF_BITS
#ifdef FIXED_ARF_BITS
#define ARF_BITS_FRACTION 0.75
#endif
void av1_gop_bit_allocation(const AV1_COMP *cpi, RATE_CONTROL *const rc,
                            GF_GROUP *gf_group, int is_key_frame, int use_arf,
                            int64_t gf_group_bits) {
  // Calculate the extra bits to be used for boosted frame(s)
#ifdef FIXED_ARF_BITS
  int gf_arf_bits = (int)(ARF_BITS_FRACTION * gf_group_bits);
#else
  int gf_arf_bits = calculate_boost_bits(rc->baseline_gf_interval,
                                         rc->gfu_boost, gf_group_bits);
#endif

  gf_arf_bits = adjust_boost_bits_for_target_level(cpi, rc, gf_arf_bits,
                                                   gf_group_bits, 1);

  // Allocate bits to each of the frames in the GF group.
  allocate_gf_group_bits(gf_group, rc, gf_group_bits, gf_arf_bits, is_key_frame,
                         use_arf);
}

// Minimum % intra coding observed in first pass (1.0 = 100%)
#define MIN_INTRA_LEVEL 0.25
// Minimum ratio between the % of intra coding and inter coding in the first
// pass after discounting neutral blocks (discounting neutral blocks in this
// way helps catch scene cuts in clips with very flat areas or letter box
// format clips with image padding.
#define INTRA_VS_INTER_THRESH 2.0
// Hard threshold where the first pass chooses intra for almost all blocks.
// In such a case even if the frame is not a scene cut coding a key frame
// may be a good option.
#define VERY_LOW_INTER_THRESH 0.05
// Maximum threshold for the relative ratio of intra error score vs best
// inter error score.
#define KF_II_ERR_THRESHOLD 2.5
// In real scene cuts there is almost always a sharp change in the intra
// or inter error score.
#define ERR_CHANGE_THRESHOLD 0.4
// For real scene cuts we expect an improvment in the intra inter error
// ratio in the next frame.
#define II_IMPROVEMENT_THRESHOLD 3.5
#define KF_II_MAX 128.0

// Threshold for use of the lagging second reference frame. High second ref
// usage may point to a transient event like a flash or occlusion rather than
// a real scene cut.
// We adapt the threshold based on number of frames in this key-frame group so
// far.
static double get_second_ref_usage_thresh(int frame_count_so_far) {
  const int adapt_upto = 32;
  const double min_second_ref_usage_thresh = 0.085;
  const double second_ref_usage_thresh_max_delta = 0.035;
  if (frame_count_so_far >= adapt_upto) {
    return min_second_ref_usage_thresh + second_ref_usage_thresh_max_delta;
  }
  return min_second_ref_usage_thresh +
         ((double)frame_count_so_far / (adapt_upto - 1)) *
             second_ref_usage_thresh_max_delta;
}

static int test_candidate_kf(TWO_PASS *twopass,
                             const FIRSTPASS_STATS *last_frame,
                             const FIRSTPASS_STATS *this_frame,
                             const FIRSTPASS_STATS *next_frame,
                             int frame_count_so_far, enum aom_rc_mode rc_mode,
                             int scenecut_mode) {
  int is_viable_kf = 0;
  double pcnt_intra = 1.0 - this_frame->pcnt_inter;
  double modified_pcnt_inter =
      this_frame->pcnt_inter - this_frame->pcnt_neutral;
  const double second_ref_usage_thresh =
      get_second_ref_usage_thresh(frame_count_so_far);
  int total_frames_to_test = SCENE_CUT_KEY_TEST_INTERVAL;
  int count_for_tolerable_prediction = 3;
  int num_future_frames = 0;
  FIRSTPASS_STATS curr_frame;

  if (scenecut_mode == ENABLE_SCENECUT_MODE_1) {
    curr_frame = *this_frame;
    const FIRSTPASS_STATS *const start_position = twopass->stats_in;
    for (num_future_frames = 0; num_future_frames < SCENE_CUT_KEY_TEST_INTERVAL;
         num_future_frames++)
      if (EOF == input_stats(twopass, &curr_frame)) break;
    reset_fpf_position(twopass, start_position);
    if (num_future_frames < 3) {
      return 0;
    } else {
      total_frames_to_test = 3;
      count_for_tolerable_prediction = 1;
    }
  }

  // Does the frame satisfy the primary criteria of a key frame?
  // See above for an explanation of the test criteria.
  // If so, then examine how well it predicts subsequent frames.
  if (IMPLIES(rc_mode == AOM_Q, frame_count_so_far >= 3) &&
      (this_frame->pcnt_second_ref < second_ref_usage_thresh) &&
      (next_frame->pcnt_second_ref < second_ref_usage_thresh) &&
      ((this_frame->pcnt_inter < VERY_LOW_INTER_THRESH) ||
       ((pcnt_intra > MIN_INTRA_LEVEL) &&
        (pcnt_intra > (INTRA_VS_INTER_THRESH * modified_pcnt_inter)) &&
        ((this_frame->intra_error /
          DOUBLE_DIVIDE_CHECK(this_frame->coded_error)) <
         KF_II_ERR_THRESHOLD) &&
        ((fabs(last_frame->coded_error - this_frame->coded_error) /
              DOUBLE_DIVIDE_CHECK(this_frame->coded_error) >
          ERR_CHANGE_THRESHOLD) ||
         (fabs(last_frame->intra_error - this_frame->intra_error) /
              DOUBLE_DIVIDE_CHECK(this_frame->intra_error) >
          ERR_CHANGE_THRESHOLD) ||
         ((next_frame->intra_error /
           DOUBLE_DIVIDE_CHECK(next_frame->coded_error)) >
          II_IMPROVEMENT_THRESHOLD))))) {
    int i;
    const FIRSTPASS_STATS *start_pos = twopass->stats_in;
    double boost_score = 0.0;
    double old_boost_score = 0.0;
    double decay_accumulator = 1.0;

    // Examine how well the key frame predicts subsequent frames.
    for (i = 0; i < total_frames_to_test; ++i) {
      // Get the next frame details
      FIRSTPASS_STATS local_next_frame;
      if (EOF == input_stats(twopass, &local_next_frame)) break;
      double next_iiratio = (BOOST_FACTOR * local_next_frame.intra_error /
                             DOUBLE_DIVIDE_CHECK(local_next_frame.coded_error));

      if (next_iiratio > KF_II_MAX) next_iiratio = KF_II_MAX;

      // Cumulative effect of decay in prediction quality.
      if (local_next_frame.pcnt_inter > 0.85)
        decay_accumulator *= local_next_frame.pcnt_inter;
      else
        decay_accumulator *= (0.85 + local_next_frame.pcnt_inter) / 2.0;

      // Keep a running total.
      boost_score += (decay_accumulator * next_iiratio);

      // Test various breakout clauses.
      if ((local_next_frame.pcnt_inter < 0.05) || (next_iiratio < 1.5) ||
          (((local_next_frame.pcnt_inter - local_next_frame.pcnt_neutral) <
            0.20) &&
           (next_iiratio < 3.0)) ||
          ((boost_score - old_boost_score) < 3.0) ||
          (local_next_frame.intra_error < 200)) {
        break;
      }

      old_boost_score = boost_score;
    }

    // If there is tolerable prediction for at least the next 3 frames then
    // break out else discard this potential key frame and move on
    if (boost_score > 30.0 && (i > count_for_tolerable_prediction)) {
      is_viable_kf = 1;
    } else {
      is_viable_kf = 0;
    }

    // Reset the file position
    reset_fpf_position(twopass, start_pos);
  }
  return is_viable_kf;
}

#define FRAMES_TO_CHECK_DECAY 8
#define KF_MIN_FRAME_BOOST 80.0
#define KF_MAX_FRAME_BOOST 128.0
#define MIN_KF_BOOST 600  // Minimum boost for non-static KF interval
#define MAX_KF_BOOST 3200
#define MIN_STATIC_KF_BOOST 5400  // Minimum boost for static KF interval

static int detect_app_forced_key(AV1_COMP *cpi) {
  if (cpi->oxcf.kf_cfg.fwd_kf_enabled) cpi->rc.next_is_fwd_key = 1;
  int num_frames_to_app_forced_key = is_forced_keyframe_pending(
      cpi->lookahead, cpi->lookahead->max_sz, cpi->compressor_stage);
  if (num_frames_to_app_forced_key != -1) cpi->rc.next_is_fwd_key = 0;
  return num_frames_to_app_forced_key;
}

static int get_projected_kf_boost(AV1_COMP *cpi) {
  /*
   * If num_stats_used_for_kf_boost >= frames_to_key, then
   * all stats needed for prior boost calculation are available.
   * Hence projecting the prior boost is not needed in this cases.
   */
  if (cpi->rc.num_stats_used_for_kf_boost >= cpi->rc.frames_to_key)
    return cpi->rc.kf_boost;

  // Get the current tpl factor (number of frames = frames_to_key).
  double tpl_factor = av1_get_kf_boost_projection_factor(cpi->rc.frames_to_key);
  // Get the tpl factor when number of frames = num_stats_used_for_kf_boost.
  double tpl_factor_num_stats =
      av1_get_kf_boost_projection_factor(cpi->rc.num_stats_used_for_kf_boost);
  int projected_kf_boost =
      (int)rint((tpl_factor * cpi->rc.kf_boost) / tpl_factor_num_stats);
  return projected_kf_boost;
}

static int define_kf_interval(AV1_COMP *cpi, FIRSTPASS_STATS *this_frame,
                              double *kf_group_err,
                              int num_frames_to_detect_scenecut) {
  TWO_PASS *const twopass = &cpi->twopass;
  RATE_CONTROL *const rc = &cpi->rc;
  const AV1EncoderConfig *const oxcf = &cpi->oxcf;
  const KeyFrameCfg *const kf_cfg = &oxcf->kf_cfg;
  double recent_loop_decay[FRAMES_TO_CHECK_DECAY];
  FIRSTPASS_STATS last_frame;
  double decay_accumulator = 1.0;
  int i = 0, j;
  int frames_to_key = 1;
  int frames_since_key = rc->frames_since_key + 1;
  FRAME_INFO *const frame_info = &cpi->frame_info;
  int num_stats_used_for_kf_boost = 1;
  int scenecut_detected = 0;

  int num_frames_to_next_key = detect_app_forced_key(cpi);

  if (num_frames_to_detect_scenecut == 0) {
    if (num_frames_to_next_key != -1)
      return num_frames_to_next_key;
    else
      return rc->frames_to_key;
  }

  if (num_frames_to_next_key != -1)
    num_frames_to_detect_scenecut =
        AOMMIN(num_frames_to_detect_scenecut, num_frames_to_next_key);

  // Initialize the decay rates for the recent frames to check
  for (j = 0; j < FRAMES_TO_CHECK_DECAY; ++j) recent_loop_decay[j] = 1.0;

  i = 0;
  while (twopass->stats_in < twopass->stats_buf_ctx->stats_in_end &&
         frames_to_key < num_frames_to_detect_scenecut) {
    // Accumulate total number of stats available till next key frame
    num_stats_used_for_kf_boost++;

    // Accumulate kf group error.
    if (kf_group_err != NULL)
      *kf_group_err +=
          calculate_modified_err(frame_info, twopass, oxcf, this_frame);

    // Load the next frame's stats.
    last_frame = *this_frame;
    input_stats(twopass, this_frame);

    // Provided that we are not at the end of the file...
    if ((cpi->rc.enable_scenecut_detection > 0) && kf_cfg->auto_key &&
        twopass->stats_in < twopass->stats_buf_ctx->stats_in_end) {
      double loop_decay_rate;

      // Check for a scene cut.
      if (frames_since_key >= kf_cfg->key_freq_min &&
          test_candidate_kf(twopass, &last_frame, this_frame, twopass->stats_in,
                            frames_since_key, oxcf->rc_cfg.mode,
                            cpi->rc.enable_scenecut_detection)) {
        scenecut_detected = 1;
        break;
      }

      // How fast is the prediction quality decaying?
      loop_decay_rate =
          get_prediction_decay_rate(frame_info, twopass->stats_in);

      // We want to know something about the recent past... rather than
      // as used elsewhere where we are concerned with decay in prediction
      // quality since the last GF or KF.
      recent_loop_decay[i % FRAMES_TO_CHECK_DECAY] = loop_decay_rate;
      decay_accumulator = 1.0;
      for (j = 0; j < FRAMES_TO_CHECK_DECAY; ++j)
        decay_accumulator *= recent_loop_decay[j];

      // Special check for transition or high motion followed by a
      // static scene.
      if (frames_since_key >= kf_cfg->key_freq_min &&
          detect_transition_to_still(twopass, rc->min_gf_interval, i,
                                     kf_cfg->key_freq_max - i, loop_decay_rate,
                                     decay_accumulator)) {
        scenecut_detected = 1;
        // In the case of transition followed by a static scene, the key frame
        // could be a good predictor for the following frames, therefore we
        // do not use an arf.
        rc->use_arf_in_this_kf_group = 0;
        break;
      }

      // Step on to the next frame.
      ++frames_to_key;
      ++frames_since_key;

      // If we don't have a real key frame within the next two
      // key_freq_max intervals then break out of the loop.
      if (frames_to_key >= 2 * kf_cfg->key_freq_max) break;
    } else {
      ++frames_to_key;
      ++frames_since_key;
    }
    ++i;
  }

  if (kf_group_err != NULL)
    rc->num_stats_used_for_kf_boost = num_stats_used_for_kf_boost;

  if (cpi->lap_enabled && !scenecut_detected)
    frames_to_key = num_frames_to_next_key;

  if (kf_cfg->fwd_kf_enabled && scenecut_detected) rc->next_is_fwd_key = 0;

  return frames_to_key;
}
static double get_kf_group_avg_error(TWO_PASS *twopass,
                                     const FIRSTPASS_STATS *first_frame,
                                     const FIRSTPASS_STATS *start_position,
                                     int frames_to_key) {
  FIRSTPASS_STATS cur_frame = *first_frame;
  int num_frames, i;
  double kf_group_avg_error = 0.0;

  reset_fpf_position(twopass, start_position);

  for (i = 0; i < frames_to_key; ++i) {
    kf_group_avg_error += cur_frame.coded_error;
    if (EOF == input_stats(twopass, &cur_frame)) break;
  }
  num_frames = i + 1;
  num_frames = AOMMIN(num_frames, frames_to_key);
  kf_group_avg_error = kf_group_avg_error / num_frames;

  return (kf_group_avg_error);
}

static int64_t get_kf_group_bits(AV1_COMP *cpi, double kf_group_err,
                                 double kf_group_avg_error) {
  RATE_CONTROL *const rc = &cpi->rc;
  TWO_PASS *const twopass = &cpi->twopass;
  int64_t kf_group_bits;
  if (cpi->lap_enabled) {
    kf_group_bits = (int64_t)rc->frames_to_key * rc->avg_frame_bandwidth;
    if (cpi->oxcf.vbr_corpus_complexity_lap) {
      const int num_mbs = (cpi->oxcf.resize_cfg.resize_mode != RESIZE_NONE)
                              ? cpi->initial_mbs
                              : cpi->common.mi_params.MBs;

      double vbr_corpus_complexity_lap =
          cpi->oxcf.vbr_corpus_complexity_lap / 10.0;
      /* Get the average corpus complexity of the frame */
      vbr_corpus_complexity_lap = vbr_corpus_complexity_lap * num_mbs;
      kf_group_bits = (int64_t)(
          kf_group_bits * (kf_group_avg_error / vbr_corpus_complexity_lap));
    }
  } else {
    kf_group_bits = (int64_t)(twopass->bits_left *
                              (kf_group_err / twopass->modified_error_left));
  }

  return kf_group_bits;
}

static int calc_avg_stats(AV1_COMP *cpi, FIRSTPASS_STATS *avg_frame_stat) {
  RATE_CONTROL *const rc = &cpi->rc;
  TWO_PASS *const twopass = &cpi->twopass;
  FIRSTPASS_STATS cur_frame;
  av1_zero(cur_frame);
  int num_frames = 0;
  // Accumulate total stat using available number of stats.
  for (num_frames = 0; num_frames < (rc->frames_to_key - 1); ++num_frames) {
    if (EOF == input_stats(twopass, &cur_frame)) break;
    av1_accumulate_stats(avg_frame_stat, &cur_frame);
  }

  if (num_frames < 2) {
    return num_frames;
  }
  // Average the total stat
  avg_frame_stat->weight = avg_frame_stat->weight / num_frames;
  avg_frame_stat->intra_error = avg_frame_stat->intra_error / num_frames;
  avg_frame_stat->frame_avg_wavelet_energy =
      avg_frame_stat->frame_avg_wavelet_energy / num_frames;
  avg_frame_stat->coded_error = avg_frame_stat->coded_error / num_frames;
  avg_frame_stat->sr_coded_error = avg_frame_stat->sr_coded_error / num_frames;
  avg_frame_stat->pcnt_inter = avg_frame_stat->pcnt_inter / num_frames;
  avg_frame_stat->pcnt_motion = avg_frame_stat->pcnt_motion / num_frames;
  avg_frame_stat->pcnt_second_ref =
      avg_frame_stat->pcnt_second_ref / num_frames;
  avg_frame_stat->pcnt_neutral = avg_frame_stat->pcnt_neutral / num_frames;
  avg_frame_stat->intra_skip_pct = avg_frame_stat->intra_skip_pct / num_frames;
  avg_frame_stat->inactive_zone_rows =
      avg_frame_stat->inactive_zone_rows / num_frames;
  avg_frame_stat->inactive_zone_cols =
      avg_frame_stat->inactive_zone_cols / num_frames;
  avg_frame_stat->MVr = avg_frame_stat->MVr / num_frames;
  avg_frame_stat->mvr_abs = avg_frame_stat->mvr_abs / num_frames;
  avg_frame_stat->MVc = avg_frame_stat->MVc / num_frames;
  avg_frame_stat->mvc_abs = avg_frame_stat->mvc_abs / num_frames;
  avg_frame_stat->MVrv = avg_frame_stat->MVrv / num_frames;
  avg_frame_stat->MVcv = avg_frame_stat->MVcv / num_frames;
  avg_frame_stat->mv_in_out_count =
      avg_frame_stat->mv_in_out_count / num_frames;
  avg_frame_stat->new_mv_count = avg_frame_stat->new_mv_count / num_frames;
  avg_frame_stat->count = avg_frame_stat->count / num_frames;
  avg_frame_stat->duration = avg_frame_stat->duration / num_frames;

  return num_frames;
}

static double get_kf_boost_score(AV1_COMP *cpi, double kf_raw_err,
                                 double *zero_motion_accumulator,
                                 double *sr_accumulator, int use_avg_stat) {
  RATE_CONTROL *const rc = &cpi->rc;
  TWO_PASS *const twopass = &cpi->twopass;
  FRAME_INFO *const frame_info = &cpi->frame_info;
  FIRSTPASS_STATS frame_stat;
  av1_zero(frame_stat);
  int i = 0, num_stat_used = 0;
  double boost_score = 0.0;
  const double kf_max_boost =
      cpi->oxcf.rc_cfg.mode == AOM_Q
          ? AOMMIN(AOMMAX(rc->frames_to_key * 2.0, KF_MIN_FRAME_BOOST),
                   KF_MAX_FRAME_BOOST)
          : KF_MAX_FRAME_BOOST;

  // Calculate the average using available number of stats.
  if (use_avg_stat) num_stat_used = calc_avg_stats(cpi, &frame_stat);

  for (i = num_stat_used; i < (rc->frames_to_key - 1); ++i) {
    if (!use_avg_stat && EOF == input_stats(twopass, &frame_stat)) break;

    // Monitor for static sections.
    // For the first frame in kf group, the second ref indicator is invalid.
    if (i > 0) {
      *zero_motion_accumulator =
          AOMMIN(*zero_motion_accumulator,
                 get_zero_motion_factor(frame_info, &frame_stat));
    } else {
      *zero_motion_accumulator = frame_stat.pcnt_inter - frame_stat.pcnt_motion;
    }

    // Not all frames in the group are necessarily used in calculating boost.
    if ((*sr_accumulator < (kf_raw_err * 1.50)) &&
        (i <= rc->max_gf_interval * 2)) {
      double frame_boost;
      double zm_factor;

      // Factor 0.75-1.25 based on how much of frame is static.
      zm_factor = (0.75 + (*zero_motion_accumulator / 2.0));

      if (i < 2) *sr_accumulator = 0.0;
      frame_boost = calc_kf_frame_boost(rc, frame_info, &frame_stat,
                                        sr_accumulator, kf_max_boost);
      boost_score += frame_boost * zm_factor;
    }
  }
  return boost_score;
}

static void find_next_key_frame(AV1_COMP *cpi, FIRSTPASS_STATS *this_frame) {
  RATE_CONTROL *const rc = &cpi->rc;
  TWO_PASS *const twopass = &cpi->twopass;
  GF_GROUP *const gf_group = &cpi->gf_group;
  FRAME_INFO *const frame_info = &cpi->frame_info;
  AV1_COMMON *const cm = &cpi->common;
  CurrentFrame *const current_frame = &cm->current_frame;
  const AV1EncoderConfig *const oxcf = &cpi->oxcf;
  const KeyFrameCfg *const kf_cfg = &oxcf->kf_cfg;
  const FIRSTPASS_STATS first_frame = *this_frame;
  FIRSTPASS_STATS next_frame;
  av1_zero(next_frame);

  rc->frames_since_key = 0;
  // Use arfs if possible.
  rc->use_arf_in_this_kf_group = is_altref_enabled(
      oxcf->gf_cfg.lag_in_frames, oxcf->gf_cfg.enable_auto_arf);

  // Reset the GF group data structures.
  av1_zero(*gf_group);

  // Clear the alt ref active flag and last group multi arf flags as they
  // can never be set for a key frame.
  rc->source_alt_ref_active = 0;

  // KF is always a GF so clear frames till next gf counter.
  rc->frames_till_gf_update_due = 0;

  rc->frames_to_key = 1;

  if (has_no_stats_stage(cpi)) {
    int num_frames_to_app_forced_key = detect_app_forced_key(cpi);
    rc->this_key_frame_forced =
        current_frame->frame_number != 0 && rc->frames_to_key == 0;
    if (num_frames_to_app_forced_key != -1)
      rc->frames_to_key = num_frames_to_app_forced_key;
    else
      rc->frames_to_key = AOMMAX(1, kf_cfg->key_freq_max);
    correct_frames_to_key(cpi);
    rc->kf_boost = DEFAULT_KF_BOOST;
    rc->source_alt_ref_active = 0;
    gf_group->update_type[0] = KF_UPDATE;
    return;
  }
  int i;
  const FIRSTPASS_STATS *const start_position = twopass->stats_in;
  int kf_bits = 0;
  double zero_motion_accumulator = 1.0;
  double boost_score = 0.0;
  double kf_raw_err = 0.0;
  double kf_mod_err = 0.0;
  double kf_group_err = 0.0;
  double sr_accumulator = 0.0;
  double kf_group_avg_error = 0.0;
  int frames_to_key;
  // Is this a forced key frame by interval.
  rc->this_key_frame_forced = rc->next_key_frame_forced;

  twopass->kf_group_bits = 0;        // Total bits available to kf group
  twopass->kf_group_error_left = 0;  // Group modified error score.

  kf_raw_err = this_frame->intra_error;
  kf_mod_err = calculate_modified_err(frame_info, twopass, oxcf, this_frame);

  frames_to_key =
      define_kf_interval(cpi, this_frame, &kf_group_err, kf_cfg->key_freq_max);

  if (frames_to_key != -1)
    rc->frames_to_key = AOMMIN(kf_cfg->key_freq_max, frames_to_key);
  else
    rc->frames_to_key = kf_cfg->key_freq_max;

  if (cpi->lap_enabled) correct_frames_to_key(cpi);

  // If there is a max kf interval set by the user we must obey it.
  // We already breakout of the loop above at 2x max.
  // This code centers the extra kf if the actual natural interval
  // is between 1x and 2x.
  if (kf_cfg->auto_key && rc->frames_to_key > kf_cfg->key_freq_max) {
    FIRSTPASS_STATS tmp_frame = first_frame;

    rc->frames_to_key /= 2;

    // Reset to the start of the group.
    reset_fpf_position(twopass, start_position);

    kf_group_err = 0.0;

    // Rescan to get the correct error data for the forced kf group.
    for (i = 0; i < rc->frames_to_key; ++i) {
      kf_group_err +=
          calculate_modified_err(frame_info, twopass, oxcf, &tmp_frame);
      if (EOF == input_stats(twopass, &tmp_frame)) break;
    }
    rc->next_key_frame_forced = 1;
  } else if ((twopass->stats_in == twopass->stats_buf_ctx->stats_in_end &&
              is_stat_consumption_stage_twopass(cpi)) ||
             rc->frames_to_key >= kf_cfg->key_freq_max) {
    rc->next_key_frame_forced = 1;
  } else {
    rc->next_key_frame_forced = 0;
  }

  if (kf_cfg->fwd_kf_enabled) rc->next_is_fwd_key |= rc->next_key_frame_forced;

  // Special case for the last key frame of the file.
  if (twopass->stats_in >= twopass->stats_buf_ctx->stats_in_end) {
    // Accumulate kf group error.
    kf_group_err +=
        calculate_modified_err(frame_info, twopass, oxcf, this_frame);
  }

  // Calculate the number of bits that should be assigned to the kf group.
  if ((twopass->bits_left > 0 && twopass->modified_error_left > 0.0) ||
      (cpi->lap_enabled && oxcf->rc_cfg.mode != AOM_Q)) {
    // Maximum number of bits for a single normal frame (not key frame).
    const int max_bits = frame_max_bits(rc, oxcf);

    // Maximum number of bits allocated to the key frame group.
    int64_t max_grp_bits;

    if (oxcf->vbr_corpus_complexity_lap) {
      kf_group_avg_error = get_kf_group_avg_error(
          twopass, &first_frame, start_position, rc->frames_to_key);
    }

    // Default allocation based on bits left and relative
    // complexity of the section.
    twopass->kf_group_bits =
        get_kf_group_bits(cpi, kf_group_err, kf_group_avg_error);
    // Clip based on maximum per frame rate defined by the user.
    max_grp_bits = (int64_t)max_bits * (int64_t)rc->frames_to_key;
    if (twopass->kf_group_bits > max_grp_bits)
      twopass->kf_group_bits = max_grp_bits;
  } else {
    twopass->kf_group_bits = 0;
  }
  twopass->kf_group_bits = AOMMAX(0, twopass->kf_group_bits);

  // Reset the first pass file position.
  reset_fpf_position(twopass, start_position);

  // Scan through the kf group collating various stats used to determine
  // how many bits to spend on it.
  boost_score = get_kf_boost_score(cpi, kf_raw_err, &zero_motion_accumulator,
                                   &sr_accumulator, 0);
  reset_fpf_position(twopass, start_position);
  // Store the zero motion percentage
  twopass->kf_zeromotion_pct = (int)(zero_motion_accumulator * 100.0);

  // Calculate a section intra ratio used in setting max loop filter.
  twopass->section_intra_rating = calculate_section_intra_ratio(
      start_position, twopass->stats_buf_ctx->stats_in_end, rc->frames_to_key);

  rc->kf_boost = (int)boost_score;

  if (cpi->lap_enabled) {
    if (oxcf->rc_cfg.mode == AOM_Q) {
      rc->kf_boost = get_projected_kf_boost(cpi);
    } else {
      // TODO(any): Explore using average frame stats for AOM_Q as well.
      boost_score = get_kf_boost_score(
          cpi, kf_raw_err, &zero_motion_accumulator, &sr_accumulator, 1);
      reset_fpf_position(twopass, start_position);
      rc->kf_boost += (int)boost_score;
    }
  }

  // Special case for static / slide show content but don't apply
  // if the kf group is very short.
  if ((zero_motion_accumulator > STATIC_KF_GROUP_FLOAT_THRESH) &&
      (rc->frames_to_key > 8)) {
    rc->kf_boost = AOMMAX(rc->kf_boost, MIN_STATIC_KF_BOOST);
  } else {
    // Apply various clamps for min and max boost
    rc->kf_boost = AOMMAX(rc->kf_boost, (rc->frames_to_key * 3));
    rc->kf_boost = AOMMAX(rc->kf_boost, MIN_KF_BOOST);
#ifdef STRICT_RC
    rc->kf_boost = AOMMIN(rc->kf_boost, MAX_KF_BOOST);
#endif
  }

  // Work out how many bits to allocate for the key frame itself.
  kf_bits = calculate_boost_bits((rc->frames_to_key - 1), rc->kf_boost,
                                 twopass->kf_group_bits);
  // printf("kf boost = %d kf_bits = %d kf_zeromotion_pct = %d\n", rc->kf_boost,
  //        kf_bits, twopass->kf_zeromotion_pct);
  kf_bits = adjust_boost_bits_for_target_level(cpi, rc, kf_bits,
                                               twopass->kf_group_bits, 0);

  twopass->kf_group_bits -= kf_bits;

  // Save the bits to spend on the key frame.
  gf_group->bit_allocation[0] = kf_bits;
  gf_group->update_type[0] = KF_UPDATE;

  // Note the total error score of the kf group minus the key frame itself.
  twopass->kf_group_error_left = (int)(kf_group_err - kf_mod_err);

  // Adjust the count of total modified error left.
  // The count of bits left is adjusted elsewhere based on real coded frame
  // sizes.
  twopass->modified_error_left -= kf_group_err;
}

static int is_skippable_frame(const AV1_COMP *cpi) {
  if (has_no_stats_stage(cpi)) return 0;
  // If the current frame does not have non-zero motion vector detected in the
  // first  pass, and so do its previous and forward frames, then this frame
  // can be skipped for partition check, and the partition size is assigned
  // according to the variance
  const TWO_PASS *const twopass = &cpi->twopass;

  return (!frame_is_intra_only(&cpi->common) &&
          twopass->stats_in - 2 > twopass->stats_buf_ctx->stats_in_start &&
          twopass->stats_in < twopass->stats_buf_ctx->stats_in_end &&
          (twopass->stats_in - 1)->pcnt_inter -
                  (twopass->stats_in - 1)->pcnt_motion ==
              1 &&
          (twopass->stats_in - 2)->pcnt_inter -
                  (twopass->stats_in - 2)->pcnt_motion ==
              1 &&
          twopass->stats_in->pcnt_inter - twopass->stats_in->pcnt_motion == 1);
}

#define ARF_STATS_OUTPUT 0
#if ARF_STATS_OUTPUT
unsigned int arf_count = 0;
#endif
#define DEFAULT_GRP_WEIGHT 1.0

static int get_section_target_bandwidth(AV1_COMP *cpi) {
  AV1_COMMON *const cm = &cpi->common;
  CurrentFrame *const current_frame = &cm->current_frame;
  RATE_CONTROL *const rc = &cpi->rc;
  TWO_PASS *const twopass = &cpi->twopass;
  int section_target_bandwidth;
  const int frames_left = (int)(twopass->stats_buf_ctx->total_stats->count -
                                current_frame->frame_number);
  if (cpi->lap_enabled)
    section_target_bandwidth = (int)rc->avg_frame_bandwidth;
  else
    section_target_bandwidth = (int)(twopass->bits_left / frames_left);
  return section_target_bandwidth;
}

static void process_first_pass_stats(AV1_COMP *cpi,
                                     FIRSTPASS_STATS *this_frame) {
  AV1_COMMON *const cm = &cpi->common;
  CurrentFrame *const current_frame = &cm->current_frame;
  RATE_CONTROL *const rc = &cpi->rc;
  TWO_PASS *const twopass = &cpi->twopass;

  if (cpi->oxcf.rc_cfg.mode != AOM_Q && current_frame->frame_number == 0 &&
      cpi->twopass.stats_buf_ctx->total_stats &&
      cpi->twopass.stats_buf_ctx->total_left_stats) {
    if (cpi->lap_enabled) {
      /*
       * Accumulate total_stats using available limited number of stats,
       * and assign it to total_left_stats.
       */
      *cpi->twopass.stats_buf_ctx->total_left_stats =
          *cpi->twopass.stats_buf_ctx->total_stats;
    }
    // Special case code for first frame.
    const int section_target_bandwidth = get_section_target_bandwidth(cpi);
    const double section_length =
        twopass->stats_buf_ctx->total_left_stats->count;
    const double section_error =
        twopass->stats_buf_ctx->total_left_stats->coded_error / section_length;
    const double section_intra_skip =
        twopass->stats_buf_ctx->total_left_stats->intra_skip_pct /
        section_length;
    const double section_inactive_zone =
        (twopass->stats_buf_ctx->total_left_stats->inactive_zone_rows * 2) /
        ((double)cm->mi_params.mb_rows * section_length);
    const int tmp_q = get_twopass_worst_quality(
        cpi, section_error, section_intra_skip + section_inactive_zone,
        section_target_bandwidth, DEFAULT_GRP_WEIGHT);

    rc->active_worst_quality = tmp_q;
    rc->ni_av_qi = tmp_q;
    rc->last_q[INTER_FRAME] = tmp_q;
    rc->avg_q = av1_convert_qindex_to_q(tmp_q, cm->seq_params.bit_depth);
    rc->avg_frame_qindex[INTER_FRAME] = tmp_q;
    rc->last_q[KEY_FRAME] = (tmp_q + cpi->oxcf.rc_cfg.best_allowed_q) / 2;
    rc->avg_frame_qindex[KEY_FRAME] = rc->last_q[KEY_FRAME];
  }

  int err = 0;
  if (cpi->lap_enabled) {
    err = input_stats_lap(twopass, this_frame);
  } else {
    err = input_stats(twopass, this_frame);
  }
  if (err == EOF) return;

  {
    const int num_mbs = (cpi->oxcf.resize_cfg.resize_mode != RESIZE_NONE)
                            ? cpi->initial_mbs
                            : cm->mi_params.MBs;
    // The multiplication by 256 reverses a scaling factor of (>> 8)
    // applied when combining MB error values for the frame.
    twopass->mb_av_energy = log((this_frame->intra_error / num_mbs) + 1.0);
    twopass->frame_avg_haar_energy =
        log((this_frame->frame_avg_wavelet_energy / num_mbs) + 1.0);
  }

  // Update the total stats remaining structure.
  if (twopass->stats_buf_ctx->total_left_stats)
    subtract_stats(twopass->stats_buf_ctx->total_left_stats, this_frame);

  // Set the frame content type flag.
  if (this_frame->intra_skip_pct >= FC_ANIMATION_THRESH)
    twopass->fr_content_type = FC_GRAPHICS_ANIMATION;
  else
    twopass->fr_content_type = FC_NORMAL;
}

static void setup_target_rate(AV1_COMP *cpi) {
  RATE_CONTROL *const rc = &cpi->rc;
  GF_GROUP *const gf_group = &cpi->gf_group;

  int target_rate = gf_group->bit_allocation[gf_group->index];

  if (has_no_stats_stage(cpi)) {
    av1_rc_set_frame_target(cpi, target_rate, cpi->common.width,
                            cpi->common.height);
  }

  rc->base_frame_target = target_rate;
}

void av1_get_second_pass_params(AV1_COMP *cpi,
                                EncodeFrameParams *const frame_params,
                                const EncodeFrameInput *const frame_input,
                                unsigned int frame_flags) {
  RATE_CONTROL *const rc = &cpi->rc;
  TWO_PASS *const twopass = &cpi->twopass;
  GF_GROUP *const gf_group = &cpi->gf_group;
  const AV1EncoderConfig *const oxcf = &cpi->oxcf;

  if (is_stat_consumption_stage(cpi) && !twopass->stats_in) return;

  if (rc->frames_till_gf_update_due > 0 && !(frame_flags & FRAMEFLAGS_KEY)) {
    assert(gf_group->index < gf_group->size);
    const int update_type = gf_group->update_type[gf_group->index];

    setup_target_rate(cpi);

    // If this is an arf frame then we dont want to read the stats file or
    // advance the input pointer as we already have what we need.
    if (update_type == ARF_UPDATE || update_type == INTNL_ARF_UPDATE) {
      if (cpi->no_show_kf) {
        assert(update_type == ARF_UPDATE);
        frame_params->frame_type = KEY_FRAME;
      } else {
        frame_params->frame_type = INTER_FRAME;
      }

      // Do the firstpass stats indicate that this frame is skippable for the
      // partition search?
      if (cpi->sf.part_sf.allow_partition_search_skip && oxcf->pass == 2) {
        cpi->partition_search_skippable_frame = is_skippable_frame(cpi);
      }

      return;
    }
  }

  aom_clear_system_state();

  if (oxcf->rc_cfg.mode == AOM_Q)
    rc->active_worst_quality = oxcf->rc_cfg.cq_level;
  FIRSTPASS_STATS this_frame;
  av1_zero(this_frame);
  // call above fn
  if (is_stat_consumption_stage(cpi)) {
    process_first_pass_stats(cpi, &this_frame);
  } else {
    rc->active_worst_quality = oxcf->rc_cfg.cq_level;
  }

  // Keyframe and section processing.
  if (rc->frames_to_key <= 0 || (frame_flags & FRAMEFLAGS_KEY)) {
    assert(rc->frames_to_key >= -1);
    FIRSTPASS_STATS this_frame_copy;
    this_frame_copy = this_frame;
    frame_params->frame_type = KEY_FRAME;
    // Define next KF group and assign bits to it.
    find_next_key_frame(cpi, &this_frame);
    this_frame = this_frame_copy;
  } else {
    frame_params->frame_type = INTER_FRAME;
    const int altref_enabled = is_altref_enabled(oxcf->gf_cfg.lag_in_frames,
                                                 oxcf->gf_cfg.enable_auto_arf);
    const int sframe_dist = oxcf->kf_cfg.sframe_dist;
    const int sframe_mode = oxcf->kf_cfg.sframe_mode;
    const int update_type = gf_group->update_type[gf_group->index];
    CurrentFrame *const current_frame = &cpi->common.current_frame;
    if (sframe_dist != 0) {
      if (altref_enabled) {
        if (sframe_mode == 1) {
          // sframe_mode == 1: insert sframe if it matches altref frame.
          if (current_frame->frame_number % sframe_dist == 0 &&
              current_frame->frame_number != 0 && update_type == ARF_UPDATE) {
            frame_params->frame_type = S_FRAME;
          }
        } else {
          // sframe_mode != 1: if sframe will be inserted at the next available
          // altref frame
          if (current_frame->frame_number % sframe_dist == 0 &&
              current_frame->frame_number != 0) {
            rc->sframe_due = 1;
          }
          if (rc->sframe_due && update_type == ARF_UPDATE) {
            frame_params->frame_type = S_FRAME;
            rc->sframe_due = 0;
          }
        }
      } else {
        if (current_frame->frame_number % sframe_dist == 0 &&
            current_frame->frame_number != 0) {
          frame_params->frame_type = S_FRAME;
        }
      }
    }
  }

  // Define a new GF/ARF group. (Should always enter here for key frames).
  if (rc->frames_till_gf_update_due == 0) {
    assert(cpi->common.current_frame.frame_number == 0 ||
           gf_group->index == gf_group->size);
    const FIRSTPASS_STATS *const start_position = twopass->stats_in;

    if (cpi->lap_enabled && cpi->rc.enable_scenecut_detection) {
      int num_frames_to_detect_scenecut, frames_to_key;
      num_frames_to_detect_scenecut = MAX_GF_LENGTH_LAP + 1;
      frames_to_key = define_kf_interval(cpi, &this_frame, NULL,
                                         num_frames_to_detect_scenecut);
      if (frames_to_key != -1)
        rc->frames_to_key = AOMMIN(rc->frames_to_key, frames_to_key);
    }

    reset_fpf_position(twopass, start_position);

    int max_gop_length =
        (oxcf->gf_cfg.lag_in_frames >= 32 &&
         is_stat_consumption_stage_twopass(cpi))
            ? AOMMIN(MAX_GF_INTERVAL, oxcf->gf_cfg.lag_in_frames -
                                          oxcf->algo_cfg.arnr_max_frames / 2)
            : MAX_GF_LENGTH_LAP;
    if (rc->intervals_till_gf_calculate_due == 0) {
      calculate_gf_length(cpi, max_gop_length, MAX_NUM_GF_INTERVALS);
    }

<<<<<<< HEAD
    if (max_gop_length > 16 && oxcf->enable_tpl_model &&
=======
    if (max_gop_length > 16 && oxcf->algo_cfg.enable_tpl_model &&
>>>>>>> 173a756a
        !cpi->sf.tpl_sf.disable_gop_length_decision) {
      if (rc->gf_intervals[rc->cur_gf_index] - 1 > 16) {
        // The calculate_gf_length function is previously used with
        // max_gop_length = 32 with look-ahead gf intervals.
        define_gf_group(cpi, &this_frame, frame_params, max_gop_length, 0);
        if (!av1_tpl_setup_stats(cpi, 1, frame_params, frame_input)) {
          // Tpl decides that a shorter gf interval is better.
          // TODO(jingning): Remove redundant computations here.
          max_gop_length = 16;
          calculate_gf_length(cpi, max_gop_length, 1);
        }
      } else {
        // Even based on 32 we still decide to use a short gf interval.
        // Better to re-decide based on 16 then
        max_gop_length = 16;
        calculate_gf_length(cpi, max_gop_length, 1);
      }
    }
    define_gf_group(cpi, &this_frame, frame_params, max_gop_length, 1);
    rc->frames_till_gf_update_due = rc->baseline_gf_interval;
    assert(gf_group->index == 0);

#if ARF_STATS_OUTPUT
    {
      FILE *fpfile;
      fpfile = fopen("arf.stt", "a");
      ++arf_count;
      fprintf(fpfile, "%10d %10d %10d %10d %10d\n",
              cpi->common.current_frame.frame_number,
              rc->frames_till_gf_update_due, rc->kf_boost, arf_count,
              rc->gfu_boost);

      fclose(fpfile);
    }
#endif
  }
  assert(gf_group->index < gf_group->size);

  // Do the firstpass stats indicate that this frame is skippable for the
  // partition search?
  if (cpi->sf.part_sf.allow_partition_search_skip && oxcf->pass == 2) {
    cpi->partition_search_skippable_frame = is_skippable_frame(cpi);
  }

  setup_target_rate(cpi);
}

void av1_init_second_pass(AV1_COMP *cpi) {
  const AV1EncoderConfig *const oxcf = &cpi->oxcf;
  TWO_PASS *const twopass = &cpi->twopass;
  FRAME_INFO *const frame_info = &cpi->frame_info;
  double frame_rate;
  FIRSTPASS_STATS *stats;

  if (!twopass->stats_buf_ctx->stats_in_end) return;

  stats = twopass->stats_buf_ctx->total_stats;

  *stats = *twopass->stats_buf_ctx->stats_in_end;
  *twopass->stats_buf_ctx->total_left_stats = *stats;

  frame_rate = 10000000.0 * stats->count / stats->duration;
  // Each frame can have a different duration, as the frame rate in the source
  // isn't guaranteed to be constant. The frame rate prior to the first frame
  // encoded in the second pass is a guess. However, the sum duration is not.
  // It is calculated based on the actual durations of all frames from the
  // first pass.
  av1_new_framerate(cpi, frame_rate);
  twopass->bits_left =
      (int64_t)(stats->duration * oxcf->target_bandwidth / 10000000.0);

  // This variable monitors how far behind the second ref update is lagging.
  twopass->sr_update_lag = 1;

  // Scan the first pass file and calculate a modified total error based upon
  // the bias/power function used to allocate bits.
  {
    const double avg_error =
        stats->coded_error / DOUBLE_DIVIDE_CHECK(stats->count);
    const FIRSTPASS_STATS *s = twopass->stats_in;
    double modified_error_total = 0.0;
    twopass->modified_error_min =
        (avg_error * oxcf->two_pass_cfg.vbrmin_section) / 100;
    twopass->modified_error_max =
        (avg_error * oxcf->two_pass_cfg.vbrmax_section) / 100;
    while (s < twopass->stats_buf_ctx->stats_in_end) {
      modified_error_total +=
          calculate_modified_err(frame_info, twopass, oxcf, s);
      ++s;
    }
    twopass->modified_error_left = modified_error_total;
  }

  // Reset the vbr bits off target counters
  cpi->rc.vbr_bits_off_target = 0;
  cpi->rc.vbr_bits_off_target_fast = 0;

  cpi->rc.rate_error_estimate = 0;

  // Static sequence monitor variables.
  twopass->kf_zeromotion_pct = 100;
  twopass->last_kfgroup_zeromotion_pct = 100;

  // Initialize bits per macro_block estimate correction factor.
  twopass->bpm_factor = 1.0;
  // Initialize actual and target bits counters for ARF groups so that
  // at the start we have a neutral bpm adjustment.
  twopass->rolling_arf_group_target_bits = 1;
  twopass->rolling_arf_group_actual_bits = 1;
}

void av1_init_single_pass_lap(AV1_COMP *cpi) {
  TWO_PASS *const twopass = &cpi->twopass;

  if (!twopass->stats_buf_ctx->stats_in_end) return;

  // This variable monitors how far behind the second ref update is lagging.
  twopass->sr_update_lag = 1;

  twopass->bits_left = 0;
  twopass->modified_error_min = 0.0;
  twopass->modified_error_max = 0.0;
  twopass->modified_error_left = 0.0;

  // Reset the vbr bits off target counters
  cpi->rc.vbr_bits_off_target = 0;
  cpi->rc.vbr_bits_off_target_fast = 0;

  cpi->rc.rate_error_estimate = 0;

  // Static sequence monitor variables.
  twopass->kf_zeromotion_pct = 100;
  twopass->last_kfgroup_zeromotion_pct = 100;

  // Initialize bits per macro_block estimate correction factor.
  twopass->bpm_factor = 1.0;
  // Initialize actual and target bits counters for ARF groups so that
  // at the start we have a neutral bpm adjustment.
  twopass->rolling_arf_group_target_bits = 1;
  twopass->rolling_arf_group_actual_bits = 1;
}

#define MINQ_ADJ_LIMIT 48
#define MINQ_ADJ_LIMIT_CQ 20
#define HIGH_UNDERSHOOT_RATIO 2
void av1_twopass_postencode_update(AV1_COMP *cpi) {
  TWO_PASS *const twopass = &cpi->twopass;
  RATE_CONTROL *const rc = &cpi->rc;
  const int bits_used = rc->base_frame_target;
  const RateControlCfg *const rc_cfg = &cpi->oxcf.rc_cfg;

  // VBR correction is done through rc->vbr_bits_off_target. Based on the
  // sign of this value, a limited % adjustment is made to the target rate
  // of subsequent frames, to try and push it back towards 0. This method
  // is designed to prevent extreme behaviour at the end of a clip
  // or group of frames.
  rc->vbr_bits_off_target += rc->base_frame_target - rc->projected_frame_size;
  twopass->bits_left = AOMMAX(twopass->bits_left - bits_used, 0);

  // Target vs actual bits for this arf group.
  twopass->rolling_arf_group_target_bits += rc->this_frame_target;
  twopass->rolling_arf_group_actual_bits += rc->projected_frame_size;

  // Calculate the pct rc error.
  if (rc->total_actual_bits) {
    rc->rate_error_estimate =
        (int)((rc->vbr_bits_off_target * 100) / rc->total_actual_bits);
    rc->rate_error_estimate = clamp(rc->rate_error_estimate, -100, 100);
  } else {
    rc->rate_error_estimate = 0;
  }

  // Update the active best quality pyramid.
  if (!rc->is_src_frame_alt_ref) {
    const int pyramid_level = cpi->gf_group.layer_depth[cpi->gf_group.index];
    int i;
    for (i = pyramid_level; i <= MAX_ARF_LAYERS; ++i) {
      rc->active_best_quality[i] = cpi->common.quant_params.base_qindex;
      // if (pyramid_level >= 2) {
      //   rc->active_best_quality[pyramid_level] =
      //     AOMMAX(rc->active_best_quality[pyramid_level],
      //            cpi->common.base_qindex);
      // }
    }
  }

#if 0
  {
    AV1_COMMON *cm = &cpi->common;
    FILE *fpfile;
    fpfile = fopen("details.stt", "a");
    fprintf(fpfile,
            "%10d %10d %10d %10" PRId64 " %10" PRId64
            " %10d %10d %10d %10.4lf %10.4lf %10.4lf %10.4lf\n",
            cm->current_frame.frame_number, rc->base_frame_target,
            rc->projected_frame_size, rc->total_actual_bits,
            rc->vbr_bits_off_target, rc->rate_error_estimate,
            twopass->rolling_arf_group_target_bits,
            twopass->rolling_arf_group_actual_bits,
            (double)twopass->rolling_arf_group_actual_bits /
                (double)twopass->rolling_arf_group_target_bits,
            twopass->bpm_factor,
            av1_convert_qindex_to_q(cpi->common.quant_params.base_qindex,
                                    cm->seq_params.bit_depth),
            av1_convert_qindex_to_q(rc->active_worst_quality,
                                    cm->seq_params.bit_depth));
    fclose(fpfile);
  }
#endif

  if (cpi->common.current_frame.frame_type != KEY_FRAME) {
    twopass->kf_group_bits -= bits_used;
    twopass->last_kfgroup_zeromotion_pct = twopass->kf_zeromotion_pct;
  }
  twopass->kf_group_bits = AOMMAX(twopass->kf_group_bits, 0);

  // If the rate control is drifting consider adjustment to min or maxq.
  if ((rc_cfg->mode != AOM_Q) && !cpi->rc.is_src_frame_alt_ref) {
    const int maxq_adj_limit = rc->worst_quality - rc->active_worst_quality;
    const int minq_adj_limit =
        (rc_cfg->mode == AOM_CQ ? MINQ_ADJ_LIMIT_CQ : MINQ_ADJ_LIMIT);

    // Undershoot.
    if (rc->rate_error_estimate > rc_cfg->under_shoot_pct) {
      --twopass->extend_maxq;
      if (rc->rolling_target_bits >= rc->rolling_actual_bits)
        ++twopass->extend_minq;
      // Overshoot.
    } else if (rc->rate_error_estimate < -rc_cfg->over_shoot_pct) {
      --twopass->extend_minq;
      if (rc->rolling_target_bits < rc->rolling_actual_bits)
        ++twopass->extend_maxq;
    } else {
      // Adjustment for extreme local overshoot.
      if (rc->projected_frame_size > (2 * rc->base_frame_target) &&
          rc->projected_frame_size > (2 * rc->avg_frame_bandwidth))
        ++twopass->extend_maxq;

      // Unwind undershoot or overshoot adjustment.
      if (rc->rolling_target_bits < rc->rolling_actual_bits)
        --twopass->extend_minq;
      else if (rc->rolling_target_bits > rc->rolling_actual_bits)
        --twopass->extend_maxq;
    }

    twopass->extend_minq = clamp(twopass->extend_minq, 0, minq_adj_limit);
    twopass->extend_maxq = clamp(twopass->extend_maxq, 0, maxq_adj_limit);

    // If there is a big and undexpected undershoot then feed the extra
    // bits back in quickly. One situation where this may happen is if a
    // frame is unexpectedly almost perfectly predicted by the ARF or GF
    // but not very well predcited by the previous frame.
    if (!frame_is_kf_gf_arf(cpi) && !cpi->rc.is_src_frame_alt_ref) {
      int fast_extra_thresh = rc->base_frame_target / HIGH_UNDERSHOOT_RATIO;
      if (rc->projected_frame_size < fast_extra_thresh) {
        rc->vbr_bits_off_target_fast +=
            fast_extra_thresh - rc->projected_frame_size;
        rc->vbr_bits_off_target_fast =
            AOMMIN(rc->vbr_bits_off_target_fast, (4 * rc->avg_frame_bandwidth));

        // Fast adaptation of minQ if necessary to use up the extra bits.
        if (rc->avg_frame_bandwidth) {
          twopass->extend_minq_fast =
              (int)(rc->vbr_bits_off_target_fast * 8 / rc->avg_frame_bandwidth);
        }
        twopass->extend_minq_fast = AOMMIN(
            twopass->extend_minq_fast, minq_adj_limit - twopass->extend_minq);
      } else if (rc->vbr_bits_off_target_fast) {
        twopass->extend_minq_fast = AOMMIN(
            twopass->extend_minq_fast, minq_adj_limit - twopass->extend_minq);
      } else {
        twopass->extend_minq_fast = 0;
      }
    }
  }
}<|MERGE_RESOLUTION|>--- conflicted
+++ resolved
@@ -2721,11 +2721,7 @@
       calculate_gf_length(cpi, max_gop_length, MAX_NUM_GF_INTERVALS);
     }
 
-<<<<<<< HEAD
-    if (max_gop_length > 16 && oxcf->enable_tpl_model &&
-=======
     if (max_gop_length > 16 && oxcf->algo_cfg.enable_tpl_model &&
->>>>>>> 173a756a
         !cpi->sf.tpl_sf.disable_gop_length_decision) {
       if (rc->gf_intervals[rc->cur_gf_index] - 1 > 16) {
         // The calculate_gf_length function is previously used with
