/*
 * Copyright (c) 2016, Alliance for Open Media. All rights reserved
 *
 * This source code is subject to the terms of the BSD 2 Clause License and
 * the Alliance for Open Media Patent License 1.0. If the BSD 2 Clause License
 * was not distributed with this source code in the LICENSE file, you can
 * obtain it at www.aomedia.org/license/software. If the Alliance for Open
 * Media Patent License 1.0 was not distributed with this source code in the
 * PATENTS file, you can obtain it at www.aomedia.org/license/patent.
 */
#include <stdlib.h>
#include <string.h>

#include "config/aom_config.h"
#include "config/aom_version.h"

#include "aom_ports/aom_once.h"
#include "aom_ports/mem_ops.h"
#include "aom_ports/system_state.h"

#include "aom/aom_encoder.h"
#include "aom/internal/aom_codec_internal.h"

#include "av1/av1_iface_common.h"
#include "av1/encoder/bitstream.h"
#include "av1/encoder/encoder.h"
#include "av1/encoder/ethread.h"
#include "av1/encoder/firstpass.h"

#include "aom_dsp/psnr.h"
#include "aom_ports/aom_timer.h"

#define MAG_SIZE (4)

struct av1_extracfg {
  int cpu_used;
  unsigned int enable_auto_alt_ref;
  unsigned int enable_auto_bwd_ref;
  unsigned int noise_sensitivity;
  unsigned int sharpness;
  unsigned int static_thresh;
  unsigned int row_mt;
  unsigned int tile_columns;  // log2 number of tile columns
  unsigned int tile_rows;     // log2 number of tile rows
  unsigned int enable_tpl_model;
  unsigned int enable_keyframe_filtering;
  unsigned int arnr_max_frames;
  unsigned int arnr_strength;
  unsigned int min_gf_interval;
  unsigned int max_gf_interval;
  unsigned int gf_min_pyr_height;
  unsigned int gf_max_pyr_height;
  aom_tune_metric tuning;
  const char *vmaf_model_path;
  const char *subgop_config_str;
  unsigned int qp;  // constant/constrained quality level
  unsigned int rc_max_intra_bitrate_pct;
  unsigned int rc_max_inter_bitrate_pct;
  unsigned int gf_cbr_boost_pct;
  unsigned int lossless;
  unsigned int enable_cdef;
  unsigned int enable_restoration;
  unsigned int force_video_mode;
  unsigned int enable_obmc;
  unsigned int disable_trellis_quant;
  unsigned int enable_qm;
  unsigned int qm_y;
  unsigned int qm_u;
  unsigned int qm_v;
  unsigned int qm_min;
  unsigned int qm_max;
  unsigned int num_tg;
  unsigned int mtu_size;

  aom_timing_info_type_t timing_info_type;
  unsigned int frame_parallel_decoding_mode;
  int enable_dual_filter;
  unsigned int enable_chroma_deltaq;
  AQ_MODE aq_mode;
  DELTAQ_MODE deltaq_mode;
  int deltalf_mode;
  unsigned int frame_periodic_boost;
  aom_bit_depth_t bit_depth;
  aom_tune_content content;
  aom_color_primaries_t color_primaries;
  aom_transfer_characteristics_t transfer_characteristics;
  aom_matrix_coefficients_t matrix_coefficients;
  aom_chroma_sample_position_t chroma_sample_position;
  int color_range;
  int render_width;
  int render_height;
  aom_superblock_size_t superblock_size;
  unsigned int single_tile_decoding;
  int error_resilient_mode;
  int s_frame_mode;

  int film_grain_test_vector;
  const char *film_grain_table_filename;
  unsigned int motion_vector_unit_test;
  unsigned int cdf_update_mode;
  int enable_rect_partitions;    // enable rectangular partitions for sequence
  int enable_ab_partitions;      // enable AB partitions for sequence
  int enable_1to4_partitions;    // enable 1:4 and 4:1 partitions for sequence
  int min_partition_size;        // min partition size [4,8,16,32,64,128]
  int max_partition_size;        // max partition size [4,8,16,32,64,128]
  int enable_intra_edge_filter;  // enable intra-edge filter for sequence
  int enable_order_hint;         // enable order hint for sequence
  int enable_tx64;               // enable 64-pt transform usage for sequence
  int enable_flip_idtx;          // enable flip and identity transform types
  int enable_dist_wtd_comp;      // enable dist wtd compound for sequence
  int max_reference_frames;      // maximum number of references per frame
  int enable_reduced_reference_set;  // enable reduced set of references
  int enable_ref_frame_mvs;          // sequence level
  int allow_ref_frame_mvs;           // frame level
  int enable_masked_comp;            // enable masked compound for sequence
  int enable_onesided_comp;          // enable one sided compound for sequence
  int enable_interintra_comp;        // enable interintra compound for sequence
  int enable_smooth_interintra;      // enable smooth interintra mode usage
  int enable_diff_wtd_comp;          // enable diff-wtd compound usage
  int enable_interinter_wedge;       // enable interinter-wedge compound usage
  int enable_interintra_wedge;       // enable interintra-wedge compound usage
  int enable_global_motion;          // enable global motion usage for sequence
  int enable_warped_motion;          // sequence level
  int allow_warped_motion;           // frame level
  int enable_filter_intra;           // enable filter intra for sequence
  int enable_smooth_intra;           // enable smooth intra modes for sequence
  int enable_paeth_intra;            // enable Paeth intra mode for sequence
  int enable_cfl_intra;              // enable CFL uv intra mode for sequence
  int enable_superres;
  int enable_overlay;  // enable overlay for filtered arf frames
  int enable_palette;
  int enable_intrabc;
  int enable_angle_delta;
#if CONFIG_DENOISE
  float noise_level;
  int noise_block_size;
#endif

  unsigned int chroma_subsampling_x;
  unsigned int chroma_subsampling_y;
  int reduced_tx_type_set;
  int use_intra_dct_only;
  int use_inter_dct_only;
  int use_intra_default_tx_only;
  int quant_b_adapt;
  unsigned int vbr_corpus_complexity_lap;
  AV1_LEVEL target_seq_level_idx[MAX_NUM_OPERATING_POINTS];
  // Bit mask to specify which tier each of the 32 possible operating points
  // conforms to.
  unsigned int tier_mask;
  // min_cr / 100 is the target minimum compression ratio for each frame.
  unsigned int min_cr;
  COST_UPDATE_TYPE coeff_cost_upd_freq;
  COST_UPDATE_TYPE mode_cost_upd_freq;
  COST_UPDATE_TYPE mv_cost_upd_freq;
  unsigned int ext_tile_debug;
  unsigned int sb_multipass_unit_test;
};

const char subgop_config_str_16[] =
    "16:0:16F1P1^1/8F2P1^1^2^-1/4U3P1^1^2^-2^-1/2U4P1^1^-3^-2^-1/"
    "1V5P1^1^-4^-3^-2^-1/2S/3V5P1^5^4^-3^-2^-1/4S/6U4P1^3^4^-2^-1/"
    "5V5P1^4^5^3^-4^-2^-1/6S/7V5P1^3^5^4^-2^-1/8R2P1^2^-1/12U3P1^3^2^-1/"
    "10U4P1^3^4^2^-3^-1/9V5P1^3^4^2^-4^-3^-1/10S/11V5P1^2^4^5^-3^-1/12S/"
    "14U4P1^2^4^3^-1/13V5P1^2^4^5^3^-4^-1/14S/15V5P1^2^3^4^5^-1/16R1P1^1,"
    "16:1:14F1P1^1/7F2P1^1^2^-1/4U3P1^1^2^-2^-1/2U4P1^1^-3^-2^-1/"
    "1V5P1^1^-4^-3^-2^-1/2S/3V5P1^5^4^-3^-2^-1/4S/6U4P1^3^4^-2^-1/"
    "5V5P1^4^5^3^-4^-2^-1/6S/7R2P1^2^-1/11U3P1^3^2^-1/9U4P1^3^4^2^-3^-1/"
    "8V5P1^3^4^2^-4^-3^-1/9S/10V5P1^2^4^5^-3^-1/11S/13U4P1^2^4^3^-1/"
    "12V5P1^2^4^5^3^-4^-1/13S/14R1P1^-1/16U4P1^1^2^3^4/15V5P1^1^2^3^4^5/16S";

static struct av1_extracfg default_extra_cfg = {
  0,              // cpu_used
  1,              // enable_auto_alt_ref
  0,              // enable_auto_bwd_ref
  0,              // noise_sensitivity
  0,              // sharpness
  0,              // static_thresh
  1,              // row_mt
  0,              // tile_columns
  0,              // tile_rows
  1,              // enable_tpl_model
  1,              // enable_keyframe_filtering
  7,              // arnr_max_frames
  5,              // arnr_strength
  0,              // min_gf_interval; 0 -> default decision
  0,              // max_gf_interval; 0 -> default decision
  0,              // gf_min_pyr_height
  5,              // gf_max_pyr_height
  AOM_TUNE_PSNR,  // tuning
  "/usr/local/share/model/vmaf_v0.6.1.pkl",  // VMAF model path
  subgop_config_str_16,                      // SubGOP config string
  40,                                        // qp
  0,                                         // rc_max_intra_bitrate_pct
  0,                                         // rc_max_inter_bitrate_pct
  0,                                         // gf_cbr_boost_pct
  0,                                         // lossless
  1,                                         // enable_cdef
  1,                                         // enable_restoration
  0,                                         // force_video_mode
  1,                                         // enable_obmc
  3,                                         // disable_trellis_quant
  0,                                         // enable_qm
  DEFAULT_QM_Y,                              // qm_y
  DEFAULT_QM_U,                              // qm_u
  DEFAULT_QM_V,                              // qm_v
  DEFAULT_QM_FIRST,                          // qm_min
  DEFAULT_QM_LAST,                           // qm_max
  1,                                         // max number of tile groups
  0,                                         // mtu_size
  AOM_TIMING_UNSPECIFIED,       // No picture timing signaling in bitstream
  0,                            // frame_parallel_decoding_mode
  1,                            // enable dual filter
  0,                            // enable delta quant in chroma planes
  NO_AQ,                        // aq_mode
  DELTA_Q_OBJECTIVE,            // deltaq_mode
  0,                            // delta lf mode
  0,                            // frame_periodic_boost
  AOM_BITS_8,                   // Bit depth
  AOM_CONTENT_DEFAULT,          // content
  AOM_CICP_CP_UNSPECIFIED,      // CICP color primaries
  AOM_CICP_TC_UNSPECIFIED,      // CICP transfer characteristics
  AOM_CICP_MC_UNSPECIFIED,      // CICP matrix coefficients
  AOM_CSP_UNKNOWN,              // chroma sample position
  0,                            // color range
  0,                            // render width
  0,                            // render height
  AOM_SUPERBLOCK_SIZE_DYNAMIC,  // superblock_size
  1,                            // this depends on large_scale_tile.
  0,                            // error_resilient_mode off by default.
  0,                            // s_frame_mode off by default.
  0,                            // film_grain_test_vector
  0,                            // film_grain_table_filename
  0,                            // motion_vector_unit_test
  1,                            // CDF update mode
  1,                            // enable rectangular partitions
  1,                            // enable ab shape partitions
  1,                            // enable 1:4 and 4:1 partitions
  4,                            // min_partition_size
  128,                          // max_partition_size
  1,                            // enable intra edge filter
  1,                            // frame order hint
  1,                            // enable 64-pt transform usage
  1,                            // enable flip and identity transform
  1,                            // dist-wtd compound
  7,                            // max_reference_frames
  0,                            // enable_reduced_reference_set
  1,                            // enable_ref_frame_mvs sequence level
  1,                            // allow ref_frame_mvs frame level
  1,                            // enable masked compound at sequence level
  1,                            // enable one sided compound at sequence level
  1,                            // enable interintra compound at sequence level
  1,                            // enable smooth interintra mode
  1,                            // enable difference-weighted compound
  1,                            // enable interinter wedge compound
  1,                            // enable interintra wedge compound
  1,                            // enable_global_motion usage
  1,                            // enable_warped_motion at sequence level
  1,                            // allow_warped_motion at frame level
  1,                            // enable filter intra at sequence level
  1,                            // enable smooth intra modes usage for sequence
  1,                            // enable Paeth intra mode usage for sequence
  1,                            // enable CFL uv intra mode usage for sequence
  1,                            // superres
  1,                            // enable overlay
  1,                            // enable palette
  !CONFIG_SHARP_SETTINGS,       // enable intrabc
  1,                            // enable angle delta
#if CONFIG_DENOISE
  0,   // noise_level
  32,  // noise_block_size
#endif
  0,  // chroma_subsampling_x
  0,  // chroma_subsampling_y
  0,  // reduced_tx_type_set
  0,  // use_intra_dct_only
  0,  // use_inter_dct_only
  0,  // use_intra_default_tx_only
  0,  // quant_b_adapt
  0,  // vbr_corpus_complexity_lap
  {
      SEQ_LEVEL_MAX, SEQ_LEVEL_MAX, SEQ_LEVEL_MAX, SEQ_LEVEL_MAX, SEQ_LEVEL_MAX,
      SEQ_LEVEL_MAX, SEQ_LEVEL_MAX, SEQ_LEVEL_MAX, SEQ_LEVEL_MAX, SEQ_LEVEL_MAX,
      SEQ_LEVEL_MAX, SEQ_LEVEL_MAX, SEQ_LEVEL_MAX, SEQ_LEVEL_MAX, SEQ_LEVEL_MAX,
      SEQ_LEVEL_MAX, SEQ_LEVEL_MAX, SEQ_LEVEL_MAX, SEQ_LEVEL_MAX, SEQ_LEVEL_MAX,
      SEQ_LEVEL_MAX, SEQ_LEVEL_MAX, SEQ_LEVEL_MAX, SEQ_LEVEL_MAX, SEQ_LEVEL_MAX,
      SEQ_LEVEL_MAX, SEQ_LEVEL_MAX, SEQ_LEVEL_MAX, SEQ_LEVEL_MAX, SEQ_LEVEL_MAX,
      SEQ_LEVEL_MAX, SEQ_LEVEL_MAX,
  },            // target_seq_level_idx
  0,            // tier_mask
  0,            // min_cr
  COST_UPD_SB,  // coeff_cost_upd_freq
  COST_UPD_SB,  // mode_cost_upd_freq
  COST_UPD_SB,  // mv_cost_upd_freq
  0,            // ext_tile_debug
  0,            // sb_multipass_unit_test
};

struct aom_codec_alg_priv {
  aom_codec_priv_t base;
  aom_codec_enc_cfg_t cfg;
  struct av1_extracfg extra_cfg;
  aom_rational64_t timestamp_ratio;
  aom_codec_pts_t pts_offset;
  unsigned char pts_offset_initialized;
  AV1EncoderConfig oxcf;
  AV1_COMP *cpi;
  unsigned char *cx_data;
  size_t cx_data_sz;
  unsigned char *pending_cx_data;
  size_t pending_cx_data_sz;
  int pending_frame_count;
  size_t pending_frame_sizes[8];
  aom_image_t preview_img;
  aom_enc_frame_flags_t next_frame_flags;
  aom_codec_pkt_list_decl(256) pkt_list;
  unsigned int fixed_kf_cntr;
  // BufferPool that holds all reference frames.
  BufferPool *buffer_pool;

  // lookahead instance variables
  BufferPool *buffer_pool_lap;
  AV1_COMP *cpi_lap;
  FIRSTPASS_STATS *frame_stats_buffer;
  // Number of stats buffers required for look ahead
  int num_lap_buffers;
  STATS_BUFFER_CTX stats_buf_context;
};

static INLINE int gcd(int64_t a, int b) {
  int remainder;
  while (b > 0) {
    remainder = (int)(a % b);
    a = b;
    b = remainder;
  }

  return (int)a;
}

static INLINE void reduce_ratio(aom_rational64_t *ratio) {
  const int denom = gcd(ratio->num, ratio->den);
  ratio->num /= denom;
  ratio->den /= denom;
}

static aom_codec_err_t update_error_state(
    aom_codec_alg_priv_t *ctx, const struct aom_internal_error_info *error) {
  const aom_codec_err_t res = error->error_code;

  if (res != AOM_CODEC_OK)
    ctx->base.err_detail = error->has_detail ? error->detail : NULL;

  return res;
}

#undef ERROR
#define ERROR(str)                  \
  do {                              \
    ctx->base.err_detail = str;     \
    return AOM_CODEC_INVALID_PARAM; \
  } while (0)

#define RANGE_CHECK(p, memb, lo, hi)                   \
  do {                                                 \
    if (!((p)->memb >= (lo) && (p)->memb <= (hi)))     \
      ERROR(#memb " out of range [" #lo ".." #hi "]"); \
  } while (0)

#define RANGE_CHECK_HI(p, memb, hi)                                     \
  do {                                                                  \
    if (!((p)->memb <= (hi))) ERROR(#memb " out of range [.." #hi "]"); \
  } while (0)

#define RANGE_CHECK_BOOL(p, memb)                                     \
  do {                                                                \
    if (!!((p)->memb) != (p)->memb) ERROR(#memb " expected boolean"); \
  } while (0)

static aom_codec_err_t validate_config(aom_codec_alg_priv_t *ctx,
                                       const aom_codec_enc_cfg_t *cfg,
                                       const struct av1_extracfg *extra_cfg) {
  RANGE_CHECK(cfg, g_w, 1, 65535);  // 16 bits available
  RANGE_CHECK(cfg, g_h, 1, 65535);  // 16 bits available
  RANGE_CHECK(cfg, g_timebase.den, 1, 1000000000);
  RANGE_CHECK(cfg, g_timebase.num, 1, cfg->g_timebase.den);
  RANGE_CHECK_HI(cfg, g_profile, MAX_PROFILES - 1);

  RANGE_CHECK_HI(cfg, rc_max_quantizer, 255);
  RANGE_CHECK_HI(cfg, rc_min_quantizer, cfg->rc_max_quantizer);
  RANGE_CHECK_BOOL(extra_cfg, lossless);
  RANGE_CHECK_HI(extra_cfg, aq_mode, AQ_MODE_COUNT - 1);
  RANGE_CHECK_HI(extra_cfg, deltaq_mode, DELTA_Q_MODE_COUNT - 1);
  RANGE_CHECK_HI(extra_cfg, deltalf_mode, 1);
  RANGE_CHECK_HI(extra_cfg, frame_periodic_boost, 1);
  RANGE_CHECK_HI(cfg, g_usage, 1);
  RANGE_CHECK_HI(cfg, g_threads, MAX_NUM_THREADS);
  RANGE_CHECK(cfg, rc_end_usage, AOM_VBR, AOM_Q);
  RANGE_CHECK_HI(cfg, rc_undershoot_pct, 100);
  RANGE_CHECK_HI(cfg, rc_overshoot_pct, 100);
  RANGE_CHECK_HI(cfg, rc_2pass_vbr_bias_pct, 100);
  RANGE_CHECK(cfg, kf_mode, AOM_KF_DISABLED, AOM_KF_AUTO);
  RANGE_CHECK_HI(cfg, rc_dropframe_thresh, 100);
  RANGE_CHECK(cfg, g_pass, AOM_RC_ONE_PASS, AOM_RC_LAST_PASS);
  if (cfg->g_pass == AOM_RC_ONE_PASS) {
    RANGE_CHECK_HI(cfg, g_lag_in_frames, MAX_TOTAL_BUFFERS);
  } else {
    RANGE_CHECK_HI(cfg, g_lag_in_frames, MAX_LAG_BUFFERS);
  }
  RANGE_CHECK_HI(extra_cfg, min_gf_interval, MAX_LAG_BUFFERS - 1);
  RANGE_CHECK_HI(extra_cfg, max_gf_interval, MAX_LAG_BUFFERS - 1);
  if (extra_cfg->max_gf_interval > 0) {
    RANGE_CHECK(extra_cfg, max_gf_interval,
                AOMMAX(2, extra_cfg->min_gf_interval), (MAX_LAG_BUFFERS - 1));
  }
  RANGE_CHECK_HI(extra_cfg, gf_min_pyr_height, 5);
  RANGE_CHECK_HI(extra_cfg, gf_max_pyr_height, 5);
  if (extra_cfg->gf_min_pyr_height > extra_cfg->gf_max_pyr_height) {
    ERROR(
        "gf_min_pyr_height must be less than or equal to "
        "gf_max_pyramid_height");
  }

  RANGE_CHECK_HI(cfg, rc_resize_mode, RESIZE_MODES - 1);
  RANGE_CHECK(cfg, rc_resize_denominator, SCALE_NUMERATOR,
              SCALE_NUMERATOR << 1);
  RANGE_CHECK(cfg, rc_resize_kf_denominator, SCALE_NUMERATOR,
              SCALE_NUMERATOR << 1);
  RANGE_CHECK_HI(cfg, rc_superres_mode, AOM_SUPERRES_AUTO);
  RANGE_CHECK(cfg, rc_superres_denominator, SCALE_NUMERATOR,
              SCALE_NUMERATOR << 1);
  RANGE_CHECK(cfg, rc_superres_kf_denominator, SCALE_NUMERATOR,
              SCALE_NUMERATOR << 1);
  RANGE_CHECK(cfg, rc_superres_qthresh, 1, 255);
  RANGE_CHECK(cfg, rc_superres_kf_qthresh, 1, 255);
  RANGE_CHECK_HI(extra_cfg, cdf_update_mode, 2);

  RANGE_CHECK_HI(extra_cfg, motion_vector_unit_test, 2);
  RANGE_CHECK_HI(extra_cfg, sb_multipass_unit_test, 1);
  RANGE_CHECK_HI(extra_cfg, ext_tile_debug, 1);
  RANGE_CHECK_HI(extra_cfg, enable_auto_alt_ref, 1);
  RANGE_CHECK_HI(extra_cfg, enable_auto_bwd_ref, 2);
  RANGE_CHECK(extra_cfg, cpu_used, 0, 9);
  RANGE_CHECK_HI(extra_cfg, noise_sensitivity, 6);
  RANGE_CHECK(extra_cfg, superblock_size, AOM_SUPERBLOCK_SIZE_64X64,
              AOM_SUPERBLOCK_SIZE_DYNAMIC);
  RANGE_CHECK_HI(cfg, large_scale_tile, 1);
  RANGE_CHECK_HI(extra_cfg, single_tile_decoding, 1);

  RANGE_CHECK_HI(extra_cfg, row_mt, 1);

  RANGE_CHECK_HI(extra_cfg, tile_columns, 6);
  RANGE_CHECK_HI(extra_cfg, tile_rows, 6);

  RANGE_CHECK_HI(cfg, monochrome, 1);

  if (cfg->large_scale_tile && extra_cfg->aq_mode)
    ERROR(
        "Adaptive quantization are not supported in large scale tile "
        "coding.");

  RANGE_CHECK_HI(extra_cfg, sharpness, 7);
  RANGE_CHECK_HI(extra_cfg, arnr_max_frames, 15);
  RANGE_CHECK_HI(extra_cfg, arnr_strength, 6);
  RANGE_CHECK_HI(extra_cfg, qp, 255);
  RANGE_CHECK(cfg, g_bit_depth, AOM_BITS_8, AOM_BITS_12);
  RANGE_CHECK(cfg, g_input_bit_depth, 8, 12);
  RANGE_CHECK(extra_cfg, content, AOM_CONTENT_DEFAULT, AOM_CONTENT_INVALID - 1);

  if (cfg->g_pass == AOM_RC_LAST_PASS) {
    const size_t packet_sz = sizeof(FIRSTPASS_STATS);
    const int n_packets = (int)(cfg->rc_twopass_stats_in.sz / packet_sz);
    const FIRSTPASS_STATS *stats;

    if (cfg->rc_twopass_stats_in.buf == NULL)
      ERROR("rc_twopass_stats_in.buf not set.");

    if (cfg->rc_twopass_stats_in.sz % packet_sz)
      ERROR("rc_twopass_stats_in.sz indicates truncated packet.");

    if (cfg->rc_twopass_stats_in.sz < 2 * packet_sz)
      ERROR("rc_twopass_stats_in requires at least two packets.");

    stats =
        (const FIRSTPASS_STATS *)cfg->rc_twopass_stats_in.buf + n_packets - 1;

    if ((int)(stats->count + 0.5) != n_packets - 1)
      ERROR("rc_twopass_stats_in missing EOS stats packet");
  }

  if (cfg->g_profile <= (unsigned int)PROFILE_1 &&
      cfg->g_bit_depth > AOM_BITS_10) {
    ERROR("Codec bit-depth 12 not supported in profile < 2");
  }
  if (cfg->g_profile <= (unsigned int)PROFILE_1 &&
      cfg->g_input_bit_depth > 10) {
    ERROR("Source bit-depth 12 not supported in profile < 2");
  }

  if (cfg->rc_end_usage == AOM_Q) {
    RANGE_CHECK_HI(cfg, use_fixed_qp_offsets, 1);
    for (int i = 0; i < FIXED_QP_OFFSET_COUNT; ++i) {
      RANGE_CHECK_HI(cfg, fixed_qp_offsets[i], 255);
    }
  } else {
    if (cfg->use_fixed_qp_offsets > 0) {
      ERROR("--use_fixed_qp_offsets can only be used with --end-usage=q");
    }
    for (int i = 0; i < FIXED_QP_OFFSET_COUNT; ++i) {
      if (cfg->fixed_qp_offsets[i] >= 0) {
        ERROR("--fixed_qp_offsets can only be used with --end-usage=q");
      }
    }
  }

  RANGE_CHECK(extra_cfg, color_primaries, AOM_CICP_CP_BT_709,
              AOM_CICP_CP_EBU_3213);  // Need to check range more precisely to
                                      // check for reserved values?
  RANGE_CHECK(extra_cfg, transfer_characteristics, AOM_CICP_TC_BT_709,
              AOM_CICP_TC_HLG);
  RANGE_CHECK(extra_cfg, matrix_coefficients, AOM_CICP_MC_IDENTITY,
              AOM_CICP_MC_ICTCP);
  RANGE_CHECK(extra_cfg, color_range, 0, 1);

  /* Average corpus complexity is supported only in the case of single pass
   * VBR*/
  if (cfg->g_pass == AOM_RC_ONE_PASS && cfg->rc_end_usage == AOM_VBR)
    RANGE_CHECK_HI(extra_cfg, vbr_corpus_complexity_lap,
                   MAX_VBR_CORPUS_COMPLEXITY);
  else if (extra_cfg->vbr_corpus_complexity_lap != 0)
    ERROR(
        "VBR corpus complexity is supported only in the case of single pass "
        "VBR mode.");

#if !CONFIG_TUNE_VMAF
  if (extra_cfg->tuning == AOM_TUNE_VMAF_WITH_PREPROCESSING ||
      extra_cfg->tuning == AOM_TUNE_VMAF_WITHOUT_PREPROCESSING ||
      extra_cfg->tuning == AOM_TUNE_VMAF_MAX_GAIN) {
    ERROR(
        "This error may be related to the wrong configuration options: try to "
        "set -DCONFIG_TUNE_VMAF=1 at the time CMake is run.");
  }
#endif

#if CONFIG_TUNE_VMAF
  RANGE_CHECK(extra_cfg, tuning, AOM_TUNE_PSNR, AOM_TUNE_VMAF_MAX_GAIN);
#else
  RANGE_CHECK(extra_cfg, tuning, AOM_TUNE_PSNR, AOM_TUNE_SSIM);
#endif

  RANGE_CHECK(extra_cfg, timing_info_type, AOM_TIMING_UNSPECIFIED,
              AOM_TIMING_DEC_MODEL);

  RANGE_CHECK(extra_cfg, film_grain_test_vector, 0, 16);

  if (extra_cfg->lossless) {
    if (extra_cfg->aq_mode != 0)
      ERROR("Only --aq_mode=0 can be used with --lossless=1.");
    if (extra_cfg->enable_chroma_deltaq)
      ERROR("Only --enable_chroma_deltaq=0 can be used with --lossless=1.");
  }

  if (cfg->rc_resize_mode != RESIZE_NONE &&
      extra_cfg->aq_mode == CYCLIC_REFRESH_AQ) {
    ERROR("--aq_mode=3 is only supported for --resize-mode=0.");
  }

  RANGE_CHECK(extra_cfg, max_reference_frames, 3, 7);
  RANGE_CHECK(extra_cfg, enable_reduced_reference_set, 0, 1);
  RANGE_CHECK_HI(extra_cfg, chroma_subsampling_x, 1);
  RANGE_CHECK_HI(extra_cfg, chroma_subsampling_y, 1);

  RANGE_CHECK_HI(extra_cfg, disable_trellis_quant, 3);
  RANGE_CHECK(extra_cfg, coeff_cost_upd_freq, 0, 2);
  RANGE_CHECK(extra_cfg, mode_cost_upd_freq, 0, 2);
  RANGE_CHECK(extra_cfg, mv_cost_upd_freq, 0, 3);

  RANGE_CHECK(extra_cfg, min_partition_size, 4, 128);
  RANGE_CHECK(extra_cfg, max_partition_size, 4, 128);
  RANGE_CHECK_HI(extra_cfg, min_partition_size, extra_cfg->max_partition_size);

  for (int i = 0; i < MAX_NUM_OPERATING_POINTS; ++i) {
    const int level_idx = extra_cfg->target_seq_level_idx[i];
    if (!is_valid_seq_level_idx(level_idx) && level_idx != SEQ_LEVELS) {
      ERROR("Target sequence level index is invalid");
    }
  }

  return AOM_CODEC_OK;
}

static aom_codec_err_t validate_img(aom_codec_alg_priv_t *ctx,
                                    const aom_image_t *img) {
  switch (img->fmt) {
    case AOM_IMG_FMT_YV12:
    case AOM_IMG_FMT_I420:
    case AOM_IMG_FMT_YV1216:
    case AOM_IMG_FMT_I42016: break;
    case AOM_IMG_FMT_I444:
    case AOM_IMG_FMT_I44416:
      if (ctx->cfg.g_profile == (unsigned int)PROFILE_0 &&
          !ctx->cfg.monochrome) {
        ERROR("Invalid image format. I444 images not supported in profile.");
      }
      break;
    case AOM_IMG_FMT_I422:
    case AOM_IMG_FMT_I42216:
      if (ctx->cfg.g_profile != (unsigned int)PROFILE_2) {
        ERROR("Invalid image format. I422 images not supported in profile.");
      }
      break;
    default:
      ERROR(
          "Invalid image format. Only YV12, I420, I422, I444 images are "
          "supported.");
      break;
  }

  if (img->d_w != ctx->cfg.g_w || img->d_h != ctx->cfg.g_h)
    ERROR("Image size must match encoder init configuration size");

  if (img->fmt != AOM_IMG_FMT_I420 && !ctx->extra_cfg.enable_tx64) {
    ERROR("TX64 can only be disabled on I420 images.");
  }

  return AOM_CODEC_OK;
}

static int get_image_bps(const aom_image_t *img) {
  switch (img->fmt) {
    case AOM_IMG_FMT_YV12:
    case AOM_IMG_FMT_I420: return 12;
    case AOM_IMG_FMT_I422: return 16;
    case AOM_IMG_FMT_I444: return 24;
    case AOM_IMG_FMT_YV1216:
    case AOM_IMG_FMT_I42016: return 24;
    case AOM_IMG_FMT_I42216: return 32;
    case AOM_IMG_FMT_I44416: return 48;
    default: assert(0 && "Invalid image format"); break;
  }
  return 0;
}

// Set appropriate options to disable frame super-resolution.
static void disable_superres(SuperResCfg *const superres_cfg) {
  superres_cfg->superres_mode = AOM_SUPERRES_NONE;
  superres_cfg->superres_scale_denominator = SCALE_NUMERATOR;
  superres_cfg->superres_kf_scale_denominator = SCALE_NUMERATOR;
  superres_cfg->superres_qthresh = 255;
  superres_cfg->superres_kf_qthresh = 255;
}

static void update_encoder_config(cfg_options_t *cfg,
                                  struct av1_extracfg *extra_cfg) {
  cfg->enable_cdef = extra_cfg->enable_cdef;
  cfg->enable_restoration = extra_cfg->enable_restoration;
  cfg->superblock_size =
      (extra_cfg->superblock_size == AOM_SUPERBLOCK_SIZE_64X64)
          ? 64
          : (extra_cfg->superblock_size == AOM_SUPERBLOCK_SIZE_128X128) ? 128
                                                                        : 0;
  cfg->enable_warped_motion = extra_cfg->enable_warped_motion;
  cfg->enable_dist_wtd_comp = extra_cfg->enable_dist_wtd_comp;
  cfg->enable_diff_wtd_comp = extra_cfg->enable_diff_wtd_comp;
  cfg->enable_dual_filter = extra_cfg->enable_dual_filter;
  cfg->enable_angle_delta = extra_cfg->enable_angle_delta;
  cfg->enable_rect_partitions = extra_cfg->enable_rect_partitions;
  cfg->enable_ab_partitions = extra_cfg->enable_ab_partitions;
  cfg->enable_1to4_partitions = extra_cfg->enable_1to4_partitions;
  cfg->max_partition_size = extra_cfg->max_partition_size;
  cfg->min_partition_size = extra_cfg->min_partition_size;
  cfg->enable_intra_edge_filter = extra_cfg->enable_intra_edge_filter;
  cfg->enable_tx64 = extra_cfg->enable_tx64;
  cfg->enable_flip_idtx = extra_cfg->enable_flip_idtx;
  cfg->enable_masked_comp = extra_cfg->enable_masked_comp;
  cfg->enable_interintra_comp = extra_cfg->enable_interintra_comp;
  cfg->enable_smooth_interintra = extra_cfg->enable_smooth_interintra;
  cfg->enable_interinter_wedge = extra_cfg->enable_interinter_wedge;
  cfg->enable_interintra_wedge = extra_cfg->enable_interintra_wedge;
  cfg->enable_global_motion = extra_cfg->enable_global_motion;
  cfg->enable_filter_intra = extra_cfg->enable_filter_intra;
  cfg->enable_smooth_intra = extra_cfg->enable_smooth_intra;
  cfg->enable_paeth_intra = extra_cfg->enable_paeth_intra;
  cfg->enable_cfl_intra = extra_cfg->enable_cfl_intra;
  cfg->enable_obmc = extra_cfg->enable_obmc;
  cfg->enable_palette = extra_cfg->enable_palette;
  cfg->enable_intrabc = extra_cfg->enable_intrabc;
  cfg->disable_trellis_quant = extra_cfg->disable_trellis_quant;
  cfg->enable_ref_frame_mvs =
      (extra_cfg->allow_ref_frame_mvs || extra_cfg->enable_ref_frame_mvs);
  cfg->enable_onesided_comp = extra_cfg->enable_onesided_comp;
  cfg->enable_reduced_reference_set = extra_cfg->enable_reduced_reference_set;
  cfg->reduced_tx_type_set = extra_cfg->reduced_tx_type_set;
}

static void update_default_encoder_config(const cfg_options_t *cfg,
                                          struct av1_extracfg *extra_cfg) {
  extra_cfg->enable_cdef = cfg->enable_cdef;
  extra_cfg->enable_restoration = cfg->enable_restoration;
  extra_cfg->superblock_size = (cfg->superblock_size == 64)
                                   ? AOM_SUPERBLOCK_SIZE_64X64
                                   : (cfg->superblock_size == 128)
                                         ? AOM_SUPERBLOCK_SIZE_128X128
                                         : AOM_SUPERBLOCK_SIZE_DYNAMIC;
  extra_cfg->enable_warped_motion = cfg->enable_warped_motion;
  extra_cfg->enable_dist_wtd_comp = cfg->enable_dist_wtd_comp;
  extra_cfg->enable_diff_wtd_comp = cfg->enable_diff_wtd_comp;
  extra_cfg->enable_dual_filter = cfg->enable_dual_filter;
  extra_cfg->enable_angle_delta = cfg->enable_angle_delta;
  extra_cfg->enable_rect_partitions = cfg->enable_rect_partitions;
  extra_cfg->enable_ab_partitions = cfg->enable_ab_partitions;
  extra_cfg->enable_1to4_partitions = cfg->enable_1to4_partitions;
  extra_cfg->max_partition_size = cfg->max_partition_size;
  extra_cfg->min_partition_size = cfg->min_partition_size;
  extra_cfg->enable_intra_edge_filter = cfg->enable_intra_edge_filter;
  extra_cfg->enable_tx64 = cfg->enable_tx64;
  extra_cfg->enable_flip_idtx = cfg->enable_flip_idtx;
  extra_cfg->enable_masked_comp = cfg->enable_masked_comp;
  extra_cfg->enable_interintra_comp = cfg->enable_interintra_comp;
  extra_cfg->enable_smooth_interintra = cfg->enable_smooth_interintra;
  extra_cfg->enable_interinter_wedge = cfg->enable_interinter_wedge;
  extra_cfg->enable_interintra_wedge = cfg->enable_interintra_wedge;
  extra_cfg->enable_global_motion = cfg->enable_global_motion;
  extra_cfg->enable_filter_intra = cfg->enable_filter_intra;
  extra_cfg->enable_smooth_intra = cfg->enable_smooth_intra;
  extra_cfg->enable_paeth_intra = cfg->enable_paeth_intra;
  extra_cfg->enable_cfl_intra = cfg->enable_cfl_intra;
  extra_cfg->enable_obmc = cfg->enable_obmc;
  extra_cfg->enable_palette = cfg->enable_palette;
  extra_cfg->enable_intrabc = cfg->enable_intrabc;
  extra_cfg->disable_trellis_quant = cfg->disable_trellis_quant;
  extra_cfg->enable_ref_frame_mvs = cfg->enable_ref_frame_mvs;
  extra_cfg->enable_onesided_comp = cfg->enable_onesided_comp;
  extra_cfg->enable_reduced_reference_set = cfg->enable_reduced_reference_set;
  extra_cfg->reduced_tx_type_set = cfg->reduced_tx_type_set;
}

static double convert_qp_offset(int qp, int qp_offset, int bit_depth) {
  const double base_q_val = av1_convert_qindex_to_q(qp, bit_depth);
  const int new_qp = AOMMAX(qp - qp_offset, 0);
  const double new_q_val = av1_convert_qindex_to_q(new_qp, bit_depth);
  return (base_q_val - new_q_val);
}

static double get_modeled_qp_offset(int qp, int level, int bit_depth) {
  // 80% for keyframe was derived empirically.
  // 40% similar to rc_pick_q_and_bounds_one_pass_vbr() for Q mode ARF.
  // Rest derived similar to rc_pick_q_and_bounds_two_pass()
  static const int percents[FIXED_QP_OFFSET_COUNT] = { 76, 60, 30, 15, 8 };
  const double q_val = av1_convert_qindex_to_q(qp, bit_depth);
  return q_val * percents[level] / 100;
}

// update_config parameter is used to indicate whether extra command line
// parameters are read. If extra command line parameters are read, then
// parameters in the configure file will not overwrite the parameters in
// extra_cfg.
static aom_codec_err_t set_encoder_config(AV1EncoderConfig *oxcf,
                                          aom_codec_enc_cfg_t *cfg,
                                          struct av1_extracfg *extra_cfg,
                                          int update_config) {
  if (cfg->encoder_cfg.init_by_cfg_file && !update_config) {
    update_default_encoder_config(&cfg->encoder_cfg, extra_cfg);
  }

  TuneCfg *const tune_cfg = &oxcf->tune_cfg;

  FrameDimensionCfg *const frm_dim_cfg = &oxcf->frm_dim_cfg;

  TileConfig *const tile_cfg = &oxcf->tile_cfg;

  ResizeCfg *const resize_cfg = &oxcf->resize_cfg;

  GFConfig *const gf_cfg = &oxcf->gf_cfg;

  PartitionCfg *const part_cfg = &oxcf->part_cfg;

  IntraModeCfg *const intra_mode_cfg = &oxcf->intra_mode_cfg;

  TxfmSizeTypeCfg *const txfm_cfg = &oxcf->txfm_cfg;

  CompoundTypeCfg *const comp_type_cfg = &oxcf->comp_type_cfg;

  SuperResCfg *const superres_cfg = &oxcf->superres_cfg;

  KeyFrameCfg *const kf_cfg = &oxcf->kf_cfg;

  DecoderModelCfg *const dec_model_cfg = &oxcf->dec_model_cfg;

  TwoPassCfg *const two_pass_cfg = &oxcf->two_pass_cfg;

  RateControlCfg *const rc_cfg = &oxcf->rc_cfg;

  QuantizationCfg *const q_cfg = &oxcf->q_cfg;

  ColorCfg *const color_cfg = &oxcf->color_cfg;

  InputCfg *const input_cfg = &oxcf->input_cfg;

  AlgoCfg *const algo_cfg = &oxcf->algo_cfg;

  ToolCfg *const tool_cfg = &oxcf->tool_cfg;

  const int is_vbr = cfg->rc_end_usage == AOM_VBR;
  oxcf->profile = cfg->g_profile;
  oxcf->max_threads = (int)cfg->g_threads;
  oxcf->mode = (cfg->g_usage == AOM_USAGE_REALTIME) ? REALTIME : GOOD;

  // Set frame-dimension related configuration.
  frm_dim_cfg->width = cfg->g_w;
  frm_dim_cfg->height = cfg->g_h;
  frm_dim_cfg->forced_max_frame_width = cfg->g_forced_max_frame_width;
  frm_dim_cfg->forced_max_frame_height = cfg->g_forced_max_frame_height;
  frm_dim_cfg->render_width = extra_cfg->render_width;
  frm_dim_cfg->render_height = extra_cfg->render_height;

  // Set input video related configuration.
  input_cfg->input_bit_depth = cfg->g_input_bit_depth;
  // guess a frame rate if out of whack, use 30
  input_cfg->init_framerate = (double)cfg->g_timebase.den / cfg->g_timebase.num;
  if (cfg->g_pass == AOM_RC_LAST_PASS) {
    const size_t packet_sz = sizeof(FIRSTPASS_STATS);
    const int n_packets = (int)(cfg->rc_twopass_stats_in.sz / packet_sz);
    input_cfg->limit = n_packets - 1;
  } else {
    input_cfg->limit = cfg->g_limit;
  }
  input_cfg->chroma_subsampling_x = extra_cfg->chroma_subsampling_x;
  input_cfg->chroma_subsampling_y = extra_cfg->chroma_subsampling_y;
  if (input_cfg->init_framerate > 180) {
    input_cfg->init_framerate = 30;
    dec_model_cfg->timing_info_present = 0;
  }

  // Set Decoder model configuration.
  if (extra_cfg->timing_info_type == AOM_TIMING_EQUAL ||
      extra_cfg->timing_info_type == AOM_TIMING_DEC_MODEL) {
    dec_model_cfg->timing_info_present = 1;
    dec_model_cfg->timing_info.num_units_in_display_tick = cfg->g_timebase.num;
    dec_model_cfg->timing_info.time_scale = cfg->g_timebase.den;
    dec_model_cfg->timing_info.num_ticks_per_picture = 1;
  } else {
    dec_model_cfg->timing_info_present = 0;
  }
  if (extra_cfg->timing_info_type == AOM_TIMING_EQUAL) {
    dec_model_cfg->timing_info.equal_picture_interval = 1;
    dec_model_cfg->decoder_model_info_present_flag = 0;
    dec_model_cfg->display_model_info_present_flag = 1;
  } else if (extra_cfg->timing_info_type == AOM_TIMING_DEC_MODEL) {
    //    if( extra_cfg->arnr_strength > 0 )
    //    {
    //      printf("Only --arnr-strength=0 can currently be used with
    //      --timing-info=model."); return AOM_CODEC_INVALID_PARAM;
    //    }
    //    if( extra_cfg->enable_superres)
    //    {
    //      printf("Only --superres-mode=0 can currently be used with
    //      --timing-info=model."); return AOM_CODEC_INVALID_PARAM;
    //    }
    dec_model_cfg->num_units_in_decoding_tick = cfg->g_timebase.num;
    dec_model_cfg->timing_info.equal_picture_interval = 0;
    dec_model_cfg->decoder_model_info_present_flag = 1;
    dec_model_cfg->display_model_info_present_flag = 1;
  }

  switch (cfg->g_pass) {
    case AOM_RC_ONE_PASS: oxcf->pass = 0; break;
#if CONFIG_SINGLEPASS
    default: oxcf->pass = 0; break;
#else
    case AOM_RC_FIRST_PASS: oxcf->pass = 1; break;
    case AOM_RC_LAST_PASS: oxcf->pass = 2; break;
#endif  // !CONFIG_SINGLEPASS
  }

  // Set Rate Control configuration.
  rc_cfg->max_intra_bitrate_pct = extra_cfg->rc_max_intra_bitrate_pct;
  rc_cfg->max_inter_bitrate_pct = extra_cfg->rc_max_inter_bitrate_pct;
  rc_cfg->gf_cbr_boost_pct = extra_cfg->gf_cbr_boost_pct;
  rc_cfg->mode = cfg->rc_end_usage;
  rc_cfg->min_cr = extra_cfg->min_cr;
  rc_cfg->best_allowed_q = extra_cfg->lossless ? 0 : cfg->rc_min_quantizer;
  rc_cfg->worst_allowed_q = extra_cfg->lossless ? 0 : cfg->rc_max_quantizer;
  rc_cfg->qp = extra_cfg->qp;

  rc_cfg->under_shoot_pct = cfg->rc_undershoot_pct;
  rc_cfg->over_shoot_pct = cfg->rc_overshoot_pct;
  rc_cfg->maximum_buffer_size_ms = is_vbr ? 240000 : cfg->rc_buf_sz;
  rc_cfg->starting_buffer_level_ms = is_vbr ? 60000 : cfg->rc_buf_initial_sz;
  rc_cfg->optimal_buffer_level_ms = is_vbr ? 60000 : cfg->rc_buf_optimal_sz;
  // Convert target bandwidth from Kbit/s to Bit/s
  rc_cfg->target_bandwidth = 1000 * cfg->rc_target_bitrate;
  rc_cfg->drop_frames_water_mark = cfg->rc_dropframe_thresh;
  rc_cfg->vbr_corpus_complexity_lap = extra_cfg->vbr_corpus_complexity_lap;

  // Set Toolset related configuration.
  tool_cfg->bit_depth = cfg->g_bit_depth;
  tool_cfg->enable_cdef = extra_cfg->enable_cdef;
  tool_cfg->enable_restoration =
      (cfg->g_usage == AOM_USAGE_REALTIME) ? 0 : extra_cfg->enable_restoration;
  tool_cfg->force_video_mode = extra_cfg->force_video_mode;
  tool_cfg->enable_palette = extra_cfg->enable_palette;
  // FIXME(debargha): Should this be:
  // tool_cfg->enable_ref_frame_mvs  = extra_cfg->allow_ref_frame_mvs &
  //                                         extra_cfg->enable_order_hint ?
  // Disallow using temporal MVs while large_scale_tile = 1.
  tool_cfg->enable_ref_frame_mvs =
      extra_cfg->allow_ref_frame_mvs && !cfg->large_scale_tile;
  tool_cfg->superblock_size = extra_cfg->superblock_size;
  tool_cfg->enable_monochrome = cfg->monochrome;
  tool_cfg->full_still_picture_hdr = cfg->full_still_picture_hdr;
  tool_cfg->enable_dual_filter = extra_cfg->enable_dual_filter;
  tool_cfg->enable_order_hint = extra_cfg->enable_order_hint;
  tool_cfg->enable_interintra_comp = extra_cfg->enable_interintra_comp;
  tool_cfg->ref_frame_mvs_present =
      extra_cfg->enable_ref_frame_mvs & extra_cfg->enable_order_hint;
  tool_cfg->enable_global_motion = extra_cfg->enable_global_motion;
  tool_cfg->error_resilient_mode =
      cfg->g_error_resilient | extra_cfg->error_resilient_mode;
  tool_cfg->frame_parallel_decoding_mode =
      extra_cfg->frame_parallel_decoding_mode;

  // Set Quantization related configuration.
  q_cfg->using_qm = extra_cfg->enable_qm;
  q_cfg->qm_minlevel = extra_cfg->qm_min;
  q_cfg->qm_maxlevel = extra_cfg->qm_max;
  q_cfg->quant_b_adapt = extra_cfg->quant_b_adapt;
  q_cfg->enable_chroma_deltaq = extra_cfg->enable_chroma_deltaq;
  q_cfg->aq_mode = extra_cfg->aq_mode;
  q_cfg->deltaq_mode = extra_cfg->deltaq_mode;
  q_cfg->use_fixed_qp_offsets =
      cfg->use_fixed_qp_offsets && (rc_cfg->mode == AOM_Q);
  for (int i = 0; i < FIXED_QP_OFFSET_COUNT; ++i) {
    if (q_cfg->use_fixed_qp_offsets) {
      if (cfg->fixed_qp_offsets[i] >= 0) {  // user-provided qp offset
        q_cfg->fixed_qp_offsets[i] = convert_qp_offset(
<<<<<<< HEAD
            rc_cfg->qp, cfg->fixed_qp_offsets[i], oxcf->bit_depth);
      } else {  // auto-selected qp offset
        q_cfg->fixed_qp_offsets[i] =
            get_modeled_qp_offset(rc_cfg->qp, i, oxcf->bit_depth);
=======
            rc_cfg->cq_level, cfg->fixed_qp_offsets[i], tool_cfg->bit_depth);
      } else {  // auto-selected qp offset
        q_cfg->fixed_qp_offsets[i] =
            get_modeled_qp_offset(rc_cfg->cq_level, i, tool_cfg->bit_depth);
>>>>>>> 196995d8
      }
    } else {
      q_cfg->fixed_qp_offsets[i] = -1.0;
    }
  }

  tool_cfg->enable_deltalf_mode =
      (q_cfg->deltaq_mode != NO_DELTA_Q) && extra_cfg->deltalf_mode;

  // Set cost update frequency configuration.
  oxcf->cost_upd_freq.coeff = (COST_UPDATE_TYPE)extra_cfg->coeff_cost_upd_freq;
  oxcf->cost_upd_freq.mode = (COST_UPDATE_TYPE)extra_cfg->mode_cost_upd_freq;
  oxcf->cost_upd_freq.mv = (COST_UPDATE_TYPE)extra_cfg->mv_cost_upd_freq;

  // Set frame resize mode configuration.
  resize_cfg->resize_mode = (RESIZE_MODE)cfg->rc_resize_mode;
  resize_cfg->resize_scale_denominator = (uint8_t)cfg->rc_resize_denominator;
  resize_cfg->resize_kf_scale_denominator =
      (uint8_t)cfg->rc_resize_kf_denominator;
  if (resize_cfg->resize_mode == RESIZE_FIXED &&
      resize_cfg->resize_scale_denominator == SCALE_NUMERATOR &&
      resize_cfg->resize_kf_scale_denominator == SCALE_NUMERATOR)
    resize_cfg->resize_mode = RESIZE_NONE;

  // Set encoder algorithm related configuration.
  algo_cfg->enable_overlay = extra_cfg->enable_overlay;
  algo_cfg->disable_trellis_quant = extra_cfg->disable_trellis_quant;
  algo_cfg->sharpness = extra_cfg->sharpness;
  algo_cfg->arnr_max_frames = extra_cfg->arnr_max_frames;
  algo_cfg->arnr_strength = extra_cfg->arnr_strength;
  algo_cfg->cdf_update_mode = (uint8_t)extra_cfg->cdf_update_mode;
  // TODO(any): Fix and Enable TPL for resize-mode > 0
  algo_cfg->enable_tpl_model =
      resize_cfg->resize_mode ? 0 : extra_cfg->enable_tpl_model;

  // Set two-pass configuration.
  two_pass_cfg->vbrbias = cfg->rc_2pass_vbr_bias_pct;
  two_pass_cfg->vbrmin_section = cfg->rc_2pass_vbr_minsection_pct;
  two_pass_cfg->vbrmax_section = cfg->rc_2pass_vbr_maxsection_pct;
  two_pass_cfg->stats_in = cfg->rc_twopass_stats_in;

  // Set Key frame configuration.
  kf_cfg->fwd_kf_enabled = cfg->fwd_kf_enabled;
  kf_cfg->auto_key =
      cfg->kf_mode == AOM_KF_AUTO && cfg->kf_min_dist != cfg->kf_max_dist;
  kf_cfg->key_freq_min = cfg->kf_min_dist;
  kf_cfg->key_freq_max = cfg->kf_max_dist;
  kf_cfg->sframe_dist = cfg->sframe_dist;
  kf_cfg->sframe_mode = cfg->sframe_mode;
  kf_cfg->enable_sframe = extra_cfg->s_frame_mode;
  kf_cfg->enable_keyframe_filtering = extra_cfg->enable_keyframe_filtering;
  kf_cfg->enable_intrabc = extra_cfg->enable_intrabc;

  oxcf->speed = extra_cfg->cpu_used;

  // Set Color related configuration.
  color_cfg->color_primaries = extra_cfg->color_primaries;
  color_cfg->transfer_characteristics = extra_cfg->transfer_characteristics;
  color_cfg->matrix_coefficients = extra_cfg->matrix_coefficients;
  color_cfg->color_range = extra_cfg->color_range;
  color_cfg->chroma_sample_position = extra_cfg->chroma_sample_position;

  // Set Group of frames configuration.
  gf_cfg->lag_in_frames = clamp(cfg->g_lag_in_frames, 0, MAX_LAG_BUFFERS);
  gf_cfg->enable_auto_arf = extra_cfg->enable_auto_alt_ref;
  gf_cfg->enable_auto_brf = extra_cfg->enable_auto_bwd_ref;
  gf_cfg->min_gf_interval = extra_cfg->min_gf_interval;
  gf_cfg->max_gf_interval = extra_cfg->max_gf_interval;
  gf_cfg->gf_min_pyr_height = extra_cfg->gf_min_pyr_height;
  gf_cfg->gf_max_pyr_height = extra_cfg->gf_max_pyr_height;

<<<<<<< HEAD
  oxcf->tuning = extra_cfg->tuning;
  oxcf->vmaf_model_path = extra_cfg->vmaf_model_path;
  oxcf->subgop_config_str = extra_cfg->subgop_config_str;
  oxcf->content = extra_cfg->content;
  oxcf->superblock_size = extra_cfg->superblock_size;
=======
  // Set tune related configuration.
  tune_cfg->tuning = extra_cfg->tuning;
  tune_cfg->vmaf_model_path = extra_cfg->vmaf_model_path;
  tune_cfg->content = extra_cfg->content;
>>>>>>> 196995d8
  if (cfg->large_scale_tile) {
    tune_cfg->film_grain_test_vector = 0;
    tune_cfg->film_grain_table_filename = NULL;
  } else {
    tune_cfg->film_grain_test_vector = extra_cfg->film_grain_test_vector;
    tune_cfg->film_grain_table_filename = extra_cfg->film_grain_table_filename;
  }
#if CONFIG_DENOISE
  oxcf->noise_level = extra_cfg->noise_level;
  oxcf->noise_block_size = extra_cfg->noise_block_size;
#endif

  // Set Tile related configuration.
  tile_cfg->num_tile_groups = extra_cfg->num_tg;
  // In large-scale tile encoding mode, num_tile_groups is always 1.
  if (cfg->large_scale_tile) tile_cfg->num_tile_groups = 1;
  tile_cfg->mtu = extra_cfg->mtu_size;
  tile_cfg->enable_large_scale_tile = cfg->large_scale_tile;
  tile_cfg->enable_single_tile_decoding =
      (tile_cfg->enable_large_scale_tile) ? extra_cfg->single_tile_decoding : 0;
  tile_cfg->tile_columns = extra_cfg->tile_columns;
  tile_cfg->tile_rows = extra_cfg->tile_rows;
  tile_cfg->tile_width_count = AOMMIN(cfg->tile_width_count, MAX_TILE_COLS);
  tile_cfg->tile_height_count = AOMMIN(cfg->tile_height_count, MAX_TILE_ROWS);
  for (int i = 0; i < tile_cfg->tile_width_count; i++) {
    tile_cfg->tile_widths[i] = AOMMAX(cfg->tile_widths[i], 1);
  }
  for (int i = 0; i < tile_cfg->tile_height_count; i++) {
    tile_cfg->tile_heights[i] = AOMMAX(cfg->tile_heights[i], 1);
  }
  tile_cfg->enable_ext_tile_debug = extra_cfg->ext_tile_debug;

  if (tile_cfg->enable_large_scale_tile) {
    // The superblock_size can only be AOM_SUPERBLOCK_SIZE_64X64 or
    // AOM_SUPERBLOCK_SIZE_128X128 while tile_cfg->enable_large_scale_tile = 1.
    // If superblock_size = AOM_SUPERBLOCK_SIZE_DYNAMIC, hard set it to
    // AOM_SUPERBLOCK_SIZE_64X64(default value in large_scale_tile).
    if (extra_cfg->superblock_size != AOM_SUPERBLOCK_SIZE_64X64 &&
        extra_cfg->superblock_size != AOM_SUPERBLOCK_SIZE_128X128)
      tool_cfg->superblock_size = AOM_SUPERBLOCK_SIZE_64X64;
  }

  // Set reference frame related configuration.
  oxcf->ref_frm_cfg.max_reference_frames = extra_cfg->max_reference_frames;
  oxcf->ref_frm_cfg.enable_reduced_reference_set =
      extra_cfg->enable_reduced_reference_set;
  oxcf->ref_frm_cfg.enable_onesided_comp = extra_cfg->enable_onesided_comp;

  oxcf->row_mt = extra_cfg->row_mt;

  // Set motion mode related configuration.
  oxcf->motion_mode_cfg.enable_obmc = extra_cfg->enable_obmc;
  oxcf->motion_mode_cfg.enable_warped_motion = extra_cfg->enable_warped_motion;
  oxcf->motion_mode_cfg.allow_warped_motion =
      (cfg->g_usage == AOM_USAGE_REALTIME)
          ? false
          : (extra_cfg->allow_warped_motion & extra_cfg->enable_warped_motion);

  // Set partition related configuration.
  part_cfg->enable_rect_partitions = extra_cfg->enable_rect_partitions;
  part_cfg->enable_ab_partitions = extra_cfg->enable_ab_partitions;
  part_cfg->enable_1to4_partitions = extra_cfg->enable_1to4_partitions;
  part_cfg->min_partition_size = extra_cfg->min_partition_size;
  part_cfg->max_partition_size = extra_cfg->max_partition_size;

  // Set intra mode configuration.
  intra_mode_cfg->enable_angle_delta = extra_cfg->enable_angle_delta;
  intra_mode_cfg->enable_intra_edge_filter =
      extra_cfg->enable_intra_edge_filter;
  intra_mode_cfg->enable_filter_intra = extra_cfg->enable_filter_intra;
  intra_mode_cfg->enable_smooth_intra = extra_cfg->enable_smooth_intra;
  intra_mode_cfg->enable_paeth_intra = extra_cfg->enable_paeth_intra;
  intra_mode_cfg->enable_cfl_intra = extra_cfg->enable_cfl_intra;

  // Set transform size/type configuration.
  txfm_cfg->enable_tx64 = extra_cfg->enable_tx64;
  txfm_cfg->enable_flip_idtx = extra_cfg->enable_flip_idtx;
  txfm_cfg->reduced_tx_type_set = extra_cfg->reduced_tx_type_set;
  txfm_cfg->use_intra_dct_only = extra_cfg->use_intra_dct_only;
  txfm_cfg->use_inter_dct_only = extra_cfg->use_inter_dct_only;
  txfm_cfg->use_intra_default_tx_only = extra_cfg->use_intra_default_tx_only;

  // Set compound type configuration.
  comp_type_cfg->enable_dist_wtd_comp =
      extra_cfg->enable_dist_wtd_comp & extra_cfg->enable_order_hint;
  comp_type_cfg->enable_masked_comp = extra_cfg->enable_masked_comp;
  comp_type_cfg->enable_diff_wtd_comp =
      extra_cfg->enable_masked_comp & extra_cfg->enable_diff_wtd_comp;
  comp_type_cfg->enable_interinter_wedge =
      extra_cfg->enable_masked_comp & extra_cfg->enable_interinter_wedge;
  comp_type_cfg->enable_smooth_interintra =
      extra_cfg->enable_interintra_comp && extra_cfg->enable_smooth_interintra;
  comp_type_cfg->enable_interintra_wedge =
      extra_cfg->enable_interintra_comp & extra_cfg->enable_interintra_wedge;

  // Set Super-resolution mode configuration.
  if (extra_cfg->lossless || cfg->large_scale_tile) {
    disable_superres(superres_cfg);
  } else {
    superres_cfg->superres_mode = cfg->rc_superres_mode;
    superres_cfg->superres_scale_denominator =
        (uint8_t)cfg->rc_superres_denominator;
    superres_cfg->superres_kf_scale_denominator =
        (uint8_t)cfg->rc_superres_kf_denominator;
    superres_cfg->superres_qthresh = cfg->rc_superres_qthresh;
    superres_cfg->superres_kf_qthresh = cfg->rc_superres_kf_qthresh;
    if (superres_cfg->superres_mode == AOM_SUPERRES_FIXED &&
        superres_cfg->superres_scale_denominator == SCALE_NUMERATOR &&
        superres_cfg->superres_kf_scale_denominator == SCALE_NUMERATOR) {
      disable_superres(superres_cfg);
    }
    if (superres_cfg->superres_mode == AOM_SUPERRES_QTHRESH &&
        superres_cfg->superres_qthresh == 255 &&
        superres_cfg->superres_kf_qthresh == 255) {
      disable_superres(superres_cfg);
    }
  }

  superres_cfg->enable_superres =
      (superres_cfg->superres_mode != AOM_SUPERRES_NONE) &&
      extra_cfg->enable_superres;
  if (!superres_cfg->enable_superres) {
    disable_superres(superres_cfg);
  }

  if (input_cfg->limit == 1) {
    // still picture mode, display model and timing is meaningless
    dec_model_cfg->display_model_info_present_flag = 0;
    dec_model_cfg->timing_info_present = 0;
  }

  oxcf->save_as_annexb = cfg->save_as_annexb;

  // Set unit test related configuration.
  oxcf->unit_test_cfg.motion_vector_unit_test =
      extra_cfg->motion_vector_unit_test;
  oxcf->unit_test_cfg.sb_multipass_unit_test =
      extra_cfg->sb_multipass_unit_test;

  oxcf->border_in_pixels =
      (resize_cfg->resize_mode || superres_cfg->superres_mode)
          ? AOM_BORDER_IN_PIXELS
          : AOM_ENC_NO_SCALE_BORDER;
  memcpy(oxcf->target_seq_level_idx, extra_cfg->target_seq_level_idx,
         sizeof(oxcf->target_seq_level_idx));
  oxcf->tier_mask = extra_cfg->tier_mask;

<<<<<<< HEAD
  oxcf->vbr_corpus_complexity_lap = extra_cfg->vbr_corpus_complexity_lap;

  if (update_config) {
    update_encoder_config(&cfg->encoder_cfg, extra_cfg);
  }
=======
>>>>>>> 196995d8
  return AOM_CODEC_OK;
}

static aom_codec_err_t encoder_set_config(aom_codec_alg_priv_t *ctx,
                                          const aom_codec_enc_cfg_t *cfg) {
  InitialDimensions *const initial_dimensions = &ctx->cpi->initial_dimensions;
  aom_codec_err_t res;
  int force_key = 0;

  if (cfg->g_w != ctx->cfg.g_w || cfg->g_h != ctx->cfg.g_h) {
    if (cfg->g_lag_in_frames > 1 || cfg->g_pass != AOM_RC_ONE_PASS)
      ERROR("Cannot change width or height after initialization");
    if (!valid_ref_frame_size(ctx->cfg.g_w, ctx->cfg.g_h, cfg->g_w, cfg->g_h) ||
        (initial_dimensions->width &&
         (int)cfg->g_w > initial_dimensions->width) ||
        (initial_dimensions->height &&
         (int)cfg->g_h > initial_dimensions->height))
      force_key = 1;
  }

  // Prevent increasing lag_in_frames. This check is stricter than it needs
  // to be -- the limit is not increasing past the first lag_in_frames
  // value, but we don't track the initial config, only the last successful
  // config.
  if (cfg->g_lag_in_frames > ctx->cfg.g_lag_in_frames)
    ERROR("Cannot increase lag_in_frames");
  // Prevent changing lag_in_frames if Lookahead Processing is enabled
  if (cfg->g_lag_in_frames != ctx->cfg.g_lag_in_frames &&
      ctx->num_lap_buffers > 0)
    ERROR("Cannot change lag_in_frames if LAP is enabled");

  res = validate_config(ctx, cfg, &ctx->extra_cfg);

  if (res == AOM_CODEC_OK) {
    ctx->cfg = *cfg;
    set_encoder_config(&ctx->oxcf, &ctx->cfg, &ctx->extra_cfg, 0);
    // On profile change, request a key frame
    force_key |= ctx->cpi->common.seq_params.profile != ctx->oxcf.profile;
    av1_change_config(ctx->cpi, &ctx->oxcf);
    if (ctx->cpi_lap != NULL) {
      av1_change_config(ctx->cpi_lap, &ctx->oxcf);
    }
  }

  if (force_key) ctx->next_frame_flags |= AOM_EFLAG_FORCE_KF;

  return res;
}

static aom_fixed_buf_t *encoder_get_global_headers(aom_codec_alg_priv_t *ctx) {
  return av1_get_global_headers(ctx->cpi);
}

static aom_codec_err_t ctrl_get_quantizer(aom_codec_alg_priv_t *ctx,
                                          va_list args) {
  int *const arg = va_arg(args, int *);
  if (arg == NULL) return AOM_CODEC_INVALID_PARAM;
  *arg = av1_get_quantizer(ctx->cpi);
  return AOM_CODEC_OK;
}

static aom_codec_err_t update_extra_cfg(aom_codec_alg_priv_t *ctx,
                                        struct av1_extracfg *extra_cfg) {
  const aom_codec_err_t res = validate_config(ctx, &ctx->cfg, extra_cfg);
  if (res == AOM_CODEC_OK) {
    ctx->extra_cfg = *extra_cfg;
    set_encoder_config(&ctx->oxcf, &ctx->cfg, &ctx->extra_cfg, 1);
    av1_change_config(ctx->cpi, &ctx->oxcf);
    if (ctx->cpi_lap != NULL) {
      av1_change_config(ctx->cpi_lap, &ctx->oxcf);
    }
  }
  return res;
}

static aom_codec_err_t ctrl_set_cpuused(aom_codec_alg_priv_t *ctx,
                                        va_list args) {
  struct av1_extracfg extra_cfg = ctx->extra_cfg;
  extra_cfg.cpu_used = CAST(AOME_SET_CPUUSED, args);
  return update_extra_cfg(ctx, &extra_cfg);
}

static aom_codec_err_t ctrl_set_enable_auto_alt_ref(aom_codec_alg_priv_t *ctx,
                                                    va_list args) {
  struct av1_extracfg extra_cfg = ctx->extra_cfg;
  extra_cfg.enable_auto_alt_ref = CAST(AOME_SET_ENABLEAUTOALTREF, args);
  return update_extra_cfg(ctx, &extra_cfg);
}

static aom_codec_err_t ctrl_set_enable_auto_bwd_ref(aom_codec_alg_priv_t *ctx,
                                                    va_list args) {
  struct av1_extracfg extra_cfg = ctx->extra_cfg;
  extra_cfg.enable_auto_bwd_ref = CAST(AOME_SET_ENABLEAUTOBWDREF, args);
  return update_extra_cfg(ctx, &extra_cfg);
}

static aom_codec_err_t ctrl_set_noise_sensitivity(aom_codec_alg_priv_t *ctx,
                                                  va_list args) {
  struct av1_extracfg extra_cfg = ctx->extra_cfg;
  extra_cfg.noise_sensitivity = CAST(AV1E_SET_NOISE_SENSITIVITY, args);
  return update_extra_cfg(ctx, &extra_cfg);
}

static aom_codec_err_t ctrl_set_sharpness(aom_codec_alg_priv_t *ctx,
                                          va_list args) {
  struct av1_extracfg extra_cfg = ctx->extra_cfg;
  extra_cfg.sharpness = CAST(AOME_SET_SHARPNESS, args);
  return update_extra_cfg(ctx, &extra_cfg);
}

static aom_codec_err_t ctrl_set_static_thresh(aom_codec_alg_priv_t *ctx,
                                              va_list args) {
  struct av1_extracfg extra_cfg = ctx->extra_cfg;
  extra_cfg.static_thresh = CAST(AOME_SET_STATIC_THRESHOLD, args);
  return update_extra_cfg(ctx, &extra_cfg);
}

static aom_codec_err_t ctrl_set_row_mt(aom_codec_alg_priv_t *ctx,
                                       va_list args) {
  struct av1_extracfg extra_cfg = ctx->extra_cfg;
  extra_cfg.row_mt = CAST(AV1E_SET_ROW_MT, args);
  return update_extra_cfg(ctx, &extra_cfg);
}

static aom_codec_err_t ctrl_set_tile_columns(aom_codec_alg_priv_t *ctx,
                                             va_list args) {
  struct av1_extracfg extra_cfg = ctx->extra_cfg;
  extra_cfg.tile_columns = CAST(AV1E_SET_TILE_COLUMNS, args);
  return update_extra_cfg(ctx, &extra_cfg);
}

static aom_codec_err_t ctrl_set_tile_rows(aom_codec_alg_priv_t *ctx,
                                          va_list args) {
  struct av1_extracfg extra_cfg = ctx->extra_cfg;
  extra_cfg.tile_rows = CAST(AV1E_SET_TILE_ROWS, args);
  return update_extra_cfg(ctx, &extra_cfg);
}

static aom_codec_err_t ctrl_set_enable_tpl_model(aom_codec_alg_priv_t *ctx,
                                                 va_list args) {
  struct av1_extracfg extra_cfg = ctx->extra_cfg;
  extra_cfg.enable_tpl_model = CAST(AV1E_SET_ENABLE_TPL_MODEL, args);
  return update_extra_cfg(ctx, &extra_cfg);
}

static aom_codec_err_t ctrl_set_enable_keyframe_filtering(
    aom_codec_alg_priv_t *ctx, va_list args) {
  struct av1_extracfg extra_cfg = ctx->extra_cfg;
  extra_cfg.enable_keyframe_filtering =
      CAST(AV1E_SET_ENABLE_KEYFRAME_FILTERING, args);
  return update_extra_cfg(ctx, &extra_cfg);
}

static aom_codec_err_t ctrl_set_arnr_max_frames(aom_codec_alg_priv_t *ctx,
                                                va_list args) {
  struct av1_extracfg extra_cfg = ctx->extra_cfg;
  extra_cfg.arnr_max_frames = CAST(AOME_SET_ARNR_MAXFRAMES, args);
  return update_extra_cfg(ctx, &extra_cfg);
}

static aom_codec_err_t ctrl_set_arnr_strength(aom_codec_alg_priv_t *ctx,
                                              va_list args) {
  struct av1_extracfg extra_cfg = ctx->extra_cfg;
  extra_cfg.arnr_strength = CAST(AOME_SET_ARNR_STRENGTH, args);
  return update_extra_cfg(ctx, &extra_cfg);
}

static aom_codec_err_t ctrl_set_tuning(aom_codec_alg_priv_t *ctx,
                                       va_list args) {
  struct av1_extracfg extra_cfg = ctx->extra_cfg;
  extra_cfg.tuning = CAST(AOME_SET_TUNING, args);
  return update_extra_cfg(ctx, &extra_cfg);
}

static aom_codec_err_t ctrl_set_qp(aom_codec_alg_priv_t *ctx, va_list args) {
  struct av1_extracfg extra_cfg = ctx->extra_cfg;
  extra_cfg.qp = CAST(AOME_SET_QP, args);
  return update_extra_cfg(ctx, &extra_cfg);
}

static aom_codec_err_t ctrl_set_rc_max_intra_bitrate_pct(
    aom_codec_alg_priv_t *ctx, va_list args) {
  struct av1_extracfg extra_cfg = ctx->extra_cfg;
  extra_cfg.rc_max_intra_bitrate_pct =
      CAST(AOME_SET_MAX_INTRA_BITRATE_PCT, args);
  return update_extra_cfg(ctx, &extra_cfg);
}

static aom_codec_err_t ctrl_set_rc_max_inter_bitrate_pct(
    aom_codec_alg_priv_t *ctx, va_list args) {
  struct av1_extracfg extra_cfg = ctx->extra_cfg;
  extra_cfg.rc_max_inter_bitrate_pct =
      CAST(AOME_SET_MAX_INTER_BITRATE_PCT, args);
  return update_extra_cfg(ctx, &extra_cfg);
}

static aom_codec_err_t ctrl_set_rc_gf_cbr_boost_pct(aom_codec_alg_priv_t *ctx,
                                                    va_list args) {
  struct av1_extracfg extra_cfg = ctx->extra_cfg;
  extra_cfg.gf_cbr_boost_pct = CAST(AV1E_SET_GF_CBR_BOOST_PCT, args);
  return update_extra_cfg(ctx, &extra_cfg);
}

static aom_codec_err_t ctrl_set_lossless(aom_codec_alg_priv_t *ctx,
                                         va_list args) {
  struct av1_extracfg extra_cfg = ctx->extra_cfg;
  extra_cfg.lossless = CAST(AV1E_SET_LOSSLESS, args);
  return update_extra_cfg(ctx, &extra_cfg);
}

static aom_codec_err_t ctrl_set_enable_cdef(aom_codec_alg_priv_t *ctx,
                                            va_list args) {
  struct av1_extracfg extra_cfg = ctx->extra_cfg;
  extra_cfg.enable_cdef = CAST(AV1E_SET_ENABLE_CDEF, args);
  return update_extra_cfg(ctx, &extra_cfg);
}

static aom_codec_err_t ctrl_set_enable_restoration(aom_codec_alg_priv_t *ctx,
                                                   va_list args) {
  struct av1_extracfg extra_cfg = ctx->extra_cfg;
  extra_cfg.enable_restoration = CAST(AV1E_SET_ENABLE_RESTORATION, args);
  return update_extra_cfg(ctx, &extra_cfg);
}

static aom_codec_err_t ctrl_set_force_video_mode(aom_codec_alg_priv_t *ctx,
                                                 va_list args) {
  struct av1_extracfg extra_cfg = ctx->extra_cfg;
  extra_cfg.force_video_mode = CAST(AV1E_SET_FORCE_VIDEO_MODE, args);
  return update_extra_cfg(ctx, &extra_cfg);
}

static aom_codec_err_t ctrl_set_enable_obmc(aom_codec_alg_priv_t *ctx,
                                            va_list args) {
  struct av1_extracfg extra_cfg = ctx->extra_cfg;
  extra_cfg.enable_obmc = CAST(AV1E_SET_ENABLE_OBMC, args);
  return update_extra_cfg(ctx, &extra_cfg);
}

static aom_codec_err_t ctrl_set_disable_trellis_quant(aom_codec_alg_priv_t *ctx,
                                                      va_list args) {
  struct av1_extracfg extra_cfg = ctx->extra_cfg;
  extra_cfg.disable_trellis_quant = CAST(AV1E_SET_DISABLE_TRELLIS_QUANT, args);
  return update_extra_cfg(ctx, &extra_cfg);
}

static aom_codec_err_t ctrl_set_enable_qm(aom_codec_alg_priv_t *ctx,
                                          va_list args) {
  struct av1_extracfg extra_cfg = ctx->extra_cfg;
  extra_cfg.enable_qm = CAST(AV1E_SET_ENABLE_QM, args);
  return update_extra_cfg(ctx, &extra_cfg);
}
static aom_codec_err_t ctrl_set_qm_y(aom_codec_alg_priv_t *ctx, va_list args) {
  struct av1_extracfg extra_cfg = ctx->extra_cfg;
  extra_cfg.qm_y = CAST(AV1E_SET_QM_Y, args);
  return update_extra_cfg(ctx, &extra_cfg);
}
static aom_codec_err_t ctrl_set_qm_u(aom_codec_alg_priv_t *ctx, va_list args) {
  struct av1_extracfg extra_cfg = ctx->extra_cfg;
  extra_cfg.qm_u = CAST(AV1E_SET_QM_U, args);
  return update_extra_cfg(ctx, &extra_cfg);
}
static aom_codec_err_t ctrl_set_qm_v(aom_codec_alg_priv_t *ctx, va_list args) {
  struct av1_extracfg extra_cfg = ctx->extra_cfg;
  extra_cfg.qm_v = CAST(AV1E_SET_QM_V, args);
  return update_extra_cfg(ctx, &extra_cfg);
}
static aom_codec_err_t ctrl_set_qm_min(aom_codec_alg_priv_t *ctx,
                                       va_list args) {
  struct av1_extracfg extra_cfg = ctx->extra_cfg;
  extra_cfg.qm_min = CAST(AV1E_SET_QM_MIN, args);
  return update_extra_cfg(ctx, &extra_cfg);
}

static aom_codec_err_t ctrl_set_qm_max(aom_codec_alg_priv_t *ctx,
                                       va_list args) {
  struct av1_extracfg extra_cfg = ctx->extra_cfg;
  extra_cfg.qm_max = CAST(AV1E_SET_QM_MAX, args);
  return update_extra_cfg(ctx, &extra_cfg);
}

static aom_codec_err_t ctrl_set_num_tg(aom_codec_alg_priv_t *ctx,
                                       va_list args) {
  struct av1_extracfg extra_cfg = ctx->extra_cfg;
  extra_cfg.num_tg = CAST(AV1E_SET_NUM_TG, args);
  return update_extra_cfg(ctx, &extra_cfg);
}

static aom_codec_err_t ctrl_set_mtu(aom_codec_alg_priv_t *ctx, va_list args) {
  struct av1_extracfg extra_cfg = ctx->extra_cfg;
  extra_cfg.mtu_size = CAST(AV1E_SET_MTU, args);
  return update_extra_cfg(ctx, &extra_cfg);
}
static aom_codec_err_t ctrl_set_timing_info_type(aom_codec_alg_priv_t *ctx,
                                                 va_list args) {
  struct av1_extracfg extra_cfg = ctx->extra_cfg;
  extra_cfg.timing_info_type = CAST(AV1E_SET_TIMING_INFO_TYPE, args);
  return update_extra_cfg(ctx, &extra_cfg);
}

static aom_codec_err_t ctrl_set_enable_dual_filter(aom_codec_alg_priv_t *ctx,
                                                   va_list args) {
  struct av1_extracfg extra_cfg = ctx->extra_cfg;
  extra_cfg.enable_dual_filter = CAST(AV1E_SET_ENABLE_DUAL_FILTER, args);
  return update_extra_cfg(ctx, &extra_cfg);
}

static aom_codec_err_t ctrl_set_enable_chroma_deltaq(aom_codec_alg_priv_t *ctx,
                                                     va_list args) {
  struct av1_extracfg extra_cfg = ctx->extra_cfg;
  extra_cfg.enable_chroma_deltaq = CAST(AV1E_SET_ENABLE_CHROMA_DELTAQ, args);
  return update_extra_cfg(ctx, &extra_cfg);
}

static aom_codec_err_t ctrl_set_enable_rect_partitions(
    aom_codec_alg_priv_t *ctx, va_list args) {
  struct av1_extracfg extra_cfg = ctx->extra_cfg;
  extra_cfg.enable_rect_partitions =
      CAST(AV1E_SET_ENABLE_RECT_PARTITIONS, args);
  return update_extra_cfg(ctx, &extra_cfg);
}

static aom_codec_err_t ctrl_set_enable_ab_partitions(aom_codec_alg_priv_t *ctx,
                                                     va_list args) {
  struct av1_extracfg extra_cfg = ctx->extra_cfg;
  extra_cfg.enable_ab_partitions = CAST(AV1E_SET_ENABLE_AB_PARTITIONS, args);
  return update_extra_cfg(ctx, &extra_cfg);
}

static aom_codec_err_t ctrl_set_enable_1to4_partitions(
    aom_codec_alg_priv_t *ctx, va_list args) {
  struct av1_extracfg extra_cfg = ctx->extra_cfg;
  extra_cfg.enable_1to4_partitions =
      CAST(AV1E_SET_ENABLE_1TO4_PARTITIONS, args);
  return update_extra_cfg(ctx, &extra_cfg);
}

static aom_codec_err_t ctrl_set_min_partition_size(aom_codec_alg_priv_t *ctx,
                                                   va_list args) {
  struct av1_extracfg extra_cfg = ctx->extra_cfg;
  extra_cfg.min_partition_size = CAST(AV1E_SET_MIN_PARTITION_SIZE, args);
  return update_extra_cfg(ctx, &extra_cfg);
}

static aom_codec_err_t ctrl_set_max_partition_size(aom_codec_alg_priv_t *ctx,
                                                   va_list args) {
  struct av1_extracfg extra_cfg = ctx->extra_cfg;
  extra_cfg.max_partition_size = CAST(AV1E_SET_MAX_PARTITION_SIZE, args);
  return update_extra_cfg(ctx, &extra_cfg);
}

static aom_codec_err_t ctrl_set_enable_intra_edge_filter(
    aom_codec_alg_priv_t *ctx, va_list args) {
  struct av1_extracfg extra_cfg = ctx->extra_cfg;
  extra_cfg.enable_intra_edge_filter =
      CAST(AV1E_SET_ENABLE_INTRA_EDGE_FILTER, args);
  return update_extra_cfg(ctx, &extra_cfg);
}

static aom_codec_err_t ctrl_set_enable_order_hint(aom_codec_alg_priv_t *ctx,
                                                  va_list args) {
  struct av1_extracfg extra_cfg = ctx->extra_cfg;
  extra_cfg.enable_order_hint = CAST(AV1E_SET_ENABLE_ORDER_HINT, args);
  return update_extra_cfg(ctx, &extra_cfg);
}

static aom_codec_err_t ctrl_set_enable_tx64(aom_codec_alg_priv_t *ctx,
                                            va_list args) {
  struct av1_extracfg extra_cfg = ctx->extra_cfg;
  extra_cfg.enable_tx64 = CAST(AV1E_SET_ENABLE_TX64, args);
  return update_extra_cfg(ctx, &extra_cfg);
}

static aom_codec_err_t ctrl_set_enable_flip_idtx(aom_codec_alg_priv_t *ctx,
                                                 va_list args) {
  struct av1_extracfg extra_cfg = ctx->extra_cfg;
  extra_cfg.enable_flip_idtx = CAST(AV1E_SET_ENABLE_FLIP_IDTX, args);
  return update_extra_cfg(ctx, &extra_cfg);
}

static aom_codec_err_t ctrl_set_enable_dist_wtd_comp(aom_codec_alg_priv_t *ctx,
                                                     va_list args) {
  struct av1_extracfg extra_cfg = ctx->extra_cfg;
  extra_cfg.enable_dist_wtd_comp = CAST(AV1E_SET_ENABLE_DIST_WTD_COMP, args);
  return update_extra_cfg(ctx, &extra_cfg);
}

static aom_codec_err_t ctrl_set_max_reference_frames(aom_codec_alg_priv_t *ctx,
                                                     va_list args) {
  struct av1_extracfg extra_cfg = ctx->extra_cfg;
  extra_cfg.max_reference_frames = CAST(AV1E_SET_MAX_REFERENCE_FRAMES, args);
  return update_extra_cfg(ctx, &extra_cfg);
}

static aom_codec_err_t ctrl_set_enable_reduced_reference_set(
    aom_codec_alg_priv_t *ctx, va_list args) {
  struct av1_extracfg extra_cfg = ctx->extra_cfg;
  extra_cfg.enable_reduced_reference_set =
      CAST(AV1E_SET_REDUCED_REFERENCE_SET, args);
  return update_extra_cfg(ctx, &extra_cfg);
}

static aom_codec_err_t ctrl_set_enable_ref_frame_mvs(aom_codec_alg_priv_t *ctx,
                                                     va_list args) {
  struct av1_extracfg extra_cfg = ctx->extra_cfg;
  extra_cfg.enable_ref_frame_mvs = CAST(AV1E_SET_ENABLE_REF_FRAME_MVS, args);
  return update_extra_cfg(ctx, &extra_cfg);
}

static aom_codec_err_t ctrl_set_allow_ref_frame_mvs(aom_codec_alg_priv_t *ctx,
                                                    va_list args) {
  struct av1_extracfg extra_cfg = ctx->extra_cfg;
  extra_cfg.allow_ref_frame_mvs = CAST(AV1E_SET_ALLOW_REF_FRAME_MVS, args);
  return update_extra_cfg(ctx, &extra_cfg);
}

static aom_codec_err_t ctrl_set_enable_masked_comp(aom_codec_alg_priv_t *ctx,
                                                   va_list args) {
  struct av1_extracfg extra_cfg = ctx->extra_cfg;
  extra_cfg.enable_masked_comp = CAST(AV1E_SET_ENABLE_MASKED_COMP, args);
  return update_extra_cfg(ctx, &extra_cfg);
}

static aom_codec_err_t ctrl_set_enable_onesided_comp(aom_codec_alg_priv_t *ctx,
                                                     va_list args) {
  struct av1_extracfg extra_cfg = ctx->extra_cfg;
  extra_cfg.enable_onesided_comp = CAST(AV1E_SET_ENABLE_ONESIDED_COMP, args);
  return update_extra_cfg(ctx, &extra_cfg);
}

static aom_codec_err_t ctrl_set_enable_interintra_comp(
    aom_codec_alg_priv_t *ctx, va_list args) {
  struct av1_extracfg extra_cfg = ctx->extra_cfg;
  extra_cfg.enable_interintra_comp =
      CAST(AV1E_SET_ENABLE_INTERINTRA_COMP, args);
  return update_extra_cfg(ctx, &extra_cfg);
}

static aom_codec_err_t ctrl_set_enable_smooth_interintra(
    aom_codec_alg_priv_t *ctx, va_list args) {
  struct av1_extracfg extra_cfg = ctx->extra_cfg;
  extra_cfg.enable_smooth_interintra =
      CAST(AV1E_SET_ENABLE_SMOOTH_INTERINTRA, args);
  return update_extra_cfg(ctx, &extra_cfg);
}

static aom_codec_err_t ctrl_set_enable_diff_wtd_comp(aom_codec_alg_priv_t *ctx,
                                                     va_list args) {
  struct av1_extracfg extra_cfg = ctx->extra_cfg;
  extra_cfg.enable_diff_wtd_comp = CAST(AV1E_SET_ENABLE_DIFF_WTD_COMP, args);
  return update_extra_cfg(ctx, &extra_cfg);
}

static aom_codec_err_t ctrl_set_enable_interinter_wedge(
    aom_codec_alg_priv_t *ctx, va_list args) {
  struct av1_extracfg extra_cfg = ctx->extra_cfg;
  extra_cfg.enable_interinter_wedge =
      CAST(AV1E_SET_ENABLE_INTERINTER_WEDGE, args);
  return update_extra_cfg(ctx, &extra_cfg);
}

static aom_codec_err_t ctrl_set_enable_interintra_wedge(
    aom_codec_alg_priv_t *ctx, va_list args) {
  struct av1_extracfg extra_cfg = ctx->extra_cfg;
  extra_cfg.enable_interintra_wedge =
      CAST(AV1E_SET_ENABLE_INTERINTRA_WEDGE, args);
  return update_extra_cfg(ctx, &extra_cfg);
}

static aom_codec_err_t ctrl_set_enable_global_motion(aom_codec_alg_priv_t *ctx,
                                                     va_list args) {
  struct av1_extracfg extra_cfg = ctx->extra_cfg;
  extra_cfg.enable_global_motion = CAST(AV1E_SET_ENABLE_GLOBAL_MOTION, args);
  return update_extra_cfg(ctx, &extra_cfg);
}

static aom_codec_err_t ctrl_set_enable_warped_motion(aom_codec_alg_priv_t *ctx,
                                                     va_list args) {
  struct av1_extracfg extra_cfg = ctx->extra_cfg;
  extra_cfg.enable_warped_motion = CAST(AV1E_SET_ENABLE_WARPED_MOTION, args);
  return update_extra_cfg(ctx, &extra_cfg);
}

static aom_codec_err_t ctrl_set_allow_warped_motion(aom_codec_alg_priv_t *ctx,
                                                    va_list args) {
  struct av1_extracfg extra_cfg = ctx->extra_cfg;
  extra_cfg.allow_warped_motion = CAST(AV1E_SET_ALLOW_WARPED_MOTION, args);
  return update_extra_cfg(ctx, &extra_cfg);
}

static aom_codec_err_t ctrl_set_enable_filter_intra(aom_codec_alg_priv_t *ctx,
                                                    va_list args) {
  struct av1_extracfg extra_cfg = ctx->extra_cfg;
  extra_cfg.enable_filter_intra = CAST(AV1E_SET_ENABLE_FILTER_INTRA, args);
  return update_extra_cfg(ctx, &extra_cfg);
}

static aom_codec_err_t ctrl_set_enable_smooth_intra(aom_codec_alg_priv_t *ctx,
                                                    va_list args) {
  struct av1_extracfg extra_cfg = ctx->extra_cfg;
  extra_cfg.enable_smooth_intra = CAST(AV1E_SET_ENABLE_SMOOTH_INTRA, args);
  return update_extra_cfg(ctx, &extra_cfg);
}

static aom_codec_err_t ctrl_set_enable_paeth_intra(aom_codec_alg_priv_t *ctx,
                                                   va_list args) {
  struct av1_extracfg extra_cfg = ctx->extra_cfg;
  extra_cfg.enable_paeth_intra = CAST(AV1E_SET_ENABLE_PAETH_INTRA, args);
  return update_extra_cfg(ctx, &extra_cfg);
}

static aom_codec_err_t ctrl_set_enable_cfl_intra(aom_codec_alg_priv_t *ctx,
                                                 va_list args) {
  struct av1_extracfg extra_cfg = ctx->extra_cfg;
  extra_cfg.enable_cfl_intra = CAST(AV1E_SET_ENABLE_CFL_INTRA, args);
  return update_extra_cfg(ctx, &extra_cfg);
}

static aom_codec_err_t ctrl_set_enable_superres(aom_codec_alg_priv_t *ctx,
                                                va_list args) {
  struct av1_extracfg extra_cfg = ctx->extra_cfg;
  extra_cfg.enable_superres = CAST(AV1E_SET_ENABLE_SUPERRES, args);
  return update_extra_cfg(ctx, &extra_cfg);
}

static aom_codec_err_t ctrl_set_enable_overlay(aom_codec_alg_priv_t *ctx,
                                               va_list args) {
  struct av1_extracfg extra_cfg = ctx->extra_cfg;
  extra_cfg.enable_overlay = CAST(AV1E_SET_ENABLE_OVERLAY, args);
  return update_extra_cfg(ctx, &extra_cfg);
}

static aom_codec_err_t ctrl_set_enable_palette(aom_codec_alg_priv_t *ctx,
                                               va_list args) {
  struct av1_extracfg extra_cfg = ctx->extra_cfg;
  extra_cfg.enable_palette = CAST(AV1E_SET_ENABLE_PALETTE, args);
  return update_extra_cfg(ctx, &extra_cfg);
}

static aom_codec_err_t ctrl_set_enable_intrabc(aom_codec_alg_priv_t *ctx,
                                               va_list args) {
  struct av1_extracfg extra_cfg = ctx->extra_cfg;
  extra_cfg.enable_intrabc = CAST(AV1E_SET_ENABLE_INTRABC, args);
  return update_extra_cfg(ctx, &extra_cfg);
}

static aom_codec_err_t ctrl_set_enable_angle_delta(aom_codec_alg_priv_t *ctx,
                                                   va_list args) {
  struct av1_extracfg extra_cfg = ctx->extra_cfg;
  extra_cfg.enable_angle_delta = CAST(AV1E_SET_ENABLE_ANGLE_DELTA, args);
  return update_extra_cfg(ctx, &extra_cfg);
}

static aom_codec_err_t ctrl_set_error_resilient_mode(aom_codec_alg_priv_t *ctx,
                                                     va_list args) {
  struct av1_extracfg extra_cfg = ctx->extra_cfg;
  extra_cfg.error_resilient_mode = CAST(AV1E_SET_ERROR_RESILIENT_MODE, args);
  return update_extra_cfg(ctx, &extra_cfg);
}

static aom_codec_err_t ctrl_set_s_frame_mode(aom_codec_alg_priv_t *ctx,
                                             va_list args) {
  struct av1_extracfg extra_cfg = ctx->extra_cfg;
  extra_cfg.s_frame_mode = CAST(AV1E_SET_S_FRAME_MODE, args);
  return update_extra_cfg(ctx, &extra_cfg);
}

static aom_codec_err_t ctrl_set_frame_parallel_decoding_mode(
    aom_codec_alg_priv_t *ctx, va_list args) {
  struct av1_extracfg extra_cfg = ctx->extra_cfg;
  extra_cfg.frame_parallel_decoding_mode =
      CAST(AV1E_SET_FRAME_PARALLEL_DECODING, args);
  return update_extra_cfg(ctx, &extra_cfg);
}

static aom_codec_err_t ctrl_set_single_tile_decoding(aom_codec_alg_priv_t *ctx,
                                                     va_list args) {
  struct av1_extracfg extra_cfg = ctx->extra_cfg;
  extra_cfg.single_tile_decoding = CAST(AV1E_SET_SINGLE_TILE_DECODING, args);
  return update_extra_cfg(ctx, &extra_cfg);
}

static aom_codec_err_t ctrl_set_aq_mode(aom_codec_alg_priv_t *ctx,
                                        va_list args) {
  struct av1_extracfg extra_cfg = ctx->extra_cfg;
  extra_cfg.aq_mode = CAST(AV1E_SET_AQ_MODE, args);
  return update_extra_cfg(ctx, &extra_cfg);
}

static aom_codec_err_t ctrl_set_reduced_tx_type_set(aom_codec_alg_priv_t *ctx,
                                                    va_list args) {
  struct av1_extracfg extra_cfg = ctx->extra_cfg;
  extra_cfg.reduced_tx_type_set = CAST(AV1E_SET_REDUCED_TX_TYPE_SET, args);
  return update_extra_cfg(ctx, &extra_cfg);
}

static aom_codec_err_t ctrl_set_intra_dct_only(aom_codec_alg_priv_t *ctx,
                                               va_list args) {
  struct av1_extracfg extra_cfg = ctx->extra_cfg;
  extra_cfg.use_intra_dct_only = CAST(AV1E_SET_INTRA_DCT_ONLY, args);
  return update_extra_cfg(ctx, &extra_cfg);
}

static aom_codec_err_t ctrl_set_inter_dct_only(aom_codec_alg_priv_t *ctx,
                                               va_list args) {
  struct av1_extracfg extra_cfg = ctx->extra_cfg;
  extra_cfg.use_inter_dct_only = CAST(AV1E_SET_INTER_DCT_ONLY, args);
  return update_extra_cfg(ctx, &extra_cfg);
}

static aom_codec_err_t ctrl_set_intra_default_tx_only(aom_codec_alg_priv_t *ctx,
                                                      va_list args) {
  struct av1_extracfg extra_cfg = ctx->extra_cfg;
  extra_cfg.use_intra_default_tx_only =
      CAST(AV1E_SET_INTRA_DEFAULT_TX_ONLY, args);
  return update_extra_cfg(ctx, &extra_cfg);
}

static aom_codec_err_t ctrl_set_quant_b_adapt(aom_codec_alg_priv_t *ctx,
                                              va_list args) {
  struct av1_extracfg extra_cfg = ctx->extra_cfg;
  extra_cfg.quant_b_adapt = CAST(AV1E_SET_QUANT_B_ADAPT, args);
  return update_extra_cfg(ctx, &extra_cfg);
}

static aom_codec_err_t ctrl_set_vbr_corpus_complexity_lap(
    aom_codec_alg_priv_t *ctx, va_list args) {
  struct av1_extracfg extra_cfg = ctx->extra_cfg;
  extra_cfg.vbr_corpus_complexity_lap =
      CAST(AV1E_SET_VBR_CORPUS_COMPLEXITY_LAP, args);
  return update_extra_cfg(ctx, &extra_cfg);
}
static aom_codec_err_t ctrl_set_coeff_cost_upd_freq(aom_codec_alg_priv_t *ctx,
                                                    va_list args) {
  struct av1_extracfg extra_cfg = ctx->extra_cfg;
  extra_cfg.coeff_cost_upd_freq = CAST(AV1E_SET_COEFF_COST_UPD_FREQ, args);
  return update_extra_cfg(ctx, &extra_cfg);
}

static aom_codec_err_t ctrl_set_mode_cost_upd_freq(aom_codec_alg_priv_t *ctx,
                                                   va_list args) {
  struct av1_extracfg extra_cfg = ctx->extra_cfg;
  extra_cfg.mode_cost_upd_freq = CAST(AV1E_SET_MODE_COST_UPD_FREQ, args);
  return update_extra_cfg(ctx, &extra_cfg);
}

static aom_codec_err_t ctrl_set_mv_cost_upd_freq(aom_codec_alg_priv_t *ctx,
                                                 va_list args) {
  struct av1_extracfg extra_cfg = ctx->extra_cfg;
  extra_cfg.mv_cost_upd_freq = CAST(AV1E_SET_MV_COST_UPD_FREQ, args);
  return update_extra_cfg(ctx, &extra_cfg);
}

static aom_codec_err_t ctrl_set_vmaf_model_path(aom_codec_alg_priv_t *ctx,
                                                va_list args) {
  struct av1_extracfg extra_cfg = ctx->extra_cfg;
  extra_cfg.vmaf_model_path = CAST(AV1E_SET_VMAF_MODEL_PATH, args);
  return update_extra_cfg(ctx, &extra_cfg);
}

static aom_codec_err_t ctrl_set_subgop_config_str(aom_codec_alg_priv_t *ctx,
                                                  va_list args) {
  struct av1_extracfg extra_cfg = ctx->extra_cfg;
  extra_cfg.subgop_config_str = CAST(AV1E_SET_SUBGOP_CONFIG_STR, args);
  return update_extra_cfg(ctx, &extra_cfg);
}

static aom_codec_err_t ctrl_set_film_grain_test_vector(
    aom_codec_alg_priv_t *ctx, va_list args) {
  struct av1_extracfg extra_cfg = ctx->extra_cfg;
  extra_cfg.film_grain_test_vector =
      CAST(AV1E_SET_FILM_GRAIN_TEST_VECTOR, args);
  return update_extra_cfg(ctx, &extra_cfg);
}

static aom_codec_err_t ctrl_set_film_grain_table(aom_codec_alg_priv_t *ctx,
                                                 va_list args) {
  struct av1_extracfg extra_cfg = ctx->extra_cfg;
  extra_cfg.film_grain_table_filename = CAST(AV1E_SET_FILM_GRAIN_TABLE, args);
  return update_extra_cfg(ctx, &extra_cfg);
}

static aom_codec_err_t ctrl_set_denoise_noise_level(aom_codec_alg_priv_t *ctx,
                                                    va_list args) {
#if !CONFIG_DENOISE
  (void)ctx;
  (void)args;
  return AOM_CODEC_INCAPABLE;
#else
  struct av1_extracfg extra_cfg = ctx->extra_cfg;
  extra_cfg.noise_level =
      ((float)CAST(AV1E_SET_DENOISE_NOISE_LEVEL, args)) / 10.0f;
  return update_extra_cfg(ctx, &extra_cfg);
#endif
}

static aom_codec_err_t ctrl_set_denoise_block_size(aom_codec_alg_priv_t *ctx,
                                                   va_list args) {
#if !CONFIG_DENOISE
  (void)ctx;
  (void)args;
  return AOM_CODEC_INCAPABLE;
#else
  struct av1_extracfg extra_cfg = ctx->extra_cfg;
  extra_cfg.noise_block_size = CAST(AV1E_SET_DENOISE_BLOCK_SIZE, args);
  return update_extra_cfg(ctx, &extra_cfg);
#endif
}

static aom_codec_err_t ctrl_set_deltaq_mode(aom_codec_alg_priv_t *ctx,
                                            va_list args) {
  struct av1_extracfg extra_cfg = ctx->extra_cfg;
  extra_cfg.deltaq_mode = CAST(AV1E_SET_DELTAQ_MODE, args);
  return update_extra_cfg(ctx, &extra_cfg);
}

static aom_codec_err_t ctrl_set_deltalf_mode(aom_codec_alg_priv_t *ctx,
                                             va_list args) {
  struct av1_extracfg extra_cfg = ctx->extra_cfg;
  extra_cfg.deltalf_mode = CAST(AV1E_SET_DELTALF_MODE, args);
  return update_extra_cfg(ctx, &extra_cfg);
}

static aom_codec_err_t ctrl_set_min_gf_interval(aom_codec_alg_priv_t *ctx,
                                                va_list args) {
  struct av1_extracfg extra_cfg = ctx->extra_cfg;
  extra_cfg.min_gf_interval = CAST(AV1E_SET_MIN_GF_INTERVAL, args);
  return update_extra_cfg(ctx, &extra_cfg);
}

static aom_codec_err_t ctrl_set_max_gf_interval(aom_codec_alg_priv_t *ctx,
                                                va_list args) {
  struct av1_extracfg extra_cfg = ctx->extra_cfg;
  extra_cfg.max_gf_interval = CAST(AV1E_SET_MAX_GF_INTERVAL, args);
  return update_extra_cfg(ctx, &extra_cfg);
}

static aom_codec_err_t ctrl_set_gf_min_pyr_height(aom_codec_alg_priv_t *ctx,
                                                  va_list args) {
  struct av1_extracfg extra_cfg = ctx->extra_cfg;
  extra_cfg.gf_min_pyr_height = CAST(AV1E_SET_GF_MIN_PYRAMID_HEIGHT, args);
  return update_extra_cfg(ctx, &extra_cfg);
}

static aom_codec_err_t ctrl_set_gf_max_pyr_height(aom_codec_alg_priv_t *ctx,
                                                  va_list args) {
  struct av1_extracfg extra_cfg = ctx->extra_cfg;
  extra_cfg.gf_max_pyr_height = CAST(AV1E_SET_GF_MAX_PYRAMID_HEIGHT, args);
  return update_extra_cfg(ctx, &extra_cfg);
}

static aom_codec_err_t ctrl_set_frame_periodic_boost(aom_codec_alg_priv_t *ctx,
                                                     va_list args) {
  struct av1_extracfg extra_cfg = ctx->extra_cfg;
  extra_cfg.frame_periodic_boost = CAST(AV1E_SET_FRAME_PERIODIC_BOOST, args);
  return update_extra_cfg(ctx, &extra_cfg);
}

static aom_codec_err_t ctrl_enable_motion_vector_unit_test(
    aom_codec_alg_priv_t *ctx, va_list args) {
  struct av1_extracfg extra_cfg = ctx->extra_cfg;
  extra_cfg.motion_vector_unit_test =
      CAST(AV1E_ENABLE_MOTION_VECTOR_UNIT_TEST, args);
  return update_extra_cfg(ctx, &extra_cfg);
}

static aom_codec_err_t ctrl_enable_ext_tile_debug(aom_codec_alg_priv_t *ctx,
                                                  va_list args) {
  struct av1_extracfg extra_cfg = ctx->extra_cfg;
  extra_cfg.ext_tile_debug = CAST(AV1E_ENABLE_EXT_TILE_DEBUG, args);
  return update_extra_cfg(ctx, &extra_cfg);
}

static aom_codec_err_t ctrl_set_target_seq_level_idx(aom_codec_alg_priv_t *ctx,
                                                     va_list args) {
  struct av1_extracfg extra_cfg = ctx->extra_cfg;
  const int val = CAST(AV1E_SET_TARGET_SEQ_LEVEL_IDX, args);
  const int level = val % 100;
  const int operating_point_idx = val / 100;
  if (operating_point_idx >= 0 &&
      operating_point_idx < MAX_NUM_OPERATING_POINTS) {
    extra_cfg.target_seq_level_idx[operating_point_idx] = (AV1_LEVEL)level;
  }
  return update_extra_cfg(ctx, &extra_cfg);
}

static aom_codec_err_t ctrl_set_tier_mask(aom_codec_alg_priv_t *ctx,
                                          va_list args) {
  struct av1_extracfg extra_cfg = ctx->extra_cfg;
  extra_cfg.tier_mask = CAST(AV1E_SET_TIER_MASK, args);
  return update_extra_cfg(ctx, &extra_cfg);
}

static aom_codec_err_t ctrl_set_min_cr(aom_codec_alg_priv_t *ctx,
                                       va_list args) {
  struct av1_extracfg extra_cfg = ctx->extra_cfg;
  extra_cfg.min_cr = CAST(AV1E_SET_MIN_CR, args);
  return update_extra_cfg(ctx, &extra_cfg);
}

static aom_codec_err_t ctrl_enable_sb_multipass_unit_test(
    aom_codec_alg_priv_t *ctx, va_list args) {
  struct av1_extracfg extra_cfg = ctx->extra_cfg;
  extra_cfg.sb_multipass_unit_test =
      CAST(AV1E_ENABLE_SB_MULTIPASS_UNIT_TEST, args);
  return update_extra_cfg(ctx, &extra_cfg);
}

#if !CONFIG_REALTIME_ONLY
static aom_codec_err_t create_stats_buffer(FIRSTPASS_STATS **frame_stats_buffer,
                                           STATS_BUFFER_CTX *stats_buf_context,
                                           int num_lap_buffers) {
  aom_codec_err_t res = AOM_CODEC_OK;

  int size = get_stats_buf_size(num_lap_buffers, MAX_LAG_BUFFERS);
  *frame_stats_buffer =
      (FIRSTPASS_STATS *)aom_calloc(size, sizeof(FIRSTPASS_STATS));
  if (*frame_stats_buffer == NULL) return AOM_CODEC_MEM_ERROR;

  stats_buf_context->stats_in_start = *frame_stats_buffer;
  stats_buf_context->stats_in_end = stats_buf_context->stats_in_start;
  stats_buf_context->stats_in_buf_end =
      stats_buf_context->stats_in_start + size;

  stats_buf_context->total_left_stats = aom_calloc(1, sizeof(FIRSTPASS_STATS));
  if (stats_buf_context->total_left_stats == NULL) return AOM_CODEC_MEM_ERROR;
  av1_twopass_zero_stats(stats_buf_context->total_left_stats);
  stats_buf_context->total_stats = aom_calloc(1, sizeof(FIRSTPASS_STATS));
  if (stats_buf_context->total_stats == NULL) return AOM_CODEC_MEM_ERROR;
  av1_twopass_zero_stats(stats_buf_context->total_stats);
  return res;
}
#endif

static aom_codec_err_t create_context_and_bufferpool(
    AV1_COMP **p_cpi, BufferPool **p_buffer_pool, AV1EncoderConfig *oxcf,
    struct aom_codec_pkt_list *pkt_list_head, FIRSTPASS_STATS *frame_stats_buf,
    COMPRESSOR_STAGE stage, int num_lap_buffers, int lap_lag_in_frames,
    STATS_BUFFER_CTX *stats_buf_context) {
  aom_codec_err_t res = AOM_CODEC_OK;

  *p_buffer_pool = (BufferPool *)aom_calloc(1, sizeof(BufferPool));
  if (*p_buffer_pool == NULL) return AOM_CODEC_MEM_ERROR;

#if CONFIG_MULTITHREAD
  if (pthread_mutex_init(&((*p_buffer_pool)->pool_mutex), NULL)) {
    return AOM_CODEC_MEM_ERROR;
  }
#endif
  *p_cpi = av1_create_compressor(oxcf, *p_buffer_pool, frame_stats_buf, stage,
                                 num_lap_buffers, lap_lag_in_frames,
                                 stats_buf_context);
  if (*p_cpi == NULL)
    res = AOM_CODEC_MEM_ERROR;
  else
    (*p_cpi)->output_pkt_list = pkt_list_head;

  return res;
}

static aom_codec_err_t encoder_init(aom_codec_ctx_t *ctx) {
  aom_codec_err_t res = AOM_CODEC_OK;

  if (ctx->priv == NULL) {
    aom_codec_alg_priv_t *const priv = aom_calloc(1, sizeof(*priv));
    if (priv == NULL) return AOM_CODEC_MEM_ERROR;

    ctx->priv = (aom_codec_priv_t *)priv;
    ctx->priv->init_flags = ctx->init_flags;

    if (ctx->config.enc) {
      // Update the reference to the config structure to an internal copy.
      priv->cfg = *ctx->config.enc;
      ctx->config.enc = &priv->cfg;
    }

    priv->extra_cfg = default_extra_cfg;
    aom_once(av1_initialize_enc);

    res = validate_config(priv, &priv->cfg, &priv->extra_cfg);

    if (res == AOM_CODEC_OK) {
      int *num_lap_buffers = &priv->num_lap_buffers;
      int lap_lag_in_frames = 0;
      *num_lap_buffers = 0;
      priv->timestamp_ratio.den = priv->cfg.g_timebase.den;
      priv->timestamp_ratio.num =
          (int64_t)priv->cfg.g_timebase.num * TICKS_PER_SEC;
      reduce_ratio(&priv->timestamp_ratio);
      set_encoder_config(&priv->oxcf, &priv->cfg, &priv->extra_cfg, 0);
      if (priv->oxcf.rc_cfg.mode != AOM_CBR && priv->oxcf.pass == 0 &&
          priv->oxcf.mode == GOOD) {
        // Enable look ahead - enabled for AOM_Q, AOM_CQ, AOM_VBR
        *num_lap_buffers = priv->cfg.g_lag_in_frames;
        *num_lap_buffers =
            clamp(*num_lap_buffers, 1,
                  AOMMIN(MAX_LAP_BUFFERS, priv->oxcf.kf_cfg.key_freq_max +
                                              SCENE_CUT_KEY_TEST_INTERVAL));
        if ((int)priv->cfg.g_lag_in_frames - (*num_lap_buffers) >=
            LAP_LAG_IN_FRAMES) {
          lap_lag_in_frames = LAP_LAG_IN_FRAMES;
        }
      }
      priv->oxcf.use_highbitdepth =
          (ctx->init_flags & AOM_CODEC_USE_HIGHBITDEPTH) ? 1 : 0;

#if !CONFIG_REALTIME_ONLY
      res = create_stats_buffer(&priv->frame_stats_buffer,
                                &priv->stats_buf_context, *num_lap_buffers);
      if (res != AOM_CODEC_OK) return AOM_CODEC_MEM_ERROR;
#endif

      res = create_context_and_bufferpool(
          &priv->cpi, &priv->buffer_pool, &priv->oxcf, &priv->pkt_list.head,
          priv->frame_stats_buffer, ENCODE_STAGE, *num_lap_buffers, -1,
          &priv->stats_buf_context);

      // Create another compressor if look ahead is enabled
      if (res == AOM_CODEC_OK && *num_lap_buffers) {
        res = create_context_and_bufferpool(
            &priv->cpi_lap, &priv->buffer_pool_lap, &priv->oxcf, NULL,
            priv->frame_stats_buffer, LAP_STAGE, *num_lap_buffers,
            clamp(lap_lag_in_frames, 0, MAX_LAG_BUFFERS),
            &priv->stats_buf_context);
      }
    }
  }

  return res;
}

static void destroy_context_and_bufferpool(AV1_COMP *cpi,
                                           BufferPool *buffer_pool) {
  av1_remove_compressor(cpi);
#if CONFIG_MULTITHREAD
  if (buffer_pool) pthread_mutex_destroy(&buffer_pool->pool_mutex);
#endif
  aom_free(buffer_pool);
}

static void destroy_stats_buffer(STATS_BUFFER_CTX *stats_buf_context,
                                 FIRSTPASS_STATS *frame_stats_buffer) {
  aom_free(stats_buf_context->total_left_stats);
  aom_free(stats_buf_context->total_stats);
  aom_free(frame_stats_buffer);
}

static aom_codec_err_t encoder_destroy(aom_codec_alg_priv_t *ctx) {
  free(ctx->cx_data);
  destroy_context_and_bufferpool(ctx->cpi, ctx->buffer_pool);
  if (ctx->cpi_lap) {
    // As both cpi and cpi_lap have the same lookahead_ctx, it is already freed
    // when destroy is called on cpi. Thus, setting lookahead_ctx to null here,
    // so that it doesn't attempt to free it again.
    ctx->cpi_lap->lookahead = NULL;
    destroy_context_and_bufferpool(ctx->cpi_lap, ctx->buffer_pool_lap);
  }
  destroy_stats_buffer(&ctx->stats_buf_context, ctx->frame_stats_buffer);
  aom_free(ctx);
  return AOM_CODEC_OK;
}

static aom_codec_frame_flags_t get_frame_pkt_flags(const AV1_COMP *cpi,
                                                   unsigned int lib_flags) {
  const SVC *const svc = &cpi->svc;
  aom_codec_frame_flags_t flags = lib_flags << 16;

  if (lib_flags & FRAMEFLAGS_KEY ||
      (cpi->use_svc &&
       svc->layer_context[svc->spatial_layer_id * svc->number_temporal_layers +
                          svc->temporal_layer_id]
           .is_key_frame))
    flags |= AOM_FRAME_IS_KEY;
  if (lib_flags & FRAMEFLAGS_INTRAONLY) flags |= AOM_FRAME_IS_INTRAONLY;
  if (lib_flags & FRAMEFLAGS_SWITCH) flags |= AOM_FRAME_IS_SWITCH;
  if (lib_flags & FRAMEFLAGS_ERROR_RESILIENT)
    flags |= AOM_FRAME_IS_ERROR_RESILIENT;
  if (cpi->droppable) flags |= AOM_FRAME_IS_DROPPABLE;

  return flags;
}

static void calculate_psnr(AV1_COMP *cpi, PSNR_STATS *psnr) {
  int i;
  PSNR_STATS stats;
#if CONFIG_AV1_HIGHBITDEPTH
  const uint32_t in_bit_depth = cpi->oxcf.input_cfg.input_bit_depth;
  const uint32_t bit_depth = cpi->td.mb.e_mbd.bd;
  aom_calc_highbd_psnr(cpi->source, &cpi->common.cur_frame->buf, &stats,
                       bit_depth, in_bit_depth);
#else
  aom_calc_psnr(cpi->source, &cpi->common.cur_frame->buf, psnr);
#endif

  for (i = 0; i < 4; ++i) {
    psnr->psnr[i] = stats.psnr[i];
  }
}

static void report_stats(AV1_COMP *cpi, size_t frame_size, uint64_t cx_time) {
  const AV1_COMMON *const cm = &cpi->common;
  const int base_qindex = cm->quant_params.base_qindex;
  const char frameType[5][20] = {
    " KEY ", "INTER", "INTRA", "  S  ", " UNK ",
  };

  PSNR_STATS psnr;

  for (int i = 0; i < 4; ++i) {
    psnr.psnr[i] = 0;
  }

  if (cpi->b_calculate_psnr) {
    calculate_psnr(cpi, &psnr);
  }

  if (!cm->show_existing_frame) {
    // Get reference frame information
    int ref_poc[INTER_REFS_PER_FRAME];
    for (int ref_frame = LAST_FRAME; ref_frame <= ALTREF_FRAME; ++ref_frame) {
      const int ref_idx = ref_frame - LAST_FRAME;
      const RefCntBuffer *const buf = get_ref_frame_buf(cm, ref_frame);
      ref_poc[ref_idx] = buf ? (int)buf->absolute_poc : -1;
    }
    if (cpi->b_calculate_psnr) {
      fprintf(stdout,
              "POC:%6d [%s][Q:%3d]: %10" PRIu64
              " Bytes, "
              "%6.1fms, %2.4f dB(Y), %2.4f dB(U), "
              "%2.4f dB(V), "
              "%2.4f dB(Avg)",
              cm->cur_frame->absolute_poc,
              frameType[cm->current_frame.frame_type], base_qindex,
              (uint64_t)frame_size, cx_time / 1000.0, psnr.psnr[1],
              psnr.psnr[2], psnr.psnr[3], psnr.psnr[0]);
    } else {
      fprintf(stdout,
              "POC:%6d [%s][Q:%3d]: %10" PRIu64
              " Bytes, "
              "%6.1fms",
              cm->cur_frame->absolute_poc,
              frameType[cm->current_frame.frame_type], base_qindex,
              (uint64_t)frame_size, cx_time / 1000.0);
    }

    fprintf(stdout, "    [");
    for (int ref_idx = 0; ref_idx < INTER_REFS_PER_FRAME; ++ref_idx) {
      fprintf(stdout, "%3d,", ref_poc[ref_idx]);
    }
    fprintf(stdout, "]\n");
  }
}

// TODO(Mufaddal): Check feasibility of abstracting functions related to LAP
// into a separate function.
static aom_codec_err_t encoder_encode(aom_codec_alg_priv_t *ctx,
                                      const aom_image_t *img,
                                      aom_codec_pts_t pts,
                                      unsigned long duration,
                                      aom_enc_frame_flags_t enc_flags) {
  const size_t kMinCompressedSize = 8192;
  volatile aom_codec_err_t res = AOM_CODEC_OK;
  AV1_COMP *const cpi = ctx->cpi;
  const aom_rational64_t *const timestamp_ratio = &ctx->timestamp_ratio;
  volatile aom_codec_pts_t ptsvol = pts;
  // LAP context
  AV1_COMP *cpi_lap = ctx->cpi_lap;

  if (cpi == NULL) return AOM_CODEC_INVALID_PARAM;

  if (cpi->lap_enabled && cpi_lap == NULL && cpi->oxcf.pass == 0)
    return AOM_CODEC_INVALID_PARAM;

  if (img != NULL) {
    res = validate_img(ctx, img);
    // TODO(jzern) the checks related to cpi's validity should be treated as a
    // failure condition, encoder setup is done fully in init() currently.
    if (res == AOM_CODEC_OK) {
      size_t data_sz = ALIGN_POWER_OF_TWO(ctx->cfg.g_w, 5) *
                       ALIGN_POWER_OF_TWO(ctx->cfg.g_h, 5) * get_image_bps(img);
      if (data_sz < kMinCompressedSize) data_sz = kMinCompressedSize;
      if (ctx->cx_data == NULL || ctx->cx_data_sz < data_sz) {
        ctx->cx_data_sz = data_sz;
        free(ctx->cx_data);
        ctx->cx_data = (unsigned char *)malloc(ctx->cx_data_sz);
        if (ctx->cx_data == NULL) {
          return AOM_CODEC_MEM_ERROR;
        }
      }
    }
  }
  if (ctx->oxcf.mode != GOOD && ctx->oxcf.mode != REALTIME) {
    ctx->oxcf.mode = GOOD;
    av1_change_config(ctx->cpi, &ctx->oxcf);
  }

  aom_codec_pkt_list_init(&ctx->pkt_list);

  volatile aom_enc_frame_flags_t flags = enc_flags;

  // The jmp_buf is valid only for the duration of the function that calls
  // setjmp(). Therefore, this function must reset the 'setjmp' field to 0
  // before it returns.
  if (setjmp(cpi->common.error.jmp)) {
    cpi->common.error.setjmp = 0;
    res = update_error_state(ctx, &cpi->common.error);
    aom_clear_system_state();
    return res;
  }
  cpi->common.error.setjmp = 1;
  if (cpi_lap != NULL) {
    if (setjmp(cpi_lap->common.error.jmp)) {
      cpi_lap->common.error.setjmp = 0;
      res = update_error_state(ctx, &cpi_lap->common.error);
      aom_clear_system_state();
      return res;
    }
    cpi_lap->common.error.setjmp = 1;
  }

  // Note(yunqing): While applying encoding flags, always start from enabling
  // all, and then modifying according to the flags. Previous frame's flags are
  // overwritten.
  av1_apply_encoding_flags(cpi, flags);
  if (cpi_lap != NULL) {
    av1_apply_encoding_flags(cpi_lap, flags);
  }

  // Handle fixed keyframe intervals
  if (is_stat_generation_stage(cpi)) {
    if (ctx->cfg.kf_mode == AOM_KF_AUTO &&
        ctx->cfg.kf_min_dist == ctx->cfg.kf_max_dist) {
      if (cpi->common.spatial_layer_id == 0 &&
          ++ctx->fixed_kf_cntr > ctx->cfg.kf_min_dist) {
        flags |= AOM_EFLAG_FORCE_KF;
        ctx->fixed_kf_cntr = 1;
      }
    }
  }

  if (res == AOM_CODEC_OK) {
    // Set up internal flags
    if (ctx->base.init_flags & AOM_CODEC_USE_PSNR) {
      cpi->b_calculate_psnr = 1;
    }
    if (ctx->base.init_flags & AOM_CODEC_USE_PER_FRAME_STATS) {
      cpi->print_per_frame_stats = 1;
    }

    if (img != NULL) {
      if (!ctx->pts_offset_initialized) {
        ctx->pts_offset = ptsvol;
        ctx->pts_offset_initialized = 1;
      }
      ptsvol -= ctx->pts_offset;
      int64_t src_time_stamp = timebase_units_to_ticks(timestamp_ratio, ptsvol);
      int64_t src_end_time_stamp =
          timebase_units_to_ticks(timestamp_ratio, ptsvol + duration);

      YV12_BUFFER_CONFIG sd;
      res = image2yuvconfig(img, &sd);
      // When generating a monochrome stream, make |sd| a monochrome image.
      if (ctx->cfg.monochrome) {
        sd.u_buffer = sd.v_buffer = NULL;
        sd.uv_stride = 0;
        sd.monochrome = 1;
      }
      int use_highbitdepth = (sd.flags & YV12_FLAG_HIGHBITDEPTH) != 0;
      int subsampling_x = sd.subsampling_x;
      int subsampling_y = sd.subsampling_y;

      if (!cpi->lookahead) {
        int lag_in_frames = cpi_lap != NULL ? cpi_lap->oxcf.gf_cfg.lag_in_frames
                                            : cpi->oxcf.gf_cfg.lag_in_frames;

        cpi->lookahead = av1_lookahead_init(
            cpi->oxcf.frm_dim_cfg.width, cpi->oxcf.frm_dim_cfg.height,
            subsampling_x, subsampling_y, use_highbitdepth, lag_in_frames,
            cpi->oxcf.border_in_pixels, cpi->common.features.byte_alignment,
            ctx->num_lap_buffers);
      }
      if (!cpi->lookahead)
        aom_internal_error(&cpi->common.error, AOM_CODEC_MEM_ERROR,
                           "Failed to allocate lag buffers");

      av1_check_initial_width(cpi, use_highbitdepth, subsampling_x,
                              subsampling_y);
      if (cpi_lap != NULL) {
        cpi_lap->lookahead = cpi->lookahead;
        av1_check_initial_width(cpi_lap, use_highbitdepth, subsampling_x,
                                subsampling_y);
      }

      // Store the original flags in to the frame buffer. Will extract the
      // key frame flag when we actually encode this frame.
      if (av1_receive_raw_frame(cpi, flags | ctx->next_frame_flags, &sd,
                                src_time_stamp, src_end_time_stamp)) {
        res = update_error_state(ctx, &cpi->common.error);
      }
      ctx->next_frame_flags = 0;
    }

    unsigned char *cx_data = ctx->cx_data;
    size_t cx_data_sz = ctx->cx_data_sz;

    assert(!(cx_data == NULL && cx_data_sz != 0));

    /* Any pending invisible frames? */
    if (ctx->pending_cx_data) {
      memmove(cx_data, ctx->pending_cx_data, ctx->pending_cx_data_sz);
      ctx->pending_cx_data = cx_data;
      cx_data += ctx->pending_cx_data_sz;
      cx_data_sz -= ctx->pending_cx_data_sz;

      /* TODO: this is a minimal check, the underlying codec doesn't respect
       * the buffer size anyway.
       */
      if (cx_data_sz < ctx->cx_data_sz / 2) {
        aom_internal_error(&cpi->common.error, AOM_CODEC_ERROR,
                           "Compressed data buffer too small");
      }
    }

    size_t frame_size = 0;
    unsigned int lib_flags = 0;
    int is_frame_visible = 0;
    int index_size = 0;
    int has_no_show_keyframe = 0;
    int num_workers = 0;

    if (cpi->oxcf.pass == 1) {
#if !CONFIG_REALTIME_ONLY
      num_workers = av1_fp_compute_num_enc_workers(cpi);
#endif
    } else {
      num_workers = av1_compute_num_enc_workers(cpi, cpi->oxcf.max_threads);
    }
    if ((num_workers > 1) && (cpi->mt_info.num_workers == 0))
      av1_create_workers(cpi, num_workers);

    // Call for LAP stage
    if (cpi_lap != NULL) {
      int64_t dst_time_stamp_la;
      int64_t dst_end_time_stamp_la;
      if (cpi_lap->mt_info.workers == NULL) {
        cpi_lap->mt_info.workers = cpi->mt_info.workers;
        cpi_lap->mt_info.tile_thr_data = cpi->mt_info.tile_thr_data;
      }
      cpi_lap->mt_info.num_workers = cpi->mt_info.num_workers;
      const int status = av1_get_compressed_data(
          cpi_lap, &lib_flags, &frame_size, NULL, &dst_time_stamp_la,
          &dst_end_time_stamp_la, !img, timestamp_ratio);
      if (status != -1) {
        if (status != AOM_CODEC_OK) {
          aom_internal_error(&cpi_lap->common.error, AOM_CODEC_ERROR, NULL);
        }
        cpi_lap->seq_params_locked = 1;
      }
      lib_flags = 0;
      frame_size = 0;
    }

    // Get the next visible frame. Invisible frames get packed with the next
    // visible frame.
    int64_t dst_time_stamp;
    int64_t dst_end_time_stamp;
    struct aom_usec_timer timer;
    while (cx_data_sz - index_size >= ctx->cx_data_sz / 2 &&
           !is_frame_visible) {
      uint64_t cx_time = 0;
      aom_usec_timer_start(&timer);

      const int status = av1_get_compressed_data(
          cpi, &lib_flags, &frame_size, cx_data, &dst_time_stamp,
          &dst_end_time_stamp, !img, timestamp_ratio);
      aom_usec_timer_mark(&timer);
      cx_time += aom_usec_timer_elapsed(&timer);
      if (status == -1) break;
      if (status != AOM_CODEC_OK) {
        aom_internal_error(&cpi->common.error, AOM_CODEC_ERROR, NULL);
      }

      cpi->seq_params_locked = 1;
      if (frame_size) {
        if (ctx->pending_cx_data == 0) ctx->pending_cx_data = cx_data;

        const int write_temporal_delimiter =
            !cpi->common.spatial_layer_id && !ctx->pending_frame_count;

        if (write_temporal_delimiter) {
          uint32_t obu_header_size = 1;
          const uint32_t obu_payload_size = 0;
          const size_t length_field_size =
              aom_uleb_size_in_bytes(obu_payload_size);

          if (ctx->pending_cx_data) {
            const size_t move_offset = length_field_size + 1;
            memmove(ctx->pending_cx_data + move_offset, ctx->pending_cx_data,
                    frame_size);
          }
          const uint32_t obu_header_offset = 0;
          obu_header_size = av1_write_obu_header(
              &cpi->level_params, OBU_TEMPORAL_DELIMITER, 0,
              (uint8_t *)(ctx->pending_cx_data + obu_header_offset));

          // OBUs are preceded/succeeded by an unsigned leb128 coded integer.
          if (av1_write_uleb_obu_size(obu_header_size, obu_payload_size,
                                      ctx->pending_cx_data) != AOM_CODEC_OK) {
            aom_internal_error(&cpi->common.error, AOM_CODEC_ERROR, NULL);
          }

          frame_size += obu_header_size + obu_payload_size + length_field_size;
        }

        if (ctx->oxcf.save_as_annexb) {
          size_t curr_frame_size = frame_size;
          if (av1_convert_sect5obus_to_annexb(cx_data, &curr_frame_size) !=
              AOM_CODEC_OK) {
            aom_internal_error(&cpi->common.error, AOM_CODEC_ERROR, NULL);
          }
          frame_size = curr_frame_size;

          // B_PRIME (add frame size)
          const size_t length_field_size = aom_uleb_size_in_bytes(frame_size);
          if (ctx->pending_cx_data) {
            const size_t move_offset = length_field_size;
            memmove(cx_data + move_offset, cx_data, frame_size);
          }
          if (av1_write_uleb_obu_size(0, (uint32_t)frame_size, cx_data) !=
              AOM_CODEC_OK) {
            aom_internal_error(&cpi->common.error, AOM_CODEC_ERROR, NULL);
          }
          frame_size += length_field_size;
        }

        ctx->pending_frame_sizes[ctx->pending_frame_count++] = frame_size;
        ctx->pending_cx_data_sz += frame_size;

        cx_data += frame_size;
        cx_data_sz -= frame_size;

        index_size = MAG_SIZE * (ctx->pending_frame_count - 1) + 2;

        is_frame_visible = cpi->common.show_frame;

<<<<<<< HEAD
        has_fwd_keyframe |= (!is_frame_visible &&
                             cpi->common.current_frame.frame_type == KEY_FRAME);

        if (cpi->print_per_frame_stats) {
          report_stats(cpi, frame_size, cx_time);
        }
=======
        has_no_show_keyframe |=
            (!is_frame_visible &&
             cpi->common.current_frame.frame_type == KEY_FRAME);
>>>>>>> 196995d8
      }
    }
    if (is_frame_visible) {
      // Add the frame packet to the list of returned packets.
      aom_codec_cx_pkt_t pkt;

      // decrement frames_left counter
      cpi->frames_left = AOMMAX(0, cpi->frames_left - 1);
      if (ctx->oxcf.save_as_annexb) {
        //  B_PRIME (add TU size)
        size_t tu_size = ctx->pending_cx_data_sz;
        const size_t length_field_size = aom_uleb_size_in_bytes(tu_size);
        if (ctx->pending_cx_data) {
          const size_t move_offset = length_field_size;
          memmove(ctx->pending_cx_data + move_offset, ctx->pending_cx_data,
                  tu_size);
        }
        if (av1_write_uleb_obu_size(0, (uint32_t)tu_size,
                                    ctx->pending_cx_data) != AOM_CODEC_OK) {
          aom_internal_error(&cpi->common.error, AOM_CODEC_ERROR, NULL);
        }
        ctx->pending_cx_data_sz += length_field_size;
      }

      pkt.kind = AOM_CODEC_CX_FRAME_PKT;

      pkt.data.frame.buf = ctx->pending_cx_data;
      pkt.data.frame.sz = ctx->pending_cx_data_sz;
      pkt.data.frame.partition_id = -1;
      pkt.data.frame.vis_frame_size = frame_size;

      pkt.data.frame.pts =
          ticks_to_timebase_units(timestamp_ratio, dst_time_stamp) +
          ctx->pts_offset;
      pkt.data.frame.flags = get_frame_pkt_flags(cpi, lib_flags);
      if (has_no_show_keyframe) {
        // If one of the invisible frames in the packet is a keyframe, set
        // the delayed random access point flag.
        pkt.data.frame.flags |= AOM_FRAME_IS_DELAYED_RANDOM_ACCESS_POINT;
      }
      pkt.data.frame.duration = (uint32_t)ticks_to_timebase_units(
          timestamp_ratio, dst_end_time_stamp - dst_time_stamp);

      aom_codec_pkt_list_add(&ctx->pkt_list.head, &pkt);

      ctx->pending_cx_data = NULL;
      ctx->pending_cx_data_sz = 0;
      ctx->pending_frame_count = 0;
    }
  }

  cpi->common.error.setjmp = 0;
  return res;
}

static const aom_codec_cx_pkt_t *encoder_get_cxdata(aom_codec_alg_priv_t *ctx,
                                                    aom_codec_iter_t *iter) {
  return aom_codec_pkt_list_get(&ctx->pkt_list.head, iter);
}

static aom_codec_err_t ctrl_set_reference(aom_codec_alg_priv_t *ctx,
                                          va_list args) {
  av1_ref_frame_t *const frame = va_arg(args, av1_ref_frame_t *);

  if (frame != NULL) {
    YV12_BUFFER_CONFIG sd;

    image2yuvconfig(&frame->img, &sd);
    av1_set_reference_enc(ctx->cpi, frame->idx, &sd);
    return AOM_CODEC_OK;
  } else {
    return AOM_CODEC_INVALID_PARAM;
  }
}

static aom_codec_err_t ctrl_copy_reference(aom_codec_alg_priv_t *ctx,
                                           va_list args) {
  av1_ref_frame_t *const frame = va_arg(args, av1_ref_frame_t *);

  if (frame != NULL) {
    YV12_BUFFER_CONFIG sd;

    image2yuvconfig(&frame->img, &sd);
    av1_copy_reference_enc(ctx->cpi, frame->idx, &sd);
    return AOM_CODEC_OK;
  } else {
    return AOM_CODEC_INVALID_PARAM;
  }
}

static aom_codec_err_t ctrl_get_reference(aom_codec_alg_priv_t *ctx,
                                          va_list args) {
  av1_ref_frame_t *const frame = va_arg(args, av1_ref_frame_t *);

  if (frame != NULL) {
    YV12_BUFFER_CONFIG *fb = get_ref_frame(&ctx->cpi->common, frame->idx);
    if (fb == NULL) return AOM_CODEC_ERROR;

    yuvconfig2image(&frame->img, fb, NULL);
    return AOM_CODEC_OK;
  } else {
    return AOM_CODEC_INVALID_PARAM;
  }
}

static aom_codec_err_t ctrl_get_new_frame_image(aom_codec_alg_priv_t *ctx,
                                                va_list args) {
  aom_image_t *const new_img = va_arg(args, aom_image_t *);

  if (new_img != NULL) {
    YV12_BUFFER_CONFIG new_frame;

    if (av1_get_last_show_frame(ctx->cpi, &new_frame) == 0) {
      yuvconfig2image(new_img, &new_frame, NULL);
      return AOM_CODEC_OK;
    } else {
      return AOM_CODEC_ERROR;
    }
  } else {
    return AOM_CODEC_INVALID_PARAM;
  }
}

static aom_codec_err_t ctrl_copy_new_frame_image(aom_codec_alg_priv_t *ctx,
                                                 va_list args) {
  aom_image_t *const new_img = va_arg(args, aom_image_t *);

  if (new_img != NULL) {
    YV12_BUFFER_CONFIG new_frame;

    if (av1_get_last_show_frame(ctx->cpi, &new_frame) == 0) {
      YV12_BUFFER_CONFIG sd;
      image2yuvconfig(new_img, &sd);
      return av1_copy_new_frame_enc(&ctx->cpi->common, &new_frame, &sd);
    } else {
      return AOM_CODEC_ERROR;
    }
  } else {
    return AOM_CODEC_INVALID_PARAM;
  }
}

static aom_image_t *encoder_get_preview(aom_codec_alg_priv_t *ctx) {
  YV12_BUFFER_CONFIG sd;

  if (av1_get_preview_raw_frame(ctx->cpi, &sd) == 0) {
    yuvconfig2image(&ctx->preview_img, &sd, NULL);
    return &ctx->preview_img;
  } else {
    return NULL;
  }
}

static aom_codec_err_t ctrl_use_reference(aom_codec_alg_priv_t *ctx,
                                          va_list args) {
  const int reference_flag = va_arg(args, int);

  av1_use_as_reference(&ctx->cpi->ext_flags.ref_frame_flags, reference_flag);
  return AOM_CODEC_OK;
}

static aom_codec_err_t ctrl_set_roi_map(aom_codec_alg_priv_t *ctx,
                                        va_list args) {
  (void)ctx;
  (void)args;

  // TODO(yaowu): Need to re-implement and test for AV1.
  return AOM_CODEC_INVALID_PARAM;
}

static aom_codec_err_t ctrl_set_active_map(aom_codec_alg_priv_t *ctx,
                                           va_list args) {
  aom_active_map_t *const map = va_arg(args, aom_active_map_t *);

  if (map) {
    if (!av1_set_active_map(ctx->cpi, map->active_map, (int)map->rows,
                            (int)map->cols))
      return AOM_CODEC_OK;
    else
      return AOM_CODEC_INVALID_PARAM;
  } else {
    return AOM_CODEC_INVALID_PARAM;
  }
}

static aom_codec_err_t ctrl_get_active_map(aom_codec_alg_priv_t *ctx,
                                           va_list args) {
  aom_active_map_t *const map = va_arg(args, aom_active_map_t *);

  if (map) {
    if (!av1_get_active_map(ctx->cpi, map->active_map, (int)map->rows,
                            (int)map->cols))
      return AOM_CODEC_OK;
    else
      return AOM_CODEC_INVALID_PARAM;
  } else {
    return AOM_CODEC_INVALID_PARAM;
  }
}

static aom_codec_err_t ctrl_set_scale_mode(aom_codec_alg_priv_t *ctx,
                                           va_list args) {
  aom_scaling_mode_t *const mode = va_arg(args, aom_scaling_mode_t *);

  if (mode) {
    const int res = av1_set_internal_size(
        &ctx->cpi->oxcf, &ctx->cpi->resize_pending_params,
        (AOM_SCALING)mode->h_scaling_mode, (AOM_SCALING)mode->v_scaling_mode);
    return (res == 0) ? AOM_CODEC_OK : AOM_CODEC_INVALID_PARAM;
  } else {
    return AOM_CODEC_INVALID_PARAM;
  }
}

static aom_codec_err_t ctrl_set_spatial_layer_id(aom_codec_alg_priv_t *ctx,
                                                 va_list args) {
  const int spatial_layer_id = va_arg(args, int);
  if (spatial_layer_id >= MAX_NUM_SPATIAL_LAYERS)
    return AOM_CODEC_INVALID_PARAM;
  ctx->cpi->common.spatial_layer_id = spatial_layer_id;
  return AOM_CODEC_OK;
}

static aom_codec_err_t ctrl_set_number_spatial_layers(aom_codec_alg_priv_t *ctx,
                                                      va_list args) {
  const int number_spatial_layers = va_arg(args, int);
  if (number_spatial_layers > MAX_NUM_SPATIAL_LAYERS)
    return AOM_CODEC_INVALID_PARAM;
  ctx->cpi->common.number_spatial_layers = number_spatial_layers;
  return AOM_CODEC_OK;
}

static aom_codec_err_t ctrl_set_layer_id(aom_codec_alg_priv_t *ctx,
                                         va_list args) {
  aom_svc_layer_id_t *const data = va_arg(args, aom_svc_layer_id_t *);
  ctx->cpi->common.spatial_layer_id = data->spatial_layer_id;
  ctx->cpi->common.temporal_layer_id = data->temporal_layer_id;
  ctx->cpi->svc.spatial_layer_id = data->spatial_layer_id;
  ctx->cpi->svc.temporal_layer_id = data->temporal_layer_id;
  return AOM_CODEC_OK;
}

static aom_codec_err_t ctrl_set_svc_params(aom_codec_alg_priv_t *ctx,
                                           va_list args) {
  AV1_COMP *const cpi = ctx->cpi;
  AV1_COMMON *const cm = &cpi->common;
  aom_svc_params_t *const params = va_arg(args, aom_svc_params_t *);
  cm->number_spatial_layers = params->number_spatial_layers;
  cm->number_temporal_layers = params->number_temporal_layers;
  cpi->svc.number_spatial_layers = params->number_spatial_layers;
  cpi->svc.number_temporal_layers = params->number_temporal_layers;
  if (cm->number_spatial_layers > 1 || cm->number_temporal_layers > 1) {
    unsigned int sl, tl;
    cpi->use_svc = 1;
    for (sl = 0; sl < cm->number_spatial_layers; ++sl) {
      for (tl = 0; tl < cm->number_temporal_layers; ++tl) {
        const int layer = LAYER_IDS_TO_IDX(sl, tl, cm->number_temporal_layers);
        LAYER_CONTEXT *lc = &cpi->svc.layer_context[layer];
        lc->max_q = params->max_quantizers[layer];
        lc->min_q = params->min_quantizers[layer];
        lc->scaling_factor_num = params->scaling_factor_num[sl];
        lc->scaling_factor_den = params->scaling_factor_den[sl];
        lc->layer_target_bitrate = 1000 * params->layer_target_bitrate[layer];
        lc->framerate_factor = params->framerate_factor[tl];
      }
    }
    if (cm->current_frame.frame_number == 0) {
      if (!cpi->seq_params_locked) {
        SequenceHeader *const seq_params = &cm->seq_params;
        seq_params->operating_points_cnt_minus_1 =
            cm->number_spatial_layers * cm->number_temporal_layers - 1;
        av1_init_seq_coding_tools(&cm->seq_params, cm, &cpi->oxcf, 1);
      }
      av1_init_layer_context(cpi);
    }
    av1_update_layer_context_change_config(cpi,
                                           cpi->oxcf.rc_cfg.target_bandwidth);
  }
  return AOM_CODEC_OK;
}

static aom_codec_err_t ctrl_set_svc_ref_frame_config(aom_codec_alg_priv_t *ctx,
                                                     va_list args) {
  AV1_COMP *const cpi = ctx->cpi;
  aom_svc_ref_frame_config_t *const data =
      va_arg(args, aom_svc_ref_frame_config_t *);
  cpi->svc.external_ref_frame_config = 1;
  for (unsigned int i = 0; i < INTER_REFS_PER_FRAME; ++i) {
    cpi->svc.reference[i] = data->reference[i];
    cpi->svc.ref_idx[i] = data->ref_idx[i];
  }
  for (unsigned int i = 0; i < REF_FRAMES; ++i)
    cpi->svc.refresh[i] = data->refresh[i];
  return AOM_CODEC_OK;
}

static aom_codec_err_t ctrl_set_tune_content(aom_codec_alg_priv_t *ctx,
                                             va_list args) {
  struct av1_extracfg extra_cfg = ctx->extra_cfg;
  extra_cfg.content = CAST(AV1E_SET_TUNE_CONTENT, args);
  return update_extra_cfg(ctx, &extra_cfg);
}

static aom_codec_err_t ctrl_set_cdf_update_mode(aom_codec_alg_priv_t *ctx,
                                                va_list args) {
  struct av1_extracfg extra_cfg = ctx->extra_cfg;
  extra_cfg.cdf_update_mode = CAST(AV1E_SET_CDF_UPDATE_MODE, args);
  return update_extra_cfg(ctx, &extra_cfg);
}

static aom_codec_err_t ctrl_set_color_primaries(aom_codec_alg_priv_t *ctx,
                                                va_list args) {
  struct av1_extracfg extra_cfg = ctx->extra_cfg;
  extra_cfg.color_primaries = CAST(AV1E_SET_COLOR_PRIMARIES, args);
  return update_extra_cfg(ctx, &extra_cfg);
}

static aom_codec_err_t ctrl_set_transfer_characteristics(
    aom_codec_alg_priv_t *ctx, va_list args) {
  struct av1_extracfg extra_cfg = ctx->extra_cfg;
  extra_cfg.transfer_characteristics =
      CAST(AV1E_SET_TRANSFER_CHARACTERISTICS, args);
  return update_extra_cfg(ctx, &extra_cfg);
}

static aom_codec_err_t ctrl_set_matrix_coefficients(aom_codec_alg_priv_t *ctx,
                                                    va_list args) {
  struct av1_extracfg extra_cfg = ctx->extra_cfg;
  extra_cfg.matrix_coefficients = CAST(AV1E_SET_MATRIX_COEFFICIENTS, args);
  return update_extra_cfg(ctx, &extra_cfg);
}

static aom_codec_err_t ctrl_set_chroma_sample_position(
    aom_codec_alg_priv_t *ctx, va_list args) {
  struct av1_extracfg extra_cfg = ctx->extra_cfg;
  extra_cfg.chroma_sample_position =
      CAST(AV1E_SET_CHROMA_SAMPLE_POSITION, args);
  return update_extra_cfg(ctx, &extra_cfg);
}

static aom_codec_err_t ctrl_set_color_range(aom_codec_alg_priv_t *ctx,
                                            va_list args) {
  struct av1_extracfg extra_cfg = ctx->extra_cfg;
  extra_cfg.color_range = CAST(AV1E_SET_COLOR_RANGE, args);
  return update_extra_cfg(ctx, &extra_cfg);
}

static aom_codec_err_t ctrl_set_render_size(aom_codec_alg_priv_t *ctx,
                                            va_list args) {
  struct av1_extracfg extra_cfg = ctx->extra_cfg;
  int *const render_size = va_arg(args, int *);
  extra_cfg.render_width = render_size[0];
  extra_cfg.render_height = render_size[1];
  return update_extra_cfg(ctx, &extra_cfg);
}

static aom_codec_err_t ctrl_set_superblock_size(aom_codec_alg_priv_t *ctx,
                                                va_list args) {
  struct av1_extracfg extra_cfg = ctx->extra_cfg;
  extra_cfg.superblock_size = CAST(AV1E_SET_SUPERBLOCK_SIZE, args);
  return update_extra_cfg(ctx, &extra_cfg);
}

static aom_codec_err_t ctrl_set_chroma_subsampling_x(aom_codec_alg_priv_t *ctx,
                                                     va_list args) {
  struct av1_extracfg extra_cfg = ctx->extra_cfg;
  extra_cfg.chroma_subsampling_x = CAST(AV1E_SET_CHROMA_SUBSAMPLING_X, args);
  return update_extra_cfg(ctx, &extra_cfg);
}

static aom_codec_err_t ctrl_set_chroma_subsampling_y(aom_codec_alg_priv_t *ctx,
                                                     va_list args) {
  struct av1_extracfg extra_cfg = ctx->extra_cfg;
  extra_cfg.chroma_subsampling_y = CAST(AV1E_SET_CHROMA_SUBSAMPLING_Y, args);
  return update_extra_cfg(ctx, &extra_cfg);
}

static aom_codec_err_t ctrl_get_seq_level_idx(aom_codec_alg_priv_t *ctx,
                                              va_list args) {
  int *const arg = va_arg(args, int *);
  const AV1_COMP *const cpi = ctx->cpi;
  if (arg == NULL) return AOM_CODEC_INVALID_PARAM;
  return av1_get_seq_level_idx(&cpi->common.seq_params, &cpi->level_params,
                               arg);
}

static aom_codec_ctrl_fn_map_t encoder_ctrl_maps[] = {
  { AV1_COPY_REFERENCE, ctrl_copy_reference },
  { AOME_USE_REFERENCE, ctrl_use_reference },

  // Setters
  { AV1_SET_REFERENCE, ctrl_set_reference },
  { AOME_SET_ROI_MAP, ctrl_set_roi_map },
  { AOME_SET_ACTIVEMAP, ctrl_set_active_map },
  { AOME_SET_SCALEMODE, ctrl_set_scale_mode },
  { AOME_SET_SPATIAL_LAYER_ID, ctrl_set_spatial_layer_id },
  { AOME_SET_CPUUSED, ctrl_set_cpuused },
  { AOME_SET_ENABLEAUTOALTREF, ctrl_set_enable_auto_alt_ref },
  { AOME_SET_ENABLEAUTOBWDREF, ctrl_set_enable_auto_bwd_ref },
  { AOME_SET_SHARPNESS, ctrl_set_sharpness },
  { AOME_SET_STATIC_THRESHOLD, ctrl_set_static_thresh },
  { AV1E_SET_ROW_MT, ctrl_set_row_mt },
  { AV1E_SET_TILE_COLUMNS, ctrl_set_tile_columns },
  { AV1E_SET_TILE_ROWS, ctrl_set_tile_rows },
  { AV1E_SET_ENABLE_TPL_MODEL, ctrl_set_enable_tpl_model },
  { AV1E_SET_ENABLE_KEYFRAME_FILTERING, ctrl_set_enable_keyframe_filtering },
  { AOME_SET_ARNR_MAXFRAMES, ctrl_set_arnr_max_frames },
  { AOME_SET_ARNR_STRENGTH, ctrl_set_arnr_strength },
  { AOME_SET_TUNING, ctrl_set_tuning },
  { AOME_SET_QP, ctrl_set_qp },
  { AOME_SET_MAX_INTRA_BITRATE_PCT, ctrl_set_rc_max_intra_bitrate_pct },
  { AOME_SET_NUMBER_SPATIAL_LAYERS, ctrl_set_number_spatial_layers },
  { AV1E_SET_MAX_INTER_BITRATE_PCT, ctrl_set_rc_max_inter_bitrate_pct },
  { AV1E_SET_GF_CBR_BOOST_PCT, ctrl_set_rc_gf_cbr_boost_pct },
  { AV1E_SET_LOSSLESS, ctrl_set_lossless },
  { AV1E_SET_ENABLE_CDEF, ctrl_set_enable_cdef },
  { AV1E_SET_ENABLE_RESTORATION, ctrl_set_enable_restoration },
  { AV1E_SET_FORCE_VIDEO_MODE, ctrl_set_force_video_mode },
  { AV1E_SET_ENABLE_OBMC, ctrl_set_enable_obmc },
  { AV1E_SET_DISABLE_TRELLIS_QUANT, ctrl_set_disable_trellis_quant },
  { AV1E_SET_ENABLE_QM, ctrl_set_enable_qm },
  { AV1E_SET_QM_Y, ctrl_set_qm_y },
  { AV1E_SET_QM_U, ctrl_set_qm_u },
  { AV1E_SET_QM_V, ctrl_set_qm_v },
  { AV1E_SET_QM_MIN, ctrl_set_qm_min },
  { AV1E_SET_QM_MAX, ctrl_set_qm_max },
  { AV1E_SET_NUM_TG, ctrl_set_num_tg },
  { AV1E_SET_MTU, ctrl_set_mtu },
  { AV1E_SET_TIMING_INFO_TYPE, ctrl_set_timing_info_type },
  { AV1E_SET_FRAME_PARALLEL_DECODING, ctrl_set_frame_parallel_decoding_mode },
  { AV1E_SET_ERROR_RESILIENT_MODE, ctrl_set_error_resilient_mode },
  { AV1E_SET_S_FRAME_MODE, ctrl_set_s_frame_mode },
  { AV1E_SET_ENABLE_RECT_PARTITIONS, ctrl_set_enable_rect_partitions },
  { AV1E_SET_ENABLE_AB_PARTITIONS, ctrl_set_enable_ab_partitions },
  { AV1E_SET_ENABLE_1TO4_PARTITIONS, ctrl_set_enable_1to4_partitions },
  { AV1E_SET_MIN_PARTITION_SIZE, ctrl_set_min_partition_size },
  { AV1E_SET_MAX_PARTITION_SIZE, ctrl_set_max_partition_size },
  { AV1E_SET_ENABLE_DUAL_FILTER, ctrl_set_enable_dual_filter },
  { AV1E_SET_ENABLE_CHROMA_DELTAQ, ctrl_set_enable_chroma_deltaq },
  { AV1E_SET_ENABLE_INTRA_EDGE_FILTER, ctrl_set_enable_intra_edge_filter },
  { AV1E_SET_ENABLE_ORDER_HINT, ctrl_set_enable_order_hint },
  { AV1E_SET_ENABLE_TX64, ctrl_set_enable_tx64 },
  { AV1E_SET_ENABLE_FLIP_IDTX, ctrl_set_enable_flip_idtx },
  { AV1E_SET_ENABLE_DIST_WTD_COMP, ctrl_set_enable_dist_wtd_comp },
  { AV1E_SET_MAX_REFERENCE_FRAMES, ctrl_set_max_reference_frames },
  { AV1E_SET_REDUCED_REFERENCE_SET, ctrl_set_enable_reduced_reference_set },
  { AV1E_SET_ENABLE_REF_FRAME_MVS, ctrl_set_enable_ref_frame_mvs },
  { AV1E_SET_ALLOW_REF_FRAME_MVS, ctrl_set_allow_ref_frame_mvs },
  { AV1E_SET_ENABLE_MASKED_COMP, ctrl_set_enable_masked_comp },
  { AV1E_SET_ENABLE_ONESIDED_COMP, ctrl_set_enable_onesided_comp },
  { AV1E_SET_ENABLE_INTERINTRA_COMP, ctrl_set_enable_interintra_comp },
  { AV1E_SET_ENABLE_SMOOTH_INTERINTRA, ctrl_set_enable_smooth_interintra },
  { AV1E_SET_ENABLE_DIFF_WTD_COMP, ctrl_set_enable_diff_wtd_comp },
  { AV1E_SET_ENABLE_INTERINTER_WEDGE, ctrl_set_enable_interinter_wedge },
  { AV1E_SET_ENABLE_INTERINTRA_WEDGE, ctrl_set_enable_interintra_wedge },
  { AV1E_SET_ENABLE_GLOBAL_MOTION, ctrl_set_enable_global_motion },
  { AV1E_SET_ENABLE_WARPED_MOTION, ctrl_set_enable_warped_motion },
  { AV1E_SET_ALLOW_WARPED_MOTION, ctrl_set_allow_warped_motion },
  { AV1E_SET_ENABLE_FILTER_INTRA, ctrl_set_enable_filter_intra },
  { AV1E_SET_ENABLE_SMOOTH_INTRA, ctrl_set_enable_smooth_intra },
  { AV1E_SET_ENABLE_PAETH_INTRA, ctrl_set_enable_paeth_intra },
  { AV1E_SET_ENABLE_CFL_INTRA, ctrl_set_enable_cfl_intra },
  { AV1E_SET_ENABLE_SUPERRES, ctrl_set_enable_superres },
  { AV1E_SET_ENABLE_OVERLAY, ctrl_set_enable_overlay },
  { AV1E_SET_ENABLE_PALETTE, ctrl_set_enable_palette },
  { AV1E_SET_ENABLE_INTRABC, ctrl_set_enable_intrabc },
  { AV1E_SET_ENABLE_ANGLE_DELTA, ctrl_set_enable_angle_delta },
  { AV1E_SET_AQ_MODE, ctrl_set_aq_mode },
  { AV1E_SET_REDUCED_TX_TYPE_SET, ctrl_set_reduced_tx_type_set },
  { AV1E_SET_INTRA_DCT_ONLY, ctrl_set_intra_dct_only },
  { AV1E_SET_INTER_DCT_ONLY, ctrl_set_inter_dct_only },
  { AV1E_SET_INTRA_DEFAULT_TX_ONLY, ctrl_set_intra_default_tx_only },
  { AV1E_SET_QUANT_B_ADAPT, ctrl_set_quant_b_adapt },
  { AV1E_SET_COEFF_COST_UPD_FREQ, ctrl_set_coeff_cost_upd_freq },
  { AV1E_SET_MODE_COST_UPD_FREQ, ctrl_set_mode_cost_upd_freq },
  { AV1E_SET_MV_COST_UPD_FREQ, ctrl_set_mv_cost_upd_freq },
  { AV1E_SET_DELTAQ_MODE, ctrl_set_deltaq_mode },
  { AV1E_SET_DELTALF_MODE, ctrl_set_deltalf_mode },
  { AV1E_SET_FRAME_PERIODIC_BOOST, ctrl_set_frame_periodic_boost },
  { AV1E_SET_TUNE_CONTENT, ctrl_set_tune_content },
  { AV1E_SET_CDF_UPDATE_MODE, ctrl_set_cdf_update_mode },
  { AV1E_SET_COLOR_PRIMARIES, ctrl_set_color_primaries },
  { AV1E_SET_TRANSFER_CHARACTERISTICS, ctrl_set_transfer_characteristics },
  { AV1E_SET_MATRIX_COEFFICIENTS, ctrl_set_matrix_coefficients },
  { AV1E_SET_CHROMA_SAMPLE_POSITION, ctrl_set_chroma_sample_position },
  { AV1E_SET_COLOR_RANGE, ctrl_set_color_range },
  { AV1E_SET_NOISE_SENSITIVITY, ctrl_set_noise_sensitivity },
  { AV1E_SET_MIN_GF_INTERVAL, ctrl_set_min_gf_interval },
  { AV1E_SET_MAX_GF_INTERVAL, ctrl_set_max_gf_interval },
  { AV1E_SET_GF_MIN_PYRAMID_HEIGHT, ctrl_set_gf_min_pyr_height },
  { AV1E_SET_GF_MAX_PYRAMID_HEIGHT, ctrl_set_gf_max_pyr_height },
  { AV1E_SET_RENDER_SIZE, ctrl_set_render_size },
  { AV1E_SET_SUPERBLOCK_SIZE, ctrl_set_superblock_size },
  { AV1E_SET_SINGLE_TILE_DECODING, ctrl_set_single_tile_decoding },
  { AV1E_SET_VMAF_MODEL_PATH, ctrl_set_vmaf_model_path },
  { AV1E_SET_SUBGOP_CONFIG_STR, ctrl_set_subgop_config_str },
  { AV1E_SET_FILM_GRAIN_TEST_VECTOR, ctrl_set_film_grain_test_vector },
  { AV1E_SET_FILM_GRAIN_TABLE, ctrl_set_film_grain_table },
  { AV1E_SET_DENOISE_NOISE_LEVEL, ctrl_set_denoise_noise_level },
  { AV1E_SET_DENOISE_BLOCK_SIZE, ctrl_set_denoise_block_size },
  { AV1E_ENABLE_MOTION_VECTOR_UNIT_TEST, ctrl_enable_motion_vector_unit_test },
  { AV1E_ENABLE_EXT_TILE_DEBUG, ctrl_enable_ext_tile_debug },
  { AV1E_SET_TARGET_SEQ_LEVEL_IDX, ctrl_set_target_seq_level_idx },
  { AV1E_SET_TIER_MASK, ctrl_set_tier_mask },
  { AV1E_SET_MIN_CR, ctrl_set_min_cr },
  { AV1E_SET_SVC_LAYER_ID, ctrl_set_layer_id },
  { AV1E_SET_SVC_PARAMS, ctrl_set_svc_params },
  { AV1E_SET_SVC_REF_FRAME_CONFIG, ctrl_set_svc_ref_frame_config },
  { AV1E_SET_VBR_CORPUS_COMPLEXITY_LAP, ctrl_set_vbr_corpus_complexity_lap },
  { AV1E_ENABLE_SB_MULTIPASS_UNIT_TEST, ctrl_enable_sb_multipass_unit_test },

  // Getters
  { AOME_GET_LAST_QUANTIZER, ctrl_get_quantizer },
  { AV1_GET_REFERENCE, ctrl_get_reference },
  { AV1E_GET_ACTIVEMAP, ctrl_get_active_map },
  { AV1_GET_NEW_FRAME_IMAGE, ctrl_get_new_frame_image },
  { AV1_COPY_NEW_FRAME_IMAGE, ctrl_copy_new_frame_image },
  { AV1E_SET_CHROMA_SUBSAMPLING_X, ctrl_set_chroma_subsampling_x },
  { AV1E_SET_CHROMA_SUBSAMPLING_Y, ctrl_set_chroma_subsampling_y },
  { AV1E_GET_SEQ_LEVEL_IDX, ctrl_get_seq_level_idx },

  CTRL_MAP_END,
};

static const aom_codec_enc_cfg_t encoder_usage_cfg[] = {
  {
      // NOLINT
      AOM_USAGE_GOOD_QUALITY,  // g_usage - non-realtime usage
      0,                       // g_threads
      0,                       // g_profile

      320,         // g_width
      240,         // g_height
      0,           // g_limit
      0,           // g_forced_max_frame_width
      0,           // g_forced_max_frame_height
      AOM_BITS_8,  // g_bit_depth
      8,           // g_input_bit_depth

      { 1, 30 },  // g_timebase

      0,  // g_error_resilient

      AOM_RC_ONE_PASS,  // g_pass

      19,  // g_lag_in_frames

      0,                // rc_dropframe_thresh
      RESIZE_NONE,      // rc_resize_mode
      SCALE_NUMERATOR,  // rc_resize_denominator
      SCALE_NUMERATOR,  // rc_resize_kf_denominator

      AOM_SUPERRES_NONE,  // rc_superres_mode
      SCALE_NUMERATOR,    // rc_superres_denominator
      SCALE_NUMERATOR,    // rc_superres_kf_denominator
      255,                // rc_superres_qthresh
      128,                // rc_superres_kf_qthresh

      AOM_VBR,      // rc_end_usage
      { NULL, 0 },  // rc_twopass_stats_in
      { NULL, 0 },  // rc_firstpass_mb_stats_in
      256,          // rc_target_bandwidth
      0,            // rc_min_quantizer
      255,          // rc_max_quantizer
      25,           // rc_undershoot_pct
      25,           // rc_overshoot_pct

      6000,  // rc_max_buffer_size
      4000,  // rc_buffer_initial_size
      5000,  // rc_buffer_optimal_size

      50,    // rc_two_pass_vbrbias
      0,     // rc_two_pass_vbrmin_section
      2000,  // rc_two_pass_vbrmax_section

      // keyframing settings (kf)
      0,                       // fwd_kf_enabled
      AOM_KF_AUTO,             // kf_mode
      0,                       // kf_min_dist
      9999,                    // kf_max_dist
      0,                       // sframe_dist
      1,                       // sframe_mode
      0,                       // large_scale_tile
      0,                       // monochrome
      0,                       // full_still_picture_hdr
      0,                       // save_as_annexb
      0,                       // tile_width_count
      0,                       // tile_height_count
      { 0 },                   // tile_widths
      { 0 },                   // tile_heights
      0,                       // use_fixed_qp_offsets
      { -1, -1, -1, -1, -1 },  // fixed_qp_offsets
      { 0, 128, 128, 4, 1, 1, 1, 1, 1, 1, 1, 1, 1, 1, 1, 1, 1, 0,
        0, 1,   1,   1, 1, 1, 1, 1, 1, 1, 1, 1, 1, 1, 1, 1, 0 },  // cfg
  },
  {
      // NOLINT
      AOM_USAGE_REALTIME,  // g_usage - real-time usage
      0,                   // g_threads
      0,                   // g_profile

      320,         // g_width
      240,         // g_height
      0,           // g_limit
      0,           // g_forced_max_frame_width
      0,           // g_forced_max_frame_height
      AOM_BITS_8,  // g_bit_depth
      8,           // g_input_bit_depth

      { 1, 30 },  // g_timebase

      0,  // g_error_resilient

      AOM_RC_ONE_PASS,  // g_pass

      1,  // g_lag_in_frames

      0,                // rc_dropframe_thresh
      RESIZE_NONE,      // rc_resize_mode
      SCALE_NUMERATOR,  // rc_resize_denominator
      SCALE_NUMERATOR,  // rc_resize_kf_denominator

      0,                // rc_superres_mode
      SCALE_NUMERATOR,  // rc_superres_denominator
      SCALE_NUMERATOR,  // rc_superres_kf_denominator
      255,              // rc_superres_qthresh
      128,              // rc_superres_kf_qthresh

      AOM_CBR,      // rc_end_usage
      { NULL, 0 },  // rc_twopass_stats_in
      { NULL, 0 },  // rc_firstpass_mb_stats_in
      256,          // rc_target_bandwidth
      0,            // rc_min_quantizer
      255,          // rc_max_quantizer
      25,           // rc_undershoot_pct
      25,           // rc_overshoot_pct

      6000,  // rc_max_buffer_size
      4000,  // rc_buffer_initial_size
      5000,  // rc_buffer_optimal_size

      50,    // rc_two_pass_vbrbias
      0,     // rc_two_pass_vbrmin_section
      2000,  // rc_two_pass_vbrmax_section

      // keyframing settings (kf)
      0,                       // fwd_kf_enabled
      AOM_KF_AUTO,             // kf_mode
      0,                       // kf_min_dist
      9999,                    // kf_max_dist
      0,                       // sframe_dist
      1,                       // sframe_mode
      0,                       // large_scale_tile
      0,                       // monochrome
      0,                       // full_still_picture_hdr
      0,                       // save_as_annexb
      0,                       // tile_width_count
      0,                       // tile_height_count
      { 0 },                   // tile_widths
      { 0 },                   // tile_heights
      0,                       // use_fixed_qp_offsets
      { -1, -1, -1, -1, -1 },  // fixed_qp_offsets
      { 0, 128, 128, 4, 1, 1, 1, 1, 1, 1, 1, 1, 1, 1, 1, 1, 1, 0,
        0, 1,   1,   1, 1, 1, 1, 1, 1, 1, 1, 1, 1, 1, 1, 1, 0 },  // cfg
  },
};

// This data structure and function are exported in aom/aomcx.h
#ifndef VERSION_STRING
#define VERSION_STRING
#endif
aom_codec_iface_t aom_codec_av1_cx_algo = {
  "AOMedia Project AV1 Encoder" VERSION_STRING,
  AOM_CODEC_INTERNAL_ABI_VERSION,
  AOM_CODEC_CAP_HIGHBITDEPTH | AOM_CODEC_CAP_ENCODER |
      AOM_CODEC_CAP_PSNR,  // aom_codec_caps_t
  encoder_init,            // aom_codec_init_fn_t
  encoder_destroy,         // aom_codec_destroy_fn_t
  encoder_ctrl_maps,       // aom_codec_ctrl_fn_map_t
  {
      // NOLINT
      NULL,  // aom_codec_peek_si_fn_t
      NULL,  // aom_codec_get_si_fn_t
      NULL,  // aom_codec_decode_fn_t
      NULL,  // aom_codec_get_frame_fn_t
      NULL   // aom_codec_set_fb_fn_t
  },
  {
      // NOLINT
      2,                           // 2 cfg
      encoder_usage_cfg,           // aom_codec_enc_cfg_t
      encoder_encode,              // aom_codec_encode_fn_t
      encoder_get_cxdata,          // aom_codec_get_cx_data_fn_t
      encoder_set_config,          // aom_codec_enc_config_set_fn_t
      encoder_get_global_headers,  // aom_codec_get_global_headers_fn_t
      encoder_get_preview          // aom_codec_get_preview_frame_fn_t
  }
};

aom_codec_iface_t *aom_codec_av1_cx(void) { return &aom_codec_av1_cx_algo; }<|MERGE_RESOLUTION|>--- conflicted
+++ resolved
@@ -934,17 +934,10 @@
     if (q_cfg->use_fixed_qp_offsets) {
       if (cfg->fixed_qp_offsets[i] >= 0) {  // user-provided qp offset
         q_cfg->fixed_qp_offsets[i] = convert_qp_offset(
-<<<<<<< HEAD
-            rc_cfg->qp, cfg->fixed_qp_offsets[i], oxcf->bit_depth);
+            rc_cfg->qp, cfg->fixed_qp_offsets[i], tool_cfg->bit_depth);
       } else {  // auto-selected qp offset
         q_cfg->fixed_qp_offsets[i] =
-            get_modeled_qp_offset(rc_cfg->qp, i, oxcf->bit_depth);
-=======
-            rc_cfg->cq_level, cfg->fixed_qp_offsets[i], tool_cfg->bit_depth);
-      } else {  // auto-selected qp offset
-        q_cfg->fixed_qp_offsets[i] =
-            get_modeled_qp_offset(rc_cfg->cq_level, i, tool_cfg->bit_depth);
->>>>>>> 196995d8
+            get_modeled_qp_offset(rc_cfg->qp, i, tool_cfg->bit_depth);
       }
     } else {
       q_cfg->fixed_qp_offsets[i] = -1.0;
@@ -1016,18 +1009,13 @@
   gf_cfg->gf_min_pyr_height = extra_cfg->gf_min_pyr_height;
   gf_cfg->gf_max_pyr_height = extra_cfg->gf_max_pyr_height;
 
-<<<<<<< HEAD
-  oxcf->tuning = extra_cfg->tuning;
-  oxcf->vmaf_model_path = extra_cfg->vmaf_model_path;
   oxcf->subgop_config_str = extra_cfg->subgop_config_str;
-  oxcf->content = extra_cfg->content;
-  oxcf->superblock_size = extra_cfg->superblock_size;
-=======
+
   // Set tune related configuration.
   tune_cfg->tuning = extra_cfg->tuning;
   tune_cfg->vmaf_model_path = extra_cfg->vmaf_model_path;
   tune_cfg->content = extra_cfg->content;
->>>>>>> 196995d8
+
   if (cfg->large_scale_tile) {
     tune_cfg->film_grain_test_vector = 0;
     tune_cfg->film_grain_table_filename = NULL;
@@ -1175,14 +1163,9 @@
          sizeof(oxcf->target_seq_level_idx));
   oxcf->tier_mask = extra_cfg->tier_mask;
 
-<<<<<<< HEAD
-  oxcf->vbr_corpus_complexity_lap = extra_cfg->vbr_corpus_complexity_lap;
-
   if (update_config) {
     update_encoder_config(&cfg->encoder_cfg, extra_cfg);
   }
-=======
->>>>>>> 196995d8
   return AOM_CODEC_OK;
 }
 
@@ -2527,18 +2510,13 @@
 
         is_frame_visible = cpi->common.show_frame;
 
-<<<<<<< HEAD
-        has_fwd_keyframe |= (!is_frame_visible &&
-                             cpi->common.current_frame.frame_type == KEY_FRAME);
+        has_no_show_keyframe |=
+            (!is_frame_visible &&
+             cpi->common.current_frame.frame_type == KEY_FRAME);
 
         if (cpi->print_per_frame_stats) {
           report_stats(cpi, frame_size, cx_time);
         }
-=======
-        has_no_show_keyframe |=
-            (!is_frame_visible &&
-             cpi->common.current_frame.frame_type == KEY_FRAME);
->>>>>>> 196995d8
       }
     }
     if (is_frame_visible) {
