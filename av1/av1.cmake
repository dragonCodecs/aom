#
# Copyright (c) 2017, Alliance for Open Media. All rights reserved
#
# This source code is subject to the terms of the BSD 2 Clause License and the
# Alliance for Open Media Patent License 1.0. If the BSD 2 Clause License was
# not distributed with this source code in the LICENSE file, you can obtain it
# at www.aomedia.org/license/software. If the Alliance for Open Media Patent
# License 1.0 was not distributed with this source code in the PATENTS file, you
# can obtain it at www.aomedia.org/license/patent.
#
if(AOM_AV1_AV1_CMAKE_)
  return()
endif() # AOM_AV1_AV1_CMAKE_
set(AOM_AV1_AV1_CMAKE_ 1)

list(APPEND AOM_AV1_COMMON_SOURCES
            "${AOM_ROOT}/av1/av1_iface_common.h"
            "${AOM_ROOT}/av1/common/alloccommon.c"
            "${AOM_ROOT}/av1/common/alloccommon.h"
            "${AOM_ROOT}/av1/common/av1_inv_txfm1d.c"
            "${AOM_ROOT}/av1/common/av1_inv_txfm1d.h"
            "${AOM_ROOT}/av1/common/av1_inv_txfm1d_cfg.h"
            "${AOM_ROOT}/av1/common/av1_inv_txfm2d.c"
            "${AOM_ROOT}/av1/common/av1_loopfilter.c"
            "${AOM_ROOT}/av1/common/av1_loopfilter.h"
            "${AOM_ROOT}/av1/common/av1_txfm.c"
            "${AOM_ROOT}/av1/common/av1_txfm.h"
            "${AOM_ROOT}/av1/common/blockd.c"
            "${AOM_ROOT}/av1/common/blockd.h"
            "${AOM_ROOT}/av1/common/cdef.c"
            "${AOM_ROOT}/av1/common/cdef.h"
            "${AOM_ROOT}/av1/common/cdef_block.c"
            "${AOM_ROOT}/av1/common/cdef_block.h"
            "${AOM_ROOT}/av1/common/cfl.c"
            "${AOM_ROOT}/av1/common/cfl.h"
            "${AOM_ROOT}/av1/common/cnn.c"
            "${AOM_ROOT}/av1/common/cnn.h"
            "${AOM_ROOT}/av1/common/common.h"
            "${AOM_ROOT}/av1/common/common_data.h"
            "${AOM_ROOT}/av1/common/convolve.c"
            "${AOM_ROOT}/av1/common/convolve.h"
            "${AOM_ROOT}/av1/common/debugmodes.c"
            "${AOM_ROOT}/av1/common/entropy.c"
            "${AOM_ROOT}/av1/common/entropy.h"
            "${AOM_ROOT}/av1/common/entropymode.c"
            "${AOM_ROOT}/av1/common/entropymode.h"
            "${AOM_ROOT}/av1/common/entropymv.c"
            "${AOM_ROOT}/av1/common/entropymv.h"
            "${AOM_ROOT}/av1/common/enums.h"
            "${AOM_ROOT}/av1/common/filter.h"
            "${AOM_ROOT}/av1/common/frame_buffers.c"
            "${AOM_ROOT}/av1/common/frame_buffers.h"
            "${AOM_ROOT}/av1/common/idct.c"
            "${AOM_ROOT}/av1/common/idct.h"
            "${AOM_ROOT}/av1/common/mv.h"
            "${AOM_ROOT}/av1/common/mvref_common.c"
            "${AOM_ROOT}/av1/common/mvref_common.h"
            "${AOM_ROOT}/av1/common/obu_util.c"
            "${AOM_ROOT}/av1/common/obu_util.h"
            "${AOM_ROOT}/av1/common/odintrin.c"
            "${AOM_ROOT}/av1/common/odintrin.h"
            "${AOM_ROOT}/av1/common/onyxc_int.h"
            "${AOM_ROOT}/av1/common/pred_common.c"
            "${AOM_ROOT}/av1/common/pred_common.h"
            "${AOM_ROOT}/av1/common/quant_common.c"
            "${AOM_ROOT}/av1/common/quant_common.h"
            "${AOM_ROOT}/av1/common/reconinter.c"
            "${AOM_ROOT}/av1/common/reconinter.h"
            "${AOM_ROOT}/av1/common/reconintra.c"
            "${AOM_ROOT}/av1/common/reconintra.h"
            "${AOM_ROOT}/av1/common/resize.c"
            "${AOM_ROOT}/av1/common/resize.h"
            "${AOM_ROOT}/av1/common/restoration.c"
            "${AOM_ROOT}/av1/common/restoration.h"
            "${AOM_ROOT}/av1/common/scale.c"
            "${AOM_ROOT}/av1/common/scale.h"
            "${AOM_ROOT}/av1/common/scan.c"
            "${AOM_ROOT}/av1/common/scan.h"
            "${AOM_ROOT}/av1/common/seg_common.c"
            "${AOM_ROOT}/av1/common/seg_common.h"
            "${AOM_ROOT}/av1/common/thread_common.c"
            "${AOM_ROOT}/av1/common/thread_common.h"
            "${AOM_ROOT}/av1/common/tile_common.c"
            "${AOM_ROOT}/av1/common/tile_common.h"
            "${AOM_ROOT}/av1/common/timing.c"
            "${AOM_ROOT}/av1/common/timing.h"
            "${AOM_ROOT}/av1/common/token_cdfs.h"
            "${AOM_ROOT}/av1/common/txb_common.c"
            "${AOM_ROOT}/av1/common/txb_common.h"
            "${AOM_ROOT}/av1/common/warped_motion.c"
            "${AOM_ROOT}/av1/common/warped_motion.h")

if(CONFIG_LPF_MASK)
  list(APPEND AOM_AV1_COMMON_SOURCES "${AOM_ROOT}/av1/common/loopfiltermask.c")
endif()

list(APPEND AOM_AV1_DECODER_SOURCES
            "${AOM_ROOT}/av1/av1_dx_iface.c"
            "${AOM_ROOT}/av1/decoder/decodeframe.c"
            "${AOM_ROOT}/av1/decoder/decodeframe.h"
            "${AOM_ROOT}/av1/decoder/decodemv.c"
            "${AOM_ROOT}/av1/decoder/decodemv.h"
            "${AOM_ROOT}/av1/decoder/decoder.c"
            "${AOM_ROOT}/av1/decoder/decoder.h"
            "${AOM_ROOT}/av1/decoder/decodetxb.c"
            "${AOM_ROOT}/av1/decoder/decodetxb.h"
            "${AOM_ROOT}/av1/decoder/detokenize.c"
            "${AOM_ROOT}/av1/decoder/detokenize.h"
            "${AOM_ROOT}/av1/decoder/dthread.h"
            "${AOM_ROOT}/av1/decoder/obu.h"
            "${AOM_ROOT}/av1/decoder/obu.c")

list(APPEND AOM_AV1_ENCODER_SOURCES
            "${AOM_ROOT}/av1/av1_cx_iface.c"
            "${AOM_ROOT}/av1/encoder/aq_complexity.c"
            "${AOM_ROOT}/av1/encoder/aq_complexity.h"
            "${AOM_ROOT}/av1/encoder/aq_cyclicrefresh.c"
            "${AOM_ROOT}/av1/encoder/aq_cyclicrefresh.h"
            "${AOM_ROOT}/av1/encoder/aq_variance.c"
            "${AOM_ROOT}/av1/encoder/aq_variance.h"
            "${AOM_ROOT}/av1/encoder/enc_enums.h"
            "${AOM_ROOT}/av1/encoder/av1_fwd_txfm1d.c"
            "${AOM_ROOT}/av1/encoder/av1_fwd_txfm1d.h"
            "${AOM_ROOT}/av1/encoder/av1_fwd_txfm1d_cfg.h"
            "${AOM_ROOT}/av1/encoder/av1_fwd_txfm2d.c"
            "${AOM_ROOT}/av1/encoder/av1_multi_thread.c"
            "${AOM_ROOT}/av1/encoder/av1_multi_thread.h"
            "${AOM_ROOT}/av1/encoder/av1_quantize.c"
            "${AOM_ROOT}/av1/encoder/av1_quantize.h"
            "${AOM_ROOT}/av1/encoder/bitstream.c"
            "${AOM_ROOT}/av1/encoder/bitstream.h"
            "${AOM_ROOT}/av1/encoder/block.h"
            "${AOM_ROOT}/av1/encoder/cnn.c"
            "${AOM_ROOT}/av1/encoder/cnn.h"
            "${AOM_ROOT}/av1/encoder/context_tree.c"
            "${AOM_ROOT}/av1/encoder/context_tree.h"
            "${AOM_ROOT}/av1/encoder/corner_detect.c"
            "${AOM_ROOT}/av1/encoder/corner_detect.h"
            "${AOM_ROOT}/av1/encoder/corner_match.c"
            "${AOM_ROOT}/av1/encoder/corner_match.h"
            "${AOM_ROOT}/av1/encoder/cost.c"
            "${AOM_ROOT}/av1/encoder/cost.h"
            "${AOM_ROOT}/av1/encoder/encodeframe.c"
            "${AOM_ROOT}/av1/encoder/encodeframe.h"
            "${AOM_ROOT}/av1/encoder/encodemb.c"
            "${AOM_ROOT}/av1/encoder/encodemb.h"
            "${AOM_ROOT}/av1/encoder/encodemv.c"
            "${AOM_ROOT}/av1/encoder/encodemv.h"
            "${AOM_ROOT}/av1/encoder/encode_strategy.c"
            "${AOM_ROOT}/av1/encoder/encode_strategy.h"
            "${AOM_ROOT}/av1/encoder/encoder.c"
            "${AOM_ROOT}/av1/encoder/encoder.h"
            "${AOM_ROOT}/av1/encoder/encodetxb.c"
            "${AOM_ROOT}/av1/encoder/encodetxb.h"
            "${AOM_ROOT}/av1/encoder/ethread.c"
            "${AOM_ROOT}/av1/encoder/ethread.h"
            "${AOM_ROOT}/av1/encoder/extend.c"
            "${AOM_ROOT}/av1/encoder/extend.h"
            "${AOM_ROOT}/av1/encoder/firstpass.c"
            "${AOM_ROOT}/av1/encoder/firstpass.h"
            "${AOM_ROOT}/av1/encoder/global_motion.c"
            "${AOM_ROOT}/av1/encoder/global_motion.h"
            "${AOM_ROOT}/av1/encoder/gop_structure.c"
            "${AOM_ROOT}/av1/encoder/gop_structure.h"
            "${AOM_ROOT}/av1/encoder/grain_test_vectors.h"
            "${AOM_ROOT}/av1/encoder/hash.c"
            "${AOM_ROOT}/av1/encoder/hash.h"
            "${AOM_ROOT}/av1/encoder/hash_motion.c"
            "${AOM_ROOT}/av1/encoder/hash_motion.h"
            "${AOM_ROOT}/av1/encoder/hybrid_fwd_txfm.c"
            "${AOM_ROOT}/av1/encoder/hybrid_fwd_txfm.h"
            "${AOM_ROOT}/av1/encoder/level.c"
            "${AOM_ROOT}/av1/encoder/level.h"
            "${AOM_ROOT}/av1/encoder/lookahead.c"
            "${AOM_ROOT}/av1/encoder/lookahead.h"
            "${AOM_ROOT}/av1/encoder/mbgraph.c"
            "${AOM_ROOT}/av1/encoder/mbgraph.h"
            "${AOM_ROOT}/av1/encoder/mcomp.c"
            "${AOM_ROOT}/av1/encoder/mcomp.h"
            "${AOM_ROOT}/av1/encoder/ml.c"
            "${AOM_ROOT}/av1/encoder/ml.h"
            "${AOM_ROOT}/av1/encoder/palette.c"
            "${AOM_ROOT}/av1/encoder/palette.h"
            "${AOM_ROOT}/av1/encoder/partition_strategy.h"
            "${AOM_ROOT}/av1/encoder/partition_strategy.c"
            "${AOM_ROOT}/av1/encoder/pass2_strategy.h"
            "${AOM_ROOT}/av1/encoder/pass2_strategy.c"
            "${AOM_ROOT}/av1/encoder/pickcdef.c"
            "${AOM_ROOT}/av1/encoder/picklpf.c"
            "${AOM_ROOT}/av1/encoder/picklpf.h"
            "${AOM_ROOT}/av1/encoder/pickrst.c"
            "${AOM_ROOT}/av1/encoder/pickrst.h"
            "${AOM_ROOT}/av1/encoder/ransac.c"
            "${AOM_ROOT}/av1/encoder/ransac.h"
            "${AOM_ROOT}/av1/encoder/ratectrl.c"
            "${AOM_ROOT}/av1/encoder/ratectrl.h"
            "${AOM_ROOT}/av1/encoder/rd.c"
            "${AOM_ROOT}/av1/encoder/rd.h"
            "${AOM_ROOT}/av1/encoder/rdopt.c"
            "${AOM_ROOT}/av1/encoder/nonrd_pickmode.c"
            "${AOM_ROOT}/av1/encoder/rdopt.h"
            "${AOM_ROOT}/av1/encoder/reconinter_enc.c"
            "${AOM_ROOT}/av1/encoder/reconinter_enc.h"
            "${AOM_ROOT}/av1/encoder/segmentation.c"
            "${AOM_ROOT}/av1/encoder/segmentation.h"
            "${AOM_ROOT}/av1/encoder/speed_features.c"
            "${AOM_ROOT}/av1/encoder/speed_features.h"
            "${AOM_ROOT}/av1/encoder/temporal_filter.c"
            "${AOM_ROOT}/av1/encoder/temporal_filter.h"
            "${AOM_ROOT}/av1/encoder/tokenize.c"
            "${AOM_ROOT}/av1/encoder/tokenize.h"
            "${AOM_ROOT}/av1/encoder/tpl_model.c"
            "${AOM_ROOT}/av1/encoder/tpl_model.h"
            "${AOM_ROOT}/av1/encoder/wedge_utils.c"
            "${AOM_ROOT}/av1/encoder/var_based_part.c"
            "${AOM_ROOT}/av1/encoder/var_based_part.h"
            "${AOM_ROOT}/third_party/fastfeat/fast.c"
            "${AOM_ROOT}/third_party/fastfeat/fast.h"
            "${AOM_ROOT}/third_party/fastfeat/fast_9.c"
            "${AOM_ROOT}/third_party/fastfeat/nonmax.c"
            "${AOM_ROOT}/third_party/vector/vector.c"
            "${AOM_ROOT}/third_party/vector/vector.h"
            "${AOM_ROOT}/av1/encoder/dwt.c"
            "${AOM_ROOT}/av1/encoder/dwt.h")

list(APPEND AOM_AV1_COMMON_INTRIN_SSE2
            "${AOM_ROOT}/av1/common/cdef_block_sse2.c"
            "${AOM_ROOT}/av1/common/x86/cfl_sse2.c"
            "${AOM_ROOT}/av1/common/x86/convolve_2d_sse2.c"
            "${AOM_ROOT}/av1/common/x86/convolve_sse2.c"
            "${AOM_ROOT}/av1/common/x86/highbd_convolve_2d_sse2.c"
            "${AOM_ROOT}/av1/common/x86/jnt_convolve_sse2.c"
            "${AOM_ROOT}/av1/common/x86/wiener_convolve_sse2.c"
            "${AOM_ROOT}/av1/common/x86/av1_txfm_sse2.h"
            "${AOM_ROOT}/av1/common/x86/warp_plane_sse2.c")

list(APPEND AOM_AV1_COMMON_INTRIN_SSSE3
            "${AOM_ROOT}/av1/common/cdef_block_ssse3.c"
            "${AOM_ROOT}/av1/common/x86/av1_inv_txfm_ssse3.c"
            "${AOM_ROOT}/av1/common/x86/av1_inv_txfm_ssse3.h"
            "${AOM_ROOT}/av1/common/x86/cfl_ssse3.c"
            "${AOM_ROOT}/av1/common/x86/highbd_convolve_2d_ssse3.c"
            "${AOM_ROOT}/av1/common/x86/highbd_wiener_convolve_ssse3.c"
            "${AOM_ROOT}/av1/common/x86/jnt_convolve_ssse3.c"
            "${AOM_ROOT}/av1/common/x86/reconinter_ssse3.c")

list(APPEND AOM_AV1_COMMON_INTRIN_SSE4_1
            "${AOM_ROOT}/av1/common/cdef_block_sse4.c"
            "${AOM_ROOT}/av1/common/x86/av1_convolve_horiz_rs_sse4.c"
            "${AOM_ROOT}/av1/common/x86/av1_convolve_scale_sse4.c"
            "${AOM_ROOT}/av1/common/x86/av1_txfm_sse4.c"
            "${AOM_ROOT}/av1/common/x86/av1_txfm_sse4.h"
            "${AOM_ROOT}/av1/common/x86/filterintra_sse4.c"
            "${AOM_ROOT}/av1/common/x86/highbd_convolve_2d_sse4.c"
            "${AOM_ROOT}/av1/common/x86/highbd_inv_txfm_sse4.c"
            "${AOM_ROOT}/av1/common/x86/highbd_jnt_convolve_sse4.c"
            "${AOM_ROOT}/av1/common/x86/highbd_warp_plane_sse4.c"
            "${AOM_ROOT}/av1/common/x86/intra_edge_sse4.c"
            "${AOM_ROOT}/av1/common/x86/reconinter_sse4.c"
            "${AOM_ROOT}/av1/common/x86/selfguided_sse4.c"
            "${AOM_ROOT}/av1/common/x86/warp_plane_sse4.c")

list(APPEND AOM_AV1_COMMON_INTRIN_AVX2
            "${AOM_ROOT}/av1/common/cdef_block_avx2.c"
            "${AOM_ROOT}/av1/common/x86/av1_inv_txfm_avx2.c"
            "${AOM_ROOT}/av1/common/x86/av1_inv_txfm_avx2.h"
            "${AOM_ROOT}/av1/common/x86/cfl_avx2.c"
            "${AOM_ROOT}/av1/common/x86/convolve_2d_avx2.c"
            "${AOM_ROOT}/av1/common/x86/convolve_avx2.c"
            "${AOM_ROOT}/av1/common/x86/highbd_convolve_2d_avx2.c"
            "${AOM_ROOT}/av1/common/x86/highbd_inv_txfm_avx2.c"
            "${AOM_ROOT}/av1/common/x86/highbd_jnt_convolve_avx2.c"
            "${AOM_ROOT}/av1/common/x86/highbd_wiener_convolve_avx2.c"
            "${AOM_ROOT}/av1/common/x86/jnt_convolve_avx2.c"
            "${AOM_ROOT}/av1/common/x86/reconinter_avx2.c"
            "${AOM_ROOT}/av1/common/x86/selfguided_avx2.c"
            "${AOM_ROOT}/av1/common/x86/warp_plane_avx2.c"
            "${AOM_ROOT}/av1/common/x86/wiener_convolve_avx2.c")

list(APPEND AOM_AV1_ENCODER_ASM_SSE2 "${AOM_ROOT}/av1/encoder/x86/dct_sse2.asm"
            "${AOM_ROOT}/av1/encoder/x86/error_sse2.asm")

list(APPEND AOM_AV1_ENCODER_INTRIN_SSE2
            "${AOM_ROOT}/av1/encoder/x86/av1_fwd_txfm_sse2.c"
            "${AOM_ROOT}/av1/encoder/x86/av1_fwd_txfm_sse2.h"
            "${AOM_ROOT}/av1/encoder/x86/av1_quantize_sse2.c"
            "${AOM_ROOT}/av1/encoder/x86/encodetxb_sse2.c"
            "${AOM_ROOT}/av1/encoder/x86/highbd_block_error_intrin_sse2.c"
            "${AOM_ROOT}/av1/encoder/x86/wedge_utils_sse2.c")

list(APPEND AOM_AV1_ENCODER_INTRIN_SSE3 "${AOM_ROOT}/av1/encoder/x86/ml_sse3.c")

list(APPEND AOM_AV1_ENCODER_ASM_SSSE3_X86_64
            "${AOM_ROOT}/av1/encoder/x86/av1_quantize_ssse3_x86_64.asm")

list(APPEND AOM_AV1_ENCODER_INTRIN_SSE4_1
            "${AOM_ROOT}/av1/encoder/x86/av1_fwd_txfm1d_sse4.c"
            "${AOM_ROOT}/av1/encoder/x86/av1_fwd_txfm2d_sse4.c"
            "${AOM_ROOT}/av1/encoder/x86/av1_highbd_quantize_sse4.c"
            "${AOM_ROOT}/av1/encoder/x86/corner_match_sse4.c"
            "${AOM_ROOT}/av1/encoder/x86/encodetxb_sse4.c"
            "${AOM_ROOT}/av1/encoder/x86/highbd_fwd_txfm_sse4.c"
            "${AOM_ROOT}/av1/encoder/x86/rdopt_sse4.c"
            "${AOM_ROOT}/av1/encoder/x86/temporal_filter_constants.h"
            "${AOM_ROOT}/av1/encoder/x86/temporal_filter_sse4.c"
            "${AOM_ROOT}/av1/encoder/x86/highbd_temporal_filter_sse4.c"
            "${AOM_ROOT}/av1/encoder/x86/pickrst_sse4.c")

list(APPEND AOM_AV1_ENCODER_INTRIN_AVX2
            "${AOM_ROOT}/av1/encoder/x86/av1_quantize_avx2.c"
            "${AOM_ROOT}/av1/encoder/x86/av1_highbd_quantize_avx2.c"
            "${AOM_ROOT}/av1/encoder/x86/corner_match_avx2.c"
            "${AOM_ROOT}/av1/encoder/x86/error_intrin_avx2.c"
            "${AOM_ROOT}/av1/encoder/x86/highbd_block_error_intrin_avx2.c"
            "${AOM_ROOT}/av1/encoder/x86/av1_fwd_txfm_avx2.h"
            "${AOM_ROOT}/av1/encoder/x86/av1_fwd_txfm2d_avx2.c"
            "${AOM_ROOT}/av1/encoder/x86/highbd_fwd_txfm_avx2.c"
            "${AOM_ROOT}/av1/encoder/x86/wedge_utils_avx2.c"
            "${AOM_ROOT}/av1/encoder/x86/encodetxb_avx2.c"
            "${AOM_ROOT}/av1/encoder/x86/rdopt_avx2.c"
            "${AOM_ROOT}/av1/encoder/x86/pickrst_avx2.c")

list(APPEND AOM_AV1_ENCODER_INTRIN_NEON
            "${AOM_ROOT}/av1/encoder/arm/neon/quantize_neon.c"
            "${AOM_ROOT}/av1/encoder/arm/neon/av1_error_neon.c")

list(APPEND AOM_AV1_ENCODER_INTRIN_MSA
            "${AOM_ROOT}/av1/encoder/mips/msa/error_msa.c"
            "${AOM_ROOT}/av1/encoder/mips/msa/fdct4x4_msa.c"
            "${AOM_ROOT}/av1/encoder/mips/msa/temporal_filter_msa.c")

list(APPEND AOM_AV1_COMMON_INTRIN_NEON
            "${AOM_ROOT}/av1/common/arm/av1_txfm_neon.c"
            "${AOM_ROOT}/av1/common/arm/cfl_neon.c"
            "${AOM_ROOT}/av1/common/arm/convolve_neon.c"
            "${AOM_ROOT}/av1/common/arm/convolve_neon.h"
            "${AOM_ROOT}/av1/common/arm/jnt_convolve_neon.c"
            "${AOM_ROOT}/av1/common/arm/mem_neon.h"
            "${AOM_ROOT}/av1/common/arm/transpose_neon.h"
            "${AOM_ROOT}/av1/common/arm/blend_a64_hmask_neon.c"
            "${AOM_ROOT}/av1/common/arm/blend_a64_vmask_neon.c"
            "${AOM_ROOT}/av1/common/arm/reconinter_neon.c"
            "${AOM_ROOT}/av1/common/arm/wiener_convolve_neon.c"
            "${AOM_ROOT}/av1/common/arm/selfguided_neon.c"
            "${AOM_ROOT}/av1/common/arm/av1_inv_txfm_neon.c"
            "${AOM_ROOT}/av1/common/arm/av1_inv_txfm_neon.h"
            "${AOM_ROOT}/av1/common/arm/warp_plane_neon.c"
            "${AOM_ROOT}/av1/common/cdef_block_neon.c")

list(APPEND AOM_AV1_ENCODER_INTRIN_SSE4_2
            "${AOM_ROOT}/av1/encoder/x86/hash_sse42.c")

list(APPEND AOM_AV1_COMMON_INTRIN_VSX "${AOM_ROOT}/av1/common/ppc/cfl_ppc.c")

if(CONFIG_ACCOUNTING)
  list(APPEND AOM_AV1_DECODER_SOURCES "${AOM_ROOT}/av1/decoder/accounting.c"
              "${AOM_ROOT}/av1/decoder/accounting.h")
endif()

if(CONFIG_INSPECTION)
  list(APPEND AOM_AV1_DECODER_SOURCES "${AOM_ROOT}/av1/decoder/inspection.c"
              "${AOM_ROOT}/av1/decoder/inspection.h")
endif()

if(CONFIG_INTERNAL_STATS)
  list(APPEND AOM_AV1_ENCODER_SOURCES "${AOM_ROOT}/av1/encoder/blockiness.c")
endif()

<<<<<<< HEAD
if(CONFIG_CNN_RESTORATION OR CONFIG_LOOP_RESTORE_CNN)
  list(APPEND AOM_AV1_COMMON_SOURCES "${AOM_ROOT}/av1/common/cnn_wrapper.c"
              "${AOM_ROOT}/av1/common/cnn_wrapper.h")
=======
if(CONFIG_REALTIME_ONLY)
  list(REMOVE_ITEM AOM_AV1_ENCODER_SOURCES
                   "${AOM_ROOT}/av1/encoder/firstpass.c"
                   "${AOM_ROOT}/av1/encoder/firstpass.h"
                   "${AOM_ROOT}/av1/encoder/pass2_strategy.c"
                   "${AOM_ROOT}/av1/encoder/mbgraph.c"
                   "${AOM_ROOT}/av1/encoder/mbgraph.h"
                   "${AOM_ROOT}/av1/encoder/partition_model_weights.h"
                   "${AOM_ROOT}/av1/encoder/temporal_filter.c"
                   "${AOM_ROOT}/av1/encoder/temporal_filter.h"
                   "${AOM_ROOT}/av1/encoder/temporal_filter_constants.h"
                   "${AOM_ROOT}/av1/encoder/x86/temporal_filter_sse4.c"
                   "${AOM_ROOT}/av1/encoder/x86/highbd_temporal_filter_sse4.c")
>>>>>>> b9da783e
endif()

# Setup AV1 common/decoder/encoder targets. The libaom target must exist before
# this function is called.
function(setup_av1_targets)
  add_library(aom_av1_common OBJECT ${AOM_AV1_COMMON_SOURCES})
  list(APPEND AOM_LIB_TARGETS aom_av1_common)
  target_sources(aom PRIVATE $<TARGET_OBJECTS:aom_av1_common>)

  if(CONFIG_AV1_DECODER)
    add_library(aom_av1_decoder OBJECT ${AOM_AV1_DECODER_SOURCES})
    set(AOM_LIB_TARGETS ${AOM_LIB_TARGETS} aom_av1_decoder)
    target_sources(aom PRIVATE $<TARGET_OBJECTS:aom_av1_decoder>)
  endif()

  if(CONFIG_AV1_ENCODER)
    add_library(aom_av1_encoder OBJECT ${AOM_AV1_ENCODER_SOURCES})
    set(AOM_LIB_TARGETS ${AOM_LIB_TARGETS} aom_av1_encoder)
    target_sources(aom PRIVATE $<TARGET_OBJECTS:aom_av1_encoder>)
  endif()

  if(HAVE_SSE2)
    require_compiler_flag_nomsvc("-msse2" NO)
    add_intrinsics_object_library("-msse2" "sse2" "aom_av1_common"
                                  "AOM_AV1_COMMON_INTRIN_SSE2" "aom")
    if(CONFIG_AV1_DECODER)
      if(AOM_AV1_DECODER_ASM_SSE2)
        add_asm_library("aom_av1_decoder_sse2" "AOM_AV1_DECODER_ASM_SSE2" "aom")
      endif()

      if(AOM_AV1_DECODER_INTRIN_SSE2)
        add_intrinsics_object_library("-msse2" "sse2" "aom_av1_decoder"
                                      "AOM_AV1_DECODER_INTRIN_SSE2" "aom")
      endif()
    endif()

    if(CONFIG_AV1_ENCODER)
      add_asm_library("aom_av1_encoder_sse2" "AOM_AV1_ENCODER_ASM_SSE2" "aom")
      add_intrinsics_object_library("-msse2" "sse2" "aom_av1_encoder"
                                    "AOM_AV1_ENCODER_INTRIN_SSE2" "aom")
    endif()
  endif()

  if(HAVE_SSE3)
    require_compiler_flag_nomsvc("-msse3" NO)
    if(CONFIG_AV1_ENCODER)
      add_intrinsics_object_library("-msse3" "sse3" "aom_av1_encoder"
                                    "AOM_AV1_ENCODER_INTRIN_SSE3" "aom")
    endif()
  endif()

  if(HAVE_SSSE3)
    require_compiler_flag_nomsvc("-mssse3" NO)
    add_intrinsics_object_library("-mssse3" "ssse3" "aom_av1_common"
                                  "AOM_AV1_COMMON_INTRIN_SSSE3" "aom")

    if(CONFIG_AV1_DECODER)
      if(AOM_AV1_DECODER_INTRIN_SSSE3)
        add_intrinsics_object_library("-mssse3" "ssse3" "aom_av1_decoder"
                                      "AOM_AV1_DECODER_INTRIN_SSSE3" "aom")
      endif()
    endif()
  endif()

  if(HAVE_SSE4_1)
    require_compiler_flag_nomsvc("-msse4.1" NO)
    add_intrinsics_object_library("-msse4.1" "sse4" "aom_av1_common"
                                  "AOM_AV1_COMMON_INTRIN_SSE4_1" "aom")

    if(CONFIG_AV1_ENCODER)
      if("${AOM_TARGET_CPU}" STREQUAL "x86_64")
        add_asm_library("aom_av1_encoder_ssse3"
                        "AOM_AV1_ENCODER_ASM_SSSE3_X86_64" "aom")
      endif()

      if(AOM_AV1_ENCODER_INTRIN_SSE4_1)
        add_intrinsics_object_library("-msse4.1" "sse4" "aom_av1_encoder"
                                      "AOM_AV1_ENCODER_INTRIN_SSE4_1" "aom")
      endif()
    endif()
  endif()

  if(HAVE_SSE4_2)
    require_compiler_flag_nomsvc("-msse4.2" NO)
    if(CONFIG_AV1_ENCODER)
      if(AOM_AV1_ENCODER_INTRIN_SSE4_2)
        add_intrinsics_object_library("-msse4.2" "sse42" "aom_av1_encoder"
                                      "AOM_AV1_ENCODER_INTRIN_SSE4_2" "aom")
      endif()
    endif()
  endif()

  if(HAVE_AVX2)
    require_compiler_flag_nomsvc("-mavx2" NO)
    add_intrinsics_object_library("-mavx2" "avx2" "aom_av1_common"
                                  "AOM_AV1_COMMON_INTRIN_AVX2" "aom")

    if(CONFIG_AV1_ENCODER)
      add_intrinsics_object_library("-mavx2" "avx2" "aom_av1_encoder"
                                    "AOM_AV1_ENCODER_INTRIN_AVX2" "aom")
    endif()
  endif()

  if(HAVE_NEON)
    if(AOM_AV1_COMMON_INTRIN_NEON)
      add_intrinsics_object_library("${AOM_NEON_INTRIN_FLAG}" "neon"
                                    "aom_av1_common"
                                    "AOM_AV1_COMMON_INTRIN_NEON" "aom")
    endif()

    if(AOM_AV1_ENCODER_INTRIN_NEON)
      add_intrinsics_object_library("${AOM_NEON_INTRIN_FLAG}" "neon"
                                    "aom_av1_encoder"
                                    "AOM_AV1_ENCODER_INTRIN_NEON" "aom")
    endif()
  endif()

  if(HAVE_VSX)
    if(AOM_AV1_COMMON_INTRIN_VSX)
      add_intrinsics_object_library("-mvsx -maltivec" "vsx" "aom_av1_common"
                                    "AOM_AV1_COMMON_INTRIN_VSX" "aom")
    endif()
  endif()

  if(HAVE_MSA)
    add_intrinsics_object_library("" "msa" "aom_av1_encoder"
                                  "AOM_AV1_ENCODER_INTRIN_MSA" "aom")
  endif()

  # Pass the new lib targets up to the parent scope instance of
  # $AOM_LIB_TARGETS.
  set(AOM_LIB_TARGETS ${AOM_LIB_TARGETS} PARENT_SCOPE)
endfunction()<|MERGE_RESOLUTION|>--- conflicted
+++ resolved
@@ -130,8 +130,6 @@
             "${AOM_ROOT}/av1/encoder/bitstream.c"
             "${AOM_ROOT}/av1/encoder/bitstream.h"
             "${AOM_ROOT}/av1/encoder/block.h"
-            "${AOM_ROOT}/av1/encoder/cnn.c"
-            "${AOM_ROOT}/av1/encoder/cnn.h"
             "${AOM_ROOT}/av1/encoder/context_tree.c"
             "${AOM_ROOT}/av1/encoder/context_tree.h"
             "${AOM_ROOT}/av1/encoder/corner_detect.c"
@@ -366,11 +364,11 @@
   list(APPEND AOM_AV1_ENCODER_SOURCES "${AOM_ROOT}/av1/encoder/blockiness.c")
 endif()
 
-<<<<<<< HEAD
 if(CONFIG_CNN_RESTORATION OR CONFIG_LOOP_RESTORE_CNN)
   list(APPEND AOM_AV1_COMMON_SOURCES "${AOM_ROOT}/av1/common/cnn_wrapper.c"
               "${AOM_ROOT}/av1/common/cnn_wrapper.h")
-=======
+endif()
+
 if(CONFIG_REALTIME_ONLY)
   list(REMOVE_ITEM AOM_AV1_ENCODER_SOURCES
                    "${AOM_ROOT}/av1/encoder/firstpass.c"
@@ -384,7 +382,6 @@
                    "${AOM_ROOT}/av1/encoder/temporal_filter_constants.h"
                    "${AOM_ROOT}/av1/encoder/x86/temporal_filter_sse4.c"
                    "${AOM_ROOT}/av1/encoder/x86/highbd_temporal_filter_sse4.c")
->>>>>>> b9da783e
 endif()
 
 # Setup AV1 common/decoder/encoder targets. The libaom target must exist before
