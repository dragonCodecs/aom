--- conflicted
+++ resolved
@@ -819,26 +819,14 @@
   const bool ss_y = pd->subsampling_y;
   const int b4_w = block_size_wide[bsize] >> ss_x;
   const int b4_h = block_size_high[bsize] >> ss_y;
-<<<<<<< HEAD
   const BLOCK_SIZE plane_bsize = plane ? mi->chroma_ref_info.bsize_base : bsize;
   const int b8_w = block_size_wide[plane_bsize] >> ss_x;
   const int b8_h = block_size_high[plane_bsize] >> ss_y;
-=======
-  const BLOCK_SIZE plane_bsize = get_plane_block_size(bsize, ss_x, ss_y);
-  const int b8_w = block_size_wide[plane_bsize];
-  const int b8_h = block_size_high[plane_bsize];
-  const int is_compound = has_second_ref(mi);
-  assert(!is_compound);
->>>>>>> 098800de
 #if CONFIG_SDP
   assert(!is_intrabc_block(mi, xd->tree_type));
 #else
   assert(!is_intrabc_block(mi));
-<<<<<<< HEAD
-#endif  // CONFIG_SDP
-=======
 #endif
->>>>>>> 098800de
 
   // For sub8x8 chroma blocks, we may be covering more than one luma block's
   // worth of pixels. Thus (mi_x, mi_y) may not be the correct coordinates for
@@ -1002,14 +990,7 @@
                                 int mi_y, uint8_t **mc_buf,
                                 CalcSubpelParamsFunc calc_subpel_params_func) {
 #if CONFIG_SDP
-<<<<<<< HEAD
   if (is_sub8x8_inter(xd, mi, plane, is_intrabc_block(mi, xd->tree_type),
-=======
-  if (is_sub8x8_inter(xd, plane, mi->sb_type[PLANE_TYPE_Y],
-                      is_intrabc_block(mi, xd->tree_type), build_for_obmc)) {
-#else
-  if (is_sub8x8_inter(xd, plane, mi->sb_type, is_intrabc_block(mi),
->>>>>>> 098800de
                       build_for_obmc)) {
 #else
   if (is_sub8x8_inter(xd, mi, plane, is_intrabc_block(mi), build_for_obmc)) {
