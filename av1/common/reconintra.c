--- conflicted
+++ resolved
@@ -2063,8 +2063,7 @@
       tx_size, row_off, col_off, pd->subsampling_x, pd->subsampling_y);
 
   const int disable_edge_filter = !cm->seq_params.enable_intra_edge_filter;
-<<<<<<< HEAD
-  if (xd->cur_buf->flags & YV12_FLAG_HIGHBITDEPTH) {
+  if (is_cur_buf_hbd(xd)) {
     build_intra_predictors_high(xd, ref, ref_stride, dst, dst_stride, mode,
                                 angle_delta, filter_intra_mode, tx_size,
                                 disable_edge_filter,
@@ -2076,16 +2075,6 @@
                                 adapt_filter_intra_mode, col_off, row_off,
 #endif
                                 plane);
-=======
-  if (is_cur_buf_hbd(xd)) {
-    build_intra_predictors_high(
-        xd, ref, ref_stride, dst, dst_stride, mode, angle_delta,
-        filter_intra_mode, tx_size, disable_edge_filter,
-        have_top ? AOMMIN(txwpx, xr + txwpx) : 0,
-        have_top_right ? AOMMIN(txwpx, xr) : 0,
-        have_left ? AOMMIN(txhpx, yd + txhpx) : 0,
-        have_bottom_left ? AOMMIN(txhpx, yd) : 0, plane);
->>>>>>> e6d0be5d
     return;
   }
 
