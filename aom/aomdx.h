/*
 * Copyright (c) 2016, Alliance for Open Media. All rights reserved
 *
 * This source code is subject to the terms of the BSD 2 Clause License and
 * the Alliance for Open Media Patent License 1.0. If the BSD 2 Clause License
 * was not distributed with this source code in the LICENSE file, you can
 * obtain it at www.aomedia.org/license/software. If the Alliance for Open
 * Media Patent License 1.0 was not distributed with this source code in the
 * PATENTS file, you can obtain it at www.aomedia.org/license/patent.
 */

/*!\defgroup aom_decoder AOMedia AOM/AV1 Decoder
 * \ingroup aom
 *
 * @{
 */
/*!\file
 * \brief Provides definitions for using AOM or AV1 within the aom Decoder
 *        interface.
 */
#ifndef AOM_AOM_AOMDX_H_
#define AOM_AOM_AOMDX_H_

#ifdef __cplusplus
extern "C" {
#endif

/* Include controls common to both the encoder and decoder */
#include "aom/aom.h"

/*!\name Algorithm interface for AV1
 *
 * This interface provides the capability to decode AV1 streams.
 * @{
 */

/*!\brief A single instance of the AV1 decoder.
 *\deprecated This access mechanism is provided for backwards compatibility;
 * prefer aom_codec_av1_dx().
 */
extern aom_codec_iface_t aom_codec_av1_dx_algo;
/*!\brief The interface to the AV1 decoder.
 */
extern aom_codec_iface_t *aom_codec_av1_dx(void);

/*!@} - end algorithm interface member group */

/** Data structure that stores bit accounting for debug
 */
typedef struct Accounting Accounting;

#ifndef AOM_INSPECTION_H_
/** Callback that inspects decoder frame data.
 */
typedef void (*aom_inspect_cb)(void *decoder, void *ctx);

#endif

/*!\brief Structure to hold inspection callback and context.
 *
 * Defines a structure to hold the inspection callback function and calling
 * context.
 */
typedef struct aom_inspect_init {
  /*! Inspection callback. */
  aom_inspect_cb inspect_cb;

  /*! Inspection context. */
  void *inspect_ctx;
} aom_inspect_init;

/*!\brief Structure to collect a buffer index when inspecting.
 *
 * Defines a structure to hold the buffer and return an index
 * when calling decode from inspect. This enables us to decode
 * non showable sub frames.
 */
typedef struct {
  /*! Pointer for new position in compressed buffer after decoding 1 OBU. */
  const unsigned char *buf;
  /*! Index into reference buffer array to see result of decoding 1 OBU. */
  int idx;
  /*! Is a show existing frame. */
  int show_existing;
} Av1DecodeReturn;

/*!\brief Structure to hold a tile's start address and size in the bitstream.
 *
 * Defines a structure to hold a tile's start address and size in the bitstream.
 */
typedef struct aom_tile_data {
  /*! Tile data size. */
  size_t coded_tile_data_size;
  /*! Tile's start address. */
  const void *coded_tile_data;
  /*! Extra size information. */
  size_t extra_size;
} aom_tile_data;

/*!\brief Max number of tile columns
 *
 * This is the limit of number of tile columns allowed within a frame.
 *
 * Currently same as "MAX_TILE_COLS" in AV1, the maximum that AV1 supports.
 *
 */
#define AOM_MAX_TILE_COLS 64
/*!\brief Max number of tile rows
 *
 * This is the limit of number of tile rows allowed within a frame.
 *
 * Currently same as "MAX_TILE_ROWS" in AV1, the maximum that AV1 supports.
 *
 */
#define AOM_MAX_TILE_ROWS 64

/*!\brief Structure to hold information about tiles in a frame.
 *
 * Defines a structure to hold a frame's tile information, namely
 * number of tile columns, number of tile_rows, and the width and
 * height of each tile.
 */
typedef struct aom_tile_info {
  /*! Indicates the number of tile columns. */
  int tile_columns;
  /*! Indicates the number of tile rows. */
  int tile_rows;
  /*! Indicates the tile widths in units of SB. */
  int tile_widths[AOM_MAX_TILE_COLS];
  /*! Indicates the tile heights in units of SB. */
  int tile_heights[AOM_MAX_TILE_ROWS];
  /*! Indicates the number of tile groups present in a frame. */
  int num_tile_groups;
} aom_tile_info;

/*!\brief Structure to hold information about still image coding.
 *
 * Defines a structure to hold a information regarding still picture
 * and its header type.
 */
typedef struct aom_still_picture_info {
  /*! Video is a single frame still picture */
  int is_still_picture;
  /*! Use full header for still picture */
  int is_reduced_still_picture_hdr;
} aom_still_picture_info;

/*!\brief Structure to hold information about S_FRAME.
 *
 * Defines a structure to hold a information regarding S_FRAME
 * and its position.
 */
typedef struct aom_s_frame_info {
  /*! Indicates if current frame is S_FRAME */
  int is_s_frame;
  /*! Indicates if current S_FRAME is present at ALTREF frame*/
  int is_s_frame_at_altref;
} aom_s_frame_info;

/*!\brief Structure to hold information about screen content tools.
 *
 * Defines a structure to hold information about screen content
 * tools, namely: allow_screen_content_tools, allow_intrabc, and
 * force_integer_mv.
 */
typedef struct aom_screen_content_tools_info {
  /*! Are screen content tools allowed */
  int allow_screen_content_tools;
  /*! Is intrabc allowed */
  int allow_intrabc;
  /*! Is integer mv forced */
  int force_integer_mv;
} aom_screen_content_tools_info;

/*!\brief Structure to hold the external reference frame pointer.
 *
 * Define a structure to hold the external reference frame pointer.
 */
typedef struct av1_ext_ref_frame {
  /*! Start pointer of external references. */
  aom_image_t *img;
  /*! Number of available external references. */
  int num;
} av1_ext_ref_frame_t;

/*!\enum aom_dec_control_id
 * \brief AOM decoder control functions
 *
 * This set of macros define the control functions available for the AOM
 * decoder interface.
 *
 * \sa #aom_codec_control(aom_codec_ctx_t *ctx, int ctrl_id, ...)
 */
enum aom_dec_control_id {
  /*!\brief Codec control function to get info on which reference frames were
   * updated by the last decode, int* parameter
   */
  AOMD_GET_LAST_REF_UPDATES = AOM_DECODER_CTRL_ID_START,

  /*!\brief Codec control function to check if the indicated frame is
    corrupted, int* parameter
  */
  AOMD_GET_FRAME_CORRUPTED,

  /*!\brief Codec control function to get info on which reference frames were
   * used by the last decode, int* parameter
   */
  AOMD_GET_LAST_REF_USED,

  /*!\brief Codec control function to get the dimensions that the current
   * frame is decoded at, int* parameter. This may be different to the
   * intended display size for the frame as specified in the wrapper or frame
   * header (see AV1D_GET_DISPLAY_SIZE).
   */
  AV1D_GET_FRAME_SIZE,

  /*!\brief Codec control function to get the current frame's intended display
   * dimensions (as specified in the wrapper or frame header), int* parameter.
   * This may be different to the decoded dimensions of this frame (see
   * AV1D_GET_FRAME_SIZE).
   */
  AV1D_GET_DISPLAY_SIZE,

  /*!\brief Codec control function to get the bit depth of the stream,
   * unsigned int* parameter
   */
  AV1D_GET_BIT_DEPTH,

  /*!\brief Codec control function to get the image format of the stream,
   * aom_img_fmt_t* parameter
   */
  AV1D_GET_IMG_FORMAT,

  /*!\brief Codec control function to get the size of the tile, unsigned int
    parameter */
  AV1D_GET_TILE_SIZE,

  /*!\brief Codec control function to get the tile count in a tile list, int*
   * parameter
   */
  AV1D_GET_TILE_COUNT,

  /*!\brief Codec control function to set the byte alignment of the planes in
   * the reference buffers, int parameter
   *
   * Valid values are power of 2, from 32 to 1024. A value of 0 sets
   * legacy alignment. I.e. Y plane is aligned to 32 bytes, U plane directly
   * follows Y plane, and V plane directly follows U plane. Default value is 0.
   */
  AV1_SET_BYTE_ALIGNMENT,

  /*!\brief Codec control function to invert the decoding order to from right to
   * left, int parameter
   *
   * The function is used in a test to confirm the decoding independence of tile
   * columns. The function may be used in application where this order
   * of decoding is desired. int parameter
   *
   * TODO(yaowu): Rework the unit test that uses this control, and in a future
   *              release, this test-only control shall be removed.
   */
  AV1_INVERT_TILE_DECODE_ORDER,

  /*!\brief Codec control function to set the skip loop filter flag, int
   * parameter
   *
   * Valid values are integers. The decoder will skip the loop filter
   * when its value is set to nonzero. If the loop filter is skipped the
   * decoder may accumulate decode artifacts. The default value is 0.
   */
  AV1_SET_SKIP_LOOP_FILTER,

  /*!\brief Codec control function to retrieve a pointer to the Accounting
   * struct, takes Accounting** as parameter
   *
   * If called before a frame has been decoded, this returns AOM_CODEC_ERROR.
   * The caller should ensure that AOM_CODEC_OK is returned before attempting
   * to dereference the Accounting pointer.
   *
   * \attention When compiled without --enable-accounting, this returns
   * AOM_CODEC_INCAPABLE.
   */
  AV1_GET_ACCOUNTING,

  /*!\brief Codec control function to get last decoded frame quantizer,
   * int* parameter
   *
   * Returned value uses internal quantizer scale defined by the codec.
   */
  AOMD_GET_LAST_QUANTIZER,

  /*!\brief Codec control function to set the range of tile decoding, int
   * parameter
   *
   * A value that is greater and equal to zero indicates only the specific
   * row/column is decoded. A value that is -1 indicates the whole row/column
   * is decoded. A special case is both values are -1 that means the whole
   * frame is decoded.
   */
  AV1_SET_DECODE_TILE_ROW,
  AV1_SET_DECODE_TILE_COL,

  /*!\brief Codec control function to set the tile coding mode, int parameter
   *
   * - 0 = tiles are coded in normal tile mode
   * - 1 = tiles are coded in large-scale tile mode
   */
  AV1_SET_TILE_MODE,

  /*!\brief Codec control function to get the frame header information of an
   * encoded frame, unsigned int* parameter
   */
  AV1D_GET_FRAME_HEADER_INFO,

  /*!\brief Codec control function to get the start address and size of a
   * tile in the coded bitstream, aom_tile_data* parameter.
   */
  AV1D_GET_TILE_DATA,

  /*!\brief Codec control function to set the external references' pointers in
   * the decoder, av1_ext_ref_frame_t* parameter.
   *
   * This is used while decoding the tile list OBU in large-scale tile coding
   * mode.
   */
  AV1D_SET_EXT_REF_PTR,

  /*!\brief Codec control function to enable the ext-tile software debug and
   * testing code in the decoder, unsigned int parameter
   */
  AV1D_EXT_TILE_DEBUG,

  /*!\brief Codec control function to enable the row based multi-threading of
   * decoding, unsigned int parameter
   *
   * - 0 = disabled
   * - 1 = enabled (default)
   */
  AV1D_SET_ROW_MT,

  /*!\brief Codec control function to indicate whether bitstream is in
   * Annex-B format, unsigned int parameter
   */
  AV1D_SET_IS_ANNEXB,

  /*!\brief Codec control function to indicate which operating point to use,
   * int parameter
   *
   * A scalable stream may define multiple operating points, each of which
   * defines a set of temporal and spatial layers to be processed. The
   * operating point index may take a value between 0 and
   * operating_points_cnt_minus_1 (which is at most 31).
   */
  AV1D_SET_OPERATING_POINT,

  /*!\brief Codec control function to indicate whether to output one frame per
   * temporal unit (the default), or one frame per spatial layer. int parameter
   *
   * In a scalable stream, each temporal unit corresponds to a single "frame"
   * of video, and within a temporal unit there may be multiple spatial layers
   * with different versions of that frame.
   * For video playback, only the highest-quality version (within the
   * selected operating point) is needed, but for some use cases it is useful
   * to have access to multiple versions of a frame when they are available.
   */
  AV1D_SET_OUTPUT_ALL_LAYERS,

  /*!\brief Codec control function to set an aom_inspect_cb callback that is
   * invoked each time a frame is decoded, aom_inspect_init* parameter
   *
   * \attention When compiled without --enable-inspection, this
   * returns AOM_CODEC_INCAPABLE.
   */
  AV1_SET_INSPECTION_CALLBACK,

  /*!\brief Codec control function to set the skip film grain flag, int
   * parameter
   *
   * Valid values are integers. The decoder will skip the film grain when its
   * value is set to nonzero. The default value is 0.
   */
  AV1D_SET_SKIP_FILM_GRAIN,

  AOM_DECODER_CTRL_ID_MAX,

  /*!\brief Codec control function to check the presence of forward key frames
   */
  AOMD_GET_FWD_KF_PRESENT,

  /*!\brief Codec control function to get the frame flags of the previous frame
   * decoded. This will return a flag of type aom_codec_frame_flags_t.
   */
  AOMD_GET_FRAME_FLAGS,

  /*!\brief Codec control function to check the presence of altref frames */
  AOMD_GET_ALTREF_PRESENT,

  /*!\brief Codec control function to get tile information of the previous frame
   * decoded. This will return a struct of type aom_tile_info.
   */
  AOMD_GET_TILE_INFO,

  /*!\brief Codec control function to get screen content tools information.
   * It returns a struct of type aom_screen_content_tools_info, which contains
   * the header flags allow_screen_content_tools, allow_intrabc, and
   * force_integer_mv.
   */
  AOMD_GET_SCREEN_CONTENT_TOOLS_INFO,

  /*!\brief Codec control function to get the still picture coding information
   */
  AOMD_GET_STILL_PICTURE,

  /*!\brief Codec control function to get superblock size.
   * It returns an integer, indicating the superblock size
   * read from the sequence header(0 for BLOCK_64X64 and
   * 1 for BLOCK_128X128)
   */
  AOMD_GET_SB_SIZE,

  /*!\brief Codec control function to check if the previous frame
   * decoded has show existing frame flag set.
   */
  AOMD_GET_SHOW_EXISTING_FRAME_FLAG,
<<<<<<< HEAD
=======

  /*!\brief Codec control function to get the S_FRAME coding information
   */
  AOMD_GET_S_FRAME_INFO,
>>>>>>> 37af76d7
};

/*!\cond */
/*!\brief AOM decoder control function parameter type
 *
 * Defines the data types that AOMD control functions take.
 *
 * \note Additional common controls are defined in aom.h.
 *
 * \note For each control ID "X", a macro-define of
 * AOM_CTRL_X is provided. It is used at compile time to determine
 * if the control ID is supported by the libaom library available,
 * when the libaom version cannot be controlled.
 */
AOM_CTRL_USE_TYPE(AOMD_GET_LAST_REF_UPDATES, int *)
#define AOM_CTRL_AOMD_GET_LAST_REF_UPDATES

AOM_CTRL_USE_TYPE(AOMD_GET_FRAME_CORRUPTED, int *)
#define AOM_CTRL_AOMD_GET_FRAME_CORRUPTED

AOM_CTRL_USE_TYPE(AOMD_GET_LAST_REF_USED, int *)
#define AOM_CTRL_AOMD_GET_LAST_REF_USED

AOM_CTRL_USE_TYPE(AOMD_GET_LAST_QUANTIZER, int *)
#define AOM_CTRL_AOMD_GET_LAST_QUANTIZER

AOM_CTRL_USE_TYPE(AOMD_GET_FWD_KF_PRESENT, int *)
#define AOM_CTRL_AOMD_GET_FWD_KF_PRESENT

AOM_CTRL_USE_TYPE(AOMD_GET_ALTREF_PRESENT, int *)
#define AOM_CTRL_AOMD_GET_ALTREF_PRESENT

AOM_CTRL_USE_TYPE(AOMD_GET_FRAME_FLAGS, int *)
#define AOM_CTRL_AOMD_GET_FRAME_FLAGS

AOM_CTRL_USE_TYPE(AOMD_GET_TILE_INFO, aom_tile_info *)
#define AOM_CTRL_AOMD_GET_TILE_INFO

AOM_CTRL_USE_TYPE(AOMD_GET_SCREEN_CONTENT_TOOLS_INFO,
                  aom_screen_content_tools_info *)
#define AOM_CTRL_AOMD_GET_SCREEN_CONTENT_TOOLS_INFO

AOM_CTRL_USE_TYPE(AOMD_GET_STILL_PICTURE, aom_still_picture_info *)
#define AOM_CTRL_AOMD_GET_STILL_PICTURE

AOM_CTRL_USE_TYPE(AOMD_GET_SB_SIZE, aom_superblock_size_t *)
#define AOMD_CTRL_AOMD_GET_SB_SIZE

AOM_CTRL_USE_TYPE(AOMD_GET_SHOW_EXISTING_FRAME_FLAG, int *)
#define AOMD_CTRL_AOMD_GET_SHOW_EXISTING_FRAME_FLAG

<<<<<<< HEAD
=======
AOM_CTRL_USE_TYPE(AOMD_GET_S_FRAME_INFO, aom_s_frame_info *)
#define AOMD_CTRL_AOMD_GET_S_FRAME_INFO

>>>>>>> 37af76d7
AOM_CTRL_USE_TYPE(AV1D_GET_DISPLAY_SIZE, int *)
#define AOM_CTRL_AV1D_GET_DISPLAY_SIZE

AOM_CTRL_USE_TYPE(AV1D_GET_BIT_DEPTH, unsigned int *)
#define AOM_CTRL_AV1D_GET_BIT_DEPTH

AOM_CTRL_USE_TYPE(AV1D_GET_IMG_FORMAT, aom_img_fmt_t *)
#define AOM_CTRL_AV1D_GET_IMG_FORMAT

AOM_CTRL_USE_TYPE(AV1D_GET_TILE_SIZE, unsigned int *)
#define AOM_CTRL_AV1D_GET_TILE_SIZE

AOM_CTRL_USE_TYPE(AV1D_GET_TILE_COUNT, unsigned int *)
#define AOM_CTRL_AV1D_GET_TILE_COUNT

AOM_CTRL_USE_TYPE(AV1D_GET_FRAME_SIZE, int *)
#define AOM_CTRL_AV1D_GET_FRAME_SIZE

AOM_CTRL_USE_TYPE(AV1_INVERT_TILE_DECODE_ORDER, int)
#define AOM_CTRL_AV1_INVERT_TILE_DECODE_ORDER

AOM_CTRL_USE_TYPE(AV1_GET_ACCOUNTING, Accounting **)
#define AOM_CTRL_AV1_GET_ACCOUNTING

AOM_CTRL_USE_TYPE(AV1_SET_DECODE_TILE_ROW, int)
#define AOM_CTRL_AV1_SET_DECODE_TILE_ROW

AOM_CTRL_USE_TYPE(AV1_SET_DECODE_TILE_COL, int)
#define AOM_CTRL_AV1_SET_DECODE_TILE_COL

AOM_CTRL_USE_TYPE(AV1_SET_TILE_MODE, unsigned int)
#define AOM_CTRL_AV1_SET_TILE_MODE

AOM_CTRL_USE_TYPE(AV1D_GET_FRAME_HEADER_INFO, aom_tile_data *)
#define AOM_CTRL_AV1D_GET_FRAME_HEADER_INFO

AOM_CTRL_USE_TYPE(AV1D_GET_TILE_DATA, aom_tile_data *)
#define AOM_CTRL_AV1D_GET_TILE_DATA

AOM_CTRL_USE_TYPE(AV1D_SET_EXT_REF_PTR, av1_ext_ref_frame_t *)
#define AOM_CTRL_AV1D_SET_EXT_REF_PTR

AOM_CTRL_USE_TYPE(AV1D_EXT_TILE_DEBUG, unsigned int)
#define AOM_CTRL_AV1D_EXT_TILE_DEBUG

AOM_CTRL_USE_TYPE(AV1D_SET_ROW_MT, unsigned int)
#define AOM_CTRL_AV1D_SET_ROW_MT

AOM_CTRL_USE_TYPE(AV1D_SET_SKIP_FILM_GRAIN, int)
#define AOM_CTRL_AV1D_SET_SKIP_FILM_GRAIN

AOM_CTRL_USE_TYPE(AV1D_SET_IS_ANNEXB, unsigned int)
#define AOM_CTRL_AV1D_SET_IS_ANNEXB

AOM_CTRL_USE_TYPE(AV1D_SET_OPERATING_POINT, int)
#define AOM_CTRL_AV1D_SET_OPERATING_POINT

AOM_CTRL_USE_TYPE(AV1D_SET_OUTPUT_ALL_LAYERS, int)
#define AOM_CTRL_AV1D_SET_OUTPUT_ALL_LAYERS

AOM_CTRL_USE_TYPE(AV1_SET_INSPECTION_CALLBACK, aom_inspect_init *)
#define AOM_CTRL_AV1_SET_INSPECTION_CALLBACK
/*!\endcond */
/*! @} - end defgroup aom_decoder */
#ifdef __cplusplus
}  // extern "C"
#endif

#endif  // AOM_AOM_AOMDX_H_<|MERGE_RESOLUTION|>--- conflicted
+++ resolved
@@ -422,13 +422,10 @@
    * decoded has show existing frame flag set.
    */
   AOMD_GET_SHOW_EXISTING_FRAME_FLAG,
-<<<<<<< HEAD
-=======
 
   /*!\brief Codec control function to get the S_FRAME coding information
    */
   AOMD_GET_S_FRAME_INFO,
->>>>>>> 37af76d7
 };
 
 /*!\cond */
@@ -480,12 +477,9 @@
 AOM_CTRL_USE_TYPE(AOMD_GET_SHOW_EXISTING_FRAME_FLAG, int *)
 #define AOMD_CTRL_AOMD_GET_SHOW_EXISTING_FRAME_FLAG
 
-<<<<<<< HEAD
-=======
 AOM_CTRL_USE_TYPE(AOMD_GET_S_FRAME_INFO, aom_s_frame_info *)
 #define AOMD_CTRL_AOMD_GET_S_FRAME_INFO
 
->>>>>>> 37af76d7
 AOM_CTRL_USE_TYPE(AV1D_GET_DISPLAY_SIZE, int *)
 #define AOM_CTRL_AV1D_GET_DISPLAY_SIZE
 
