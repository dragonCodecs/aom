/*
 *  Copyright (c) 2014 The WebM project authors. All Rights Reserved.
 *
 *  Use of this source code is governed by a BSD-style license
 *  that can be found in the LICENSE file in the root of the source
 *  tree. An additional intellectual property rights grant can be found
 *  in the file PATENTS.  All contributing project authors may
 *  be found in the AUTHORS file in the root of the source tree.
 */

#include "./vpx_config.h"
#include "vpx_dsp/vpx_dsp_common.h"
#include "vpx_mem/vpx_mem.h"
#include "vp10/common/entropymode.h"
#include "vp10/common/thread_common.h"
#include "vp10/common/reconinter.h"
#include "vp10/common/loopfilter.h"

#if CONFIG_MULTITHREAD
static INLINE void mutex_lock(pthread_mutex_t *const mutex) {
  const int kMaxTryLocks = 4000;
  int locked = 0;
  int i;

  for (i = 0; i < kMaxTryLocks; ++i) {
    if (!pthread_mutex_trylock(mutex)) {
      locked = 1;
      break;
    }
  }

  if (!locked)
    pthread_mutex_lock(mutex);
}
#endif  // CONFIG_MULTITHREAD

static INLINE void sync_read(VP9LfSync *const lf_sync, int r, int c) {
#if CONFIG_MULTITHREAD
  const int nsync = lf_sync->sync_range;

  if (r && !(c & (nsync - 1))) {
    pthread_mutex_t *const mutex = &lf_sync->mutex_[r - 1];
    mutex_lock(mutex);

    while (c > lf_sync->cur_sb_col[r - 1] - nsync) {
      pthread_cond_wait(&lf_sync->cond_[r - 1], mutex);
    }
    pthread_mutex_unlock(mutex);
  }
#else
  (void)lf_sync;
  (void)r;
  (void)c;
#endif  // CONFIG_MULTITHREAD
}

static INLINE void sync_write(VP9LfSync *const lf_sync, int r, int c,
                              const int sb_cols) {
#if CONFIG_MULTITHREAD
  const int nsync = lf_sync->sync_range;
  int cur;
  // Only signal when there are enough filtered SB for next row to run.
  int sig = 1;

  if (c < sb_cols - 1) {
    cur = c;
    if (c % nsync)
      sig = 0;
  } else {
    cur = sb_cols + nsync;
  }

  if (sig) {
    mutex_lock(&lf_sync->mutex_[r]);

    lf_sync->cur_sb_col[r] = cur;

    pthread_cond_signal(&lf_sync->cond_[r]);
    pthread_mutex_unlock(&lf_sync->mutex_[r]);
  }
#else
  (void)lf_sync;
  (void)r;
  (void)c;
  (void)sb_cols;
#endif  // CONFIG_MULTITHREAD
}

// Implement row loopfiltering for each thread.
static INLINE
void thread_loop_filter_rows(const YV12_BUFFER_CONFIG *const frame_buffer,
                             VP10_COMMON *const cm,
                             struct macroblockd_plane planes[MAX_MB_PLANE],
                             int start, int stop, int y_only,
                             VP9LfSync *const lf_sync) {
  const int num_planes = y_only ? 1 : MAX_MB_PLANE;
  const int sb_cols = mi_cols_aligned_to_sb(cm->mi_cols) >> MI_BLOCK_SIZE_LOG2;
  int mi_row, mi_col;
  enum lf_path path;
  if (y_only)
    path = LF_PATH_444;
  else if (planes[1].subsampling_y == 1 && planes[1].subsampling_x == 1)
    path = LF_PATH_420;
  else if (planes[1].subsampling_y == 0 && planes[1].subsampling_x == 0)
    path = LF_PATH_444;
  else
    path = LF_PATH_SLOW;

  for (mi_row = start; mi_row < stop;
       mi_row += lf_sync->num_workers * MI_BLOCK_SIZE) {
    MODE_INFO **const mi = cm->mi_grid_visible + mi_row * cm->mi_stride;

    for (mi_col = 0; mi_col < cm->mi_cols; mi_col += MI_BLOCK_SIZE) {
      const int r = mi_row >> MI_BLOCK_SIZE_LOG2;
      const int c = mi_col >> MI_BLOCK_SIZE_LOG2;
      LOOP_FILTER_MASK lfm;
      int plane;

      sync_read(lf_sync, r, c);

      vp10_setup_dst_planes(planes, frame_buffer, mi_row, mi_col);

      // TODO(JBB): Make setup_mask work for non 420.
      vp10_setup_mask(cm, mi_row, mi_col, mi + mi_col, cm->mi_stride,
                     &lfm);

      vp10_filter_block_plane_ss00(cm, &planes[0], mi_row, &lfm);
      for (plane = 1; plane < num_planes; ++plane) {
        switch (path) {
          case LF_PATH_420:
            vp10_filter_block_plane_ss11(cm, &planes[plane], mi_row, &lfm);
            break;
          case LF_PATH_444:
            vp10_filter_block_plane_ss00(cm, &planes[plane], mi_row, &lfm);
            break;
          case LF_PATH_SLOW:
            vp10_filter_block_plane_non420(cm, &planes[plane], mi + mi_col,
                                          mi_row, mi_col);
            break;
        }
      }

      sync_write(lf_sync, r, c, sb_cols);
    }
  }
}

// Row-based multi-threaded loopfilter hook
static int loop_filter_row_worker(VP9LfSync *const lf_sync,
                                  LFWorkerData *const lf_data) {
  thread_loop_filter_rows(lf_data->frame_buffer, lf_data->cm, lf_data->planes,
                          lf_data->start, lf_data->stop, lf_data->y_only,
                          lf_sync);
  return 1;
}

static void loop_filter_rows_mt(YV12_BUFFER_CONFIG *frame,
                                VP10_COMMON *cm,
                                struct macroblockd_plane planes[MAX_MB_PLANE],
                                int start, int stop, int y_only,
                                VPxWorker *workers, int nworkers,
                                VP9LfSync *lf_sync) {
  const VPxWorkerInterface *const winterface = vpx_get_worker_interface();
  // Number of superblock rows and cols
  const int sb_rows = mi_cols_aligned_to_sb(cm->mi_rows) >> MI_BLOCK_SIZE_LOG2;
  // Decoder may allocate more threads than number of tiles based on user's
  // input.
  const int tile_cols = 1 << cm->log2_tile_cols;
  const int num_workers = VPXMIN(nworkers, tile_cols);
  int i;

  if (!lf_sync->sync_range || sb_rows != lf_sync->rows ||
      num_workers > lf_sync->num_workers) {
    vp10_loop_filter_dealloc(lf_sync);
    vp10_loop_filter_alloc(lf_sync, cm, sb_rows, cm->width, num_workers);
  }

  // Initialize cur_sb_col to -1 for all SB rows.
  memset(lf_sync->cur_sb_col, -1, sizeof(*lf_sync->cur_sb_col) * sb_rows);

  // Set up loopfilter thread data.
  // The decoder is capping num_workers because it has been observed that using
  // more threads on the loopfilter than there are cores will hurt performance
  // on Android. This is because the system will only schedule the tile decode
  // workers on cores equal to the number of tile columns. Then if the decoder
  // tries to use more threads for the loopfilter, it will hurt performance
  // because of contention. If the multithreading code changes in the future
  // then the number of workers used by the loopfilter should be revisited.
  for (i = 0; i < num_workers; ++i) {
    VPxWorker *const worker = &workers[i];
    LFWorkerData *const lf_data = &lf_sync->lfdata[i];

    worker->hook = (VPxWorkerHook)loop_filter_row_worker;
    worker->data1 = lf_sync;
    worker->data2 = lf_data;

    // Loopfilter data
    vp10_loop_filter_data_reset(lf_data, frame, cm, planes);
    lf_data->start = start + i * MI_BLOCK_SIZE;
    lf_data->stop = stop;
    lf_data->y_only = y_only;

    // Start loopfiltering
    if (i == num_workers - 1) {
      winterface->execute(worker);
    } else {
      winterface->launch(worker);
    }
  }

  // Wait till all rows are finished
  for (i = 0; i < num_workers; ++i) {
    winterface->sync(&workers[i]);
  }
}

void vp10_loop_filter_frame_mt(YV12_BUFFER_CONFIG *frame,
                              VP10_COMMON *cm,
                              struct macroblockd_plane planes[MAX_MB_PLANE],
                              int frame_filter_level,
                              int y_only, int partial_frame,
                              VPxWorker *workers, int num_workers,
                              VP9LfSync *lf_sync) {
  int start_mi_row, end_mi_row, mi_rows_to_filter;

  if (!frame_filter_level) return;

  start_mi_row = 0;
  mi_rows_to_filter = cm->mi_rows;
  if (partial_frame && cm->mi_rows > 8) {
    start_mi_row = cm->mi_rows >> 1;
    start_mi_row &= 0xfffffff8;
    mi_rows_to_filter = VPXMAX(cm->mi_rows / 8, 8);
  }
  end_mi_row = start_mi_row + mi_rows_to_filter;
  vp10_loop_filter_frame_init(cm, frame_filter_level);

  loop_filter_rows_mt(frame, cm, planes, start_mi_row, end_mi_row,
                      y_only, workers, num_workers, lf_sync);
}

// Set up nsync by width.
static INLINE int get_sync_range(int width) {
  // nsync numbers are picked by testing. For example, for 4k
  // video, using 4 gives best performance.
  if (width < 640)
    return 1;
  else if (width <= 1280)
    return 2;
  else if (width <= 4096)
    return 4;
  else
    return 8;
}

// Allocate memory for lf row synchronization
void vp10_loop_filter_alloc(VP9LfSync *lf_sync, VP10_COMMON *cm, int rows,
                           int width, int num_workers) {
  lf_sync->rows = rows;
#if CONFIG_MULTITHREAD
  {
    int i;

    CHECK_MEM_ERROR(cm, lf_sync->mutex_,
                    vpx_malloc(sizeof(*lf_sync->mutex_) * rows));
    if (lf_sync->mutex_) {
      for (i = 0; i < rows; ++i) {
        pthread_mutex_init(&lf_sync->mutex_[i], NULL);
      }
    }

    CHECK_MEM_ERROR(cm, lf_sync->cond_,
                    vpx_malloc(sizeof(*lf_sync->cond_) * rows));
    if (lf_sync->cond_) {
      for (i = 0; i < rows; ++i) {
        pthread_cond_init(&lf_sync->cond_[i], NULL);
      }
    }
  }
#endif  // CONFIG_MULTITHREAD

  CHECK_MEM_ERROR(cm, lf_sync->lfdata,
                  vpx_malloc(num_workers * sizeof(*lf_sync->lfdata)));
  lf_sync->num_workers = num_workers;

  CHECK_MEM_ERROR(cm, lf_sync->cur_sb_col,
                  vpx_malloc(sizeof(*lf_sync->cur_sb_col) * rows));

  // Set up nsync.
  lf_sync->sync_range = get_sync_range(width);
}

// Deallocate lf synchronization related mutex and data
void vp10_loop_filter_dealloc(VP9LfSync *lf_sync) {
  if (lf_sync != NULL) {
#if CONFIG_MULTITHREAD
    int i;

    if (lf_sync->mutex_ != NULL) {
      for (i = 0; i < lf_sync->rows; ++i) {
        pthread_mutex_destroy(&lf_sync->mutex_[i]);
      }
      vpx_free(lf_sync->mutex_);
    }
    if (lf_sync->cond_ != NULL) {
      for (i = 0; i < lf_sync->rows; ++i) {
        pthread_cond_destroy(&lf_sync->cond_[i]);
      }
      vpx_free(lf_sync->cond_);
    }
#endif  // CONFIG_MULTITHREAD
    vpx_free(lf_sync->lfdata);
    vpx_free(lf_sync->cur_sb_col);
    // clear the structure as the source of this call may be a resize in which
    // case this call will be followed by an _alloc() which may fail.
    vp10_zero(*lf_sync);
  }
}

// Accumulate frame counts.
void vp10_accumulate_frame_counts(VP10_COMMON *cm, FRAME_COUNTS *counts,
                                 int is_dec) {
  int i, j, k, l, m;

  for (i = 0; i < BLOCK_SIZE_GROUPS; i++)
    for (j = 0; j < INTRA_MODES; j++)
      cm->counts.y_mode[i][j] += counts->y_mode[i][j];

  for (i = 0; i < INTRA_MODES; i++)
    for (j = 0; j < INTRA_MODES; j++)
      cm->counts.uv_mode[i][j] += counts->uv_mode[i][j];

  for (i = 0; i < PARTITION_CONTEXTS; i++)
    for (j = 0; j < PARTITION_TYPES; j++)
      cm->counts.partition[i][j] += counts->partition[i][j];

  if (is_dec) {
    int n;
    for (i = 0; i < TX_SIZES; i++)
      for (j = 0; j < PLANE_TYPES; j++)
        for (k = 0; k < REF_TYPES; k++)
          for (l = 0; l < COEF_BANDS; l++)
            for (m = 0; m < COEFF_CONTEXTS; m++) {
              cm->counts.eob_branch[i][j][k][l][m] +=
                  counts->eob_branch[i][j][k][l][m];
              for (n = 0; n < UNCONSTRAINED_NODES + 1; n++)
                cm->counts.coef[i][j][k][l][m][n] +=
                    counts->coef[i][j][k][l][m][n];
            }
  } else {
    for (i = 0; i < TX_SIZES; i++)
      for (j = 0; j < PLANE_TYPES; j++)
        for (k = 0; k < REF_TYPES; k++)
          for (l = 0; l < COEF_BANDS; l++)
            for (m = 0; m < COEFF_CONTEXTS; m++)
              cm->counts.eob_branch[i][j][k][l][m] +=
                  counts->eob_branch[i][j][k][l][m];
                // In the encoder, cm->counts.coef is only updated at frame
                // level, so not need to accumulate it here.
                // for (n = 0; n < UNCONSTRAINED_NODES + 1; n++)
                //   cm->counts.coef[i][j][k][l][m][n] +=
                //       counts->coef[i][j][k][l][m][n];
  }

  for (i = 0; i < SWITCHABLE_FILTER_CONTEXTS; i++)
    for (j = 0; j < SWITCHABLE_FILTERS; j++)
      cm->counts.switchable_interp[i][j] += counts->switchable_interp[i][j];

#if CONFIG_REF_MV
  for (i = 0; i < NEWMV_MODE_CONTEXTS; ++i)
    for (j = 0; j < 2; ++j)
      cm->counts.newmv_mode[i][j] += counts->newmv_mode[i][j];

  for (i = 0; i < ZEROMV_MODE_CONTEXTS; ++i)
    for (j = 0; j < 2; ++j)
      cm->counts.zeromv_mode[i][j] += counts->zeromv_mode[i][j];

  for (i = 0; i < REFMV_MODE_CONTEXTS; ++i)
    for (j = 0; j < 2; ++j)
      cm->counts.refmv_mode[i][j] += counts->refmv_mode[i][j];
#endif

  for (i = 0; i < INTER_MODE_CONTEXTS; i++)
    for (j = 0; j < INTER_MODES; j++)
      cm->counts.inter_mode[i][j] += counts->inter_mode[i][j];

  for (i = 0; i < INTRA_INTER_CONTEXTS; i++)
    for (j = 0; j < 2; j++)
      cm->counts.intra_inter[i][j] += counts->intra_inter[i][j];

  for (i = 0; i < COMP_INTER_CONTEXTS; i++)
    for (j = 0; j < 2; j++)
      cm->counts.comp_inter[i][j] += counts->comp_inter[i][j];

  for (i = 0; i < REF_CONTEXTS; i++)
    for (j = 0; j < (SINGLE_REFS - 1); j++)
      for (k = 0; k < 2; k++)
        cm->counts.single_ref[i][j][k] += counts->single_ref[i][j][k];

  for (i = 0; i < REF_CONTEXTS; i++)
    for (j = 0; j < (COMP_REFS - 1); j++)
      for (k = 0; k < 2; k++)
        cm->counts.comp_ref[i][j][k] += counts->comp_ref[i][j][k];

  for (i = 0; i < TX_SIZE_CONTEXTS; i++) {
    for (j = 0; j < TX_SIZES; j++)
      cm->counts.tx.p32x32[i][j] += counts->tx.p32x32[i][j];

    for (j = 0; j < TX_SIZES - 1; j++)
      cm->counts.tx.p16x16[i][j] += counts->tx.p16x16[i][j];

    for (j = 0; j < TX_SIZES - 2; j++)
      cm->counts.tx.p8x8[i][j] += counts->tx.p8x8[i][j];
  }

  for (i = 0; i < TX_SIZES; i++)
    cm->counts.tx.tx_totals[i] += counts->tx.tx_totals[i];

#if CONFIG_VAR_TX
  for (i = 0; i < TXFM_PARTITION_CONTEXTS; ++i)
    for (j = 0; j < 2; ++j)
      cm->counts.txfm_partition[i][j] += counts->txfm_partition[i][j];
#endif

  for (i = 0; i < SKIP_CONTEXTS; i++)
    for (j = 0; j < 2; j++)
      cm->counts.skip[i][j] += counts->skip[i][j];

  for (i = 0; i < MV_JOINTS; i++)
    cm->counts.mv.joints[i] += counts->mv.joints[i];

  for (k = 0; k < 2; k++) {
    nmv_component_counts *comps = &cm->counts.mv.comps[k];
    nmv_component_counts *comps_t = &counts->mv.comps[k];

    for (i = 0; i < 2; i++) {
      comps->sign[i] += comps_t->sign[i];
      comps->class0_hp[i] += comps_t->class0_hp[i];
      comps->hp[i] += comps_t->hp[i];
    }

    for (i = 0; i < MV_CLASSES; i++)
      comps->classes[i] += comps_t->classes[i];

    for (i = 0; i < CLASS0_SIZE; i++) {
      comps->class0[i] += comps_t->class0[i];
      for (j = 0; j < MV_FP_SIZE; j++)
        comps->class0_fp[i][j] += comps_t->class0_fp[i][j];
    }

    for (i = 0; i < MV_OFFSET_BITS; i++)
      for (j = 0; j < 2; j++)
        comps->bits[i][j] += comps_t->bits[i][j];

    for (i = 0; i < MV_FP_SIZE; i++)
      comps->fp[i] += comps_t->fp[i];
  }

<<<<<<< HEAD
#if CONFIG_EXT_TX
  for (i = 0; i < EXT_TX_SIZES; i++) {
    int s, k;
    for (s = 1; s < EXT_TX_SETS_INTER; ++s) {
      if (use_inter_ext_tx_for_txsize[s][i]) {
        for (k = 0; k < TX_TYPES; k++)
          cm->counts.inter_ext_tx[s][i][k] += counts->inter_ext_tx[s][i][k];
      }
    }
    for (s = 1; s < EXT_TX_SETS_INTRA; ++s) {
      if (use_intra_ext_tx_for_txsize[s][i]) {
        int j;
        for (j = 0; j < INTRA_MODES; ++j)
          for (k = 0; k < TX_TYPES; k++)
            cm->counts.intra_ext_tx[s][i][j][k] +=
                counts->intra_ext_tx[s][i][j][k];
      }
    }
  }
#endif  // CONFIG_EXT_TX

#if CONFIG_SUPERTX
  for (i = 0; i < PARTITION_SUPERTX_CONTEXTS; i++)
    for (j = 0; j < TX_SIZES; j++)
      for (k = 0; k < 2; k++)
        cm->counts.supertx[i][j][k] += counts->supertx[i][j][k];
  for (i = 0; i < TX_SIZES; i++)
    cm->counts.supertx_size[i] += counts->supertx_size[i];
#endif  // CONFIG_SUPERTX

=======
  for (i = 0; i < EXT_TX_SIZES; i++) {
    int j;
    for (j = 0; j < TX_TYPES; ++j)
      for (k = 0; k < TX_TYPES; k++)
        cm->counts.intra_ext_tx[i][j][k] += counts->intra_ext_tx[i][j][k];
  }
  for (i = 0; i < EXT_TX_SIZES; i++) {
    for (k = 0; k < TX_TYPES; k++)
      cm->counts.inter_ext_tx[i][k] += counts->inter_ext_tx[i][k];
  }

#if CONFIG_MISC_FIXES
>>>>>>> a0900fd0
  for (i = 0; i < PREDICTION_PROBS; i++)
    for (j = 0; j < 2; j++)
      cm->counts.seg.pred[i][j] += counts->seg.pred[i][j];

  for (i = 0; i < MAX_SEGMENTS; i++) {
    cm->counts.seg.tree_total[i] += counts->seg.tree_total[i];
    cm->counts.seg.tree_mispred[i] += counts->seg.tree_mispred[i];
  }

#if CONFIG_EXT_INTRA
  for (i = 0; i < PLANE_TYPES; ++i)
    for (j = 0; j < 2; j++)
      cm->counts.ext_intra[i][j] += counts->ext_intra[i][j];
#endif  // CONFIG_EXT_INTRA
}<|MERGE_RESOLUTION|>--- conflicted
+++ resolved
@@ -456,7 +456,6 @@
       comps->fp[i] += comps_t->fp[i];
   }
 
-<<<<<<< HEAD
 #if CONFIG_EXT_TX
   for (i = 0; i < EXT_TX_SIZES; i++) {
     int s, k;
@@ -475,6 +474,17 @@
                 counts->intra_ext_tx[s][i][j][k];
       }
     }
+  }
+#else
+  for (i = 0; i < EXT_TX_SIZES; i++) {
+    int j;
+    for (j = 0; j < TX_TYPES; ++j)
+      for (k = 0; k < TX_TYPES; k++)
+        cm->counts.intra_ext_tx[i][j][k] += counts->intra_ext_tx[i][j][k];
+  }
+  for (i = 0; i < EXT_TX_SIZES; i++) {
+    for (k = 0; k < TX_TYPES; k++)
+      cm->counts.inter_ext_tx[i][k] += counts->inter_ext_tx[i][k];
   }
 #endif  // CONFIG_EXT_TX
 
@@ -487,20 +497,6 @@
     cm->counts.supertx_size[i] += counts->supertx_size[i];
 #endif  // CONFIG_SUPERTX
 
-=======
-  for (i = 0; i < EXT_TX_SIZES; i++) {
-    int j;
-    for (j = 0; j < TX_TYPES; ++j)
-      for (k = 0; k < TX_TYPES; k++)
-        cm->counts.intra_ext_tx[i][j][k] += counts->intra_ext_tx[i][j][k];
-  }
-  for (i = 0; i < EXT_TX_SIZES; i++) {
-    for (k = 0; k < TX_TYPES; k++)
-      cm->counts.inter_ext_tx[i][k] += counts->inter_ext_tx[i][k];
-  }
-
-#if CONFIG_MISC_FIXES
->>>>>>> a0900fd0
   for (i = 0; i < PREDICTION_PROBS; i++)
     for (j = 0; j < 2; j++)
       cm->counts.seg.pred[i][j] += counts->seg.pred[i][j];
