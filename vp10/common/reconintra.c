/*
 *  Copyright (c) 2010 The WebM project authors. All Rights Reserved.
 *
 *  Use of this source code is governed by a BSD-style license
 *  that can be found in the LICENSE file in the root of the source
 *  tree. An additional intellectual property rights grant can be found
 *  in the file PATENTS.  All contributing project authors may
 *  be found in the AUTHORS file in the root of the source tree.
 */

#include <math.h>

#include "./vpx_config.h"
#include "./vpx_dsp_rtcd.h"

#if CONFIG_VP9_HIGHBITDEPTH
#include "vpx_dsp/vpx_dsp_common.h"
#endif  // CONFIG_VP9_HIGHBITDEPTH
#include "vpx_mem/vpx_mem.h"
#include "vpx_ports/mem.h"
#include "vpx_ports/vpx_once.h"

#include "vp10/common/reconintra.h"
#include "vp10/common/onyxc_int.h"

enum {
  NEED_LEFT = 1 << 1,
  NEED_ABOVE = 1 << 2,
  NEED_ABOVERIGHT = 1 << 3,
  NEED_ABOVELEFT = 1 << 4,
  NEED_BOTTOMLEFT = 1 << 5,
};

static const uint8_t extend_modes[INTRA_MODES] = {
  NEED_ABOVE | NEED_LEFT,                   // DC
  NEED_ABOVE,                               // V
  NEED_LEFT,                                // H
  NEED_ABOVE | NEED_ABOVERIGHT,             // D45
  NEED_LEFT | NEED_ABOVE | NEED_ABOVELEFT,  // D135
  NEED_LEFT | NEED_ABOVE | NEED_ABOVELEFT,  // D117
  NEED_LEFT | NEED_ABOVE | NEED_ABOVELEFT,  // D153
  NEED_LEFT | NEED_BOTTOMLEFT,              // D207
  NEED_ABOVE | NEED_ABOVERIGHT,             // D63
  NEED_LEFT | NEED_ABOVE | NEED_ABOVELEFT,  // TM
};

static const uint8_t orders_64x64[1] = { 0 };
static const uint8_t orders_64x32[2] = { 0, 1 };
static const uint8_t orders_32x64[2] = { 0, 1 };
static const uint8_t orders_32x32[4] = {
  0, 1,
  2, 3,
};
static const uint8_t orders_32x16[8] = {
  0, 2,
  1, 3,
  4, 6,
  5, 7,
};
static const uint8_t orders_16x32[8] = {
  0, 1, 2, 3,
  4, 5, 6, 7,
};
static const uint8_t orders_16x16[16] = {
  0,   1,  4,  5,
  2,   3,  6,  7,
  8,   9, 12, 13,
  10, 11, 14, 15,
};
static const uint8_t orders_16x8[32] = {
  0,   2,  8, 10,
  1,   3,  9, 11,
  4,   6, 12, 14,
  5,   7, 13, 15,
  16, 18, 24, 26,
  17, 19, 25, 27,
  20, 22, 28, 30,
  21, 23, 29, 31,
};
static const uint8_t orders_8x16[32] = {
  0,   1,  2,  3,  8,  9, 10, 11,
  4,   5,  6,  7, 12, 13, 14, 15,
  16, 17, 18, 19, 24, 25, 26, 27,
  20, 21, 22, 23, 28, 29, 30, 31,
};
static const uint8_t orders_8x8[64] = {
  0,   1,  4,  5, 16, 17, 20, 21,
  2,   3,  6,  7, 18, 19, 22, 23,
  8,   9, 12, 13, 24, 25, 28, 29,
  10, 11, 14, 15, 26, 27, 30, 31,
  32, 33, 36, 37, 48, 49, 52, 53,
  34, 35, 38, 39, 50, 51, 54, 55,
  40, 41, 44, 45, 56, 57, 60, 61,
  42, 43, 46, 47, 58, 59, 62, 63,
};
static const uint8_t *const orders[BLOCK_SIZES] = {
  orders_8x8, orders_8x8, orders_8x8, orders_8x8,
  orders_8x16, orders_16x8, orders_16x16,
  orders_16x32, orders_32x16, orders_32x32,
  orders_32x64, orders_64x32, orders_64x64,
};

static int vp10_has_right(BLOCK_SIZE bsize, int mi_row, int mi_col,
                          int right_available,
                          TX_SIZE txsz, int y, int x, int ss_x) {
  if (y == 0) {
    int wl = mi_width_log2_lookup[bsize];
    int hl = mi_height_log2_lookup[bsize];
    int w = 1 << (wl + 1 - ss_x);
    int step = 1 << txsz;
    const uint8_t *order = orders[bsize];
    int my_order, tr_order;

    if (x + step < w)
      return 1;

    mi_row = (mi_row & 7) >> hl;
    mi_col = (mi_col & 7) >> wl;

    if (mi_row == 0)
      return right_available;

    if (((mi_col + 1) << wl) >= 8)
      return 0;

    my_order = order[((mi_row + 0) << (3 - wl)) + mi_col + 0];
    tr_order = order[((mi_row - 1) << (3 - wl)) + mi_col + 1];

    return my_order > tr_order && right_available;
  } else {
    int wl = mi_width_log2_lookup[bsize];
    int w = 1 << (wl + 1 - ss_x);
    int step = 1 << txsz;

    return x + step < w;
  }
}

static int vp10_has_bottom(BLOCK_SIZE bsize, int mi_row, int mi_col,
                           int bottom_available, TX_SIZE txsz,
                           int y, int x, int ss_y) {
  if (x == 0) {
    int wl = mi_width_log2_lookup[bsize];
    int hl = mi_height_log2_lookup[bsize];
    int h = 1 << (hl + 1 - ss_y);
    int step = 1 << txsz;
    const uint8_t *order = orders[bsize];
    int my_order, bl_order;

    mi_row = (mi_row & 7) >> hl;
    mi_col = (mi_col & 7) >> wl;

    if (mi_col == 0)
      return bottom_available &&
             (mi_row << (hl + !ss_y)) + y + step < (8 << !ss_y);

    if (((mi_row + 1) << hl) >= 8)
      return 0;

    if (y + step < h)
      return 1;

    my_order = order[((mi_row + 0) << (3 - wl)) + mi_col + 0];
    bl_order = order[((mi_row + 1) << (3 - wl)) + mi_col - 1];

    return bl_order < my_order && bottom_available;
  } else {
    return 0;
  }
}

typedef void (*intra_pred_fn)(uint8_t *dst, ptrdiff_t stride,
                              const uint8_t *above, const uint8_t *left);

static intra_pred_fn pred[INTRA_MODES][TX_SIZES];
static intra_pred_fn dc_pred[2][2][TX_SIZES];

#if CONFIG_VP9_HIGHBITDEPTH
typedef void (*intra_high_pred_fn)(uint16_t *dst, ptrdiff_t stride,
                                   const uint16_t *above, const uint16_t *left,
                                   int bd);
static intra_high_pred_fn pred_high[INTRA_MODES][4];
static intra_high_pred_fn dc_pred_high[2][2][4];
#endif  // CONFIG_VP9_HIGHBITDEPTH

static void vp10_init_intra_predictors_internal(void) {
#define INIT_NO_4X4(p, type) \
  p[TX_8X8] = vpx_##type##_predictor_8x8; \
  p[TX_16X16] = vpx_##type##_predictor_16x16; \
  p[TX_32X32] = vpx_##type##_predictor_32x32

#define INIT_ALL_SIZES(p, type) \
  p[TX_4X4] = vpx_##type##_predictor_4x4; \
  INIT_NO_4X4(p, type)

  INIT_ALL_SIZES(pred[V_PRED], v);
  INIT_ALL_SIZES(pred[H_PRED], h);
  INIT_ALL_SIZES(pred[D207_PRED], d207);
  INIT_ALL_SIZES(pred[D45_PRED], d45);
  INIT_ALL_SIZES(pred[D63_PRED], d63);
  INIT_ALL_SIZES(pred[D117_PRED], d117);
  INIT_ALL_SIZES(pred[D135_PRED], d135);
  INIT_ALL_SIZES(pred[D153_PRED], d153);
  INIT_ALL_SIZES(pred[TM_PRED], tm);

  INIT_ALL_SIZES(dc_pred[0][0], dc_128);
  INIT_ALL_SIZES(dc_pred[0][1], dc_top);
  INIT_ALL_SIZES(dc_pred[1][0], dc_left);
  INIT_ALL_SIZES(dc_pred[1][1], dc);

#if CONFIG_VP9_HIGHBITDEPTH
  INIT_ALL_SIZES(pred_high[V_PRED], highbd_v);
  INIT_ALL_SIZES(pred_high[H_PRED], highbd_h);
  INIT_ALL_SIZES(pred_high[D207_PRED], highbd_d207);
  INIT_ALL_SIZES(pred_high[D45_PRED], highbd_d45);
  INIT_ALL_SIZES(pred_high[D63_PRED], highbd_d63);
  INIT_ALL_SIZES(pred_high[D117_PRED], highbd_d117);
  INIT_ALL_SIZES(pred_high[D135_PRED], highbd_d135);
  INIT_ALL_SIZES(pred_high[D153_PRED], highbd_d153);
  INIT_ALL_SIZES(pred_high[TM_PRED], highbd_tm);

  INIT_ALL_SIZES(dc_pred_high[0][0], highbd_dc_128);
  INIT_ALL_SIZES(dc_pred_high[0][1], highbd_dc_top);
  INIT_ALL_SIZES(dc_pred_high[1][0], highbd_dc_left);
  INIT_ALL_SIZES(dc_pred_high[1][1], highbd_dc);
#endif  // CONFIG_VP9_HIGHBITDEPTH

#undef intra_pred_allsizes
}

static INLINE void memset16(uint16_t *dst, int val, int n) {
  while (n--)
    *dst++ = val;
}

#if CONFIG_EXT_INTRA
#define PI 3.14159265
#define FILTER_INTRA_PREC_BITS 10
#define FILTER_INTRA_ROUND_VAL 511

static const uint8_t ext_intra_extend_modes[FILTER_INTRA_MODES] = {
  NEED_LEFT | NEED_ABOVE,      // FILTER_DC
  NEED_LEFT | NEED_ABOVE,      // FILTER_V
  NEED_LEFT | NEED_ABOVE,      // FILTER_H
  NEED_LEFT | NEED_ABOVE,      // FILTER_D45
  NEED_LEFT | NEED_ABOVE,      // FILTER_D135
  NEED_LEFT | NEED_ABOVE,      // FILTER_D117
  NEED_LEFT | NEED_ABOVE,      // FILTER_D153
  NEED_LEFT | NEED_ABOVE,      // FILTER_D207
  NEED_LEFT | NEED_ABOVE,      // FILTER_D63
  NEED_LEFT | NEED_ABOVE,      // FILTER_TM
};

// Directional prediction, zone 1: 0 < angle < 90
static void dr_prediction_z1(uint8_t *dst, ptrdiff_t stride, int bs,
                             const uint8_t *above, const uint8_t *left,
                             int dx, int dy) {
  int r, c, x, y, base, shift, val;

  (void)left;
  (void)dy;
  assert(dy == 1);
  assert(dx < 0);

  for (r = 0; r < bs; ++r) {
    y = r + 1;
    for (c = 0; c < bs; ++c) {
      x = c * 256 - y * dx;
      base = x >> 8;
      shift = x - base * 256;
      if (base < 2 * bs - 1) {
        val =
            (above[base] * (256 - shift) + above[base + 1] * shift + 128) >> 8;
        dst[c] = clip_pixel(val);
      } else {
        dst[c] = above[2 * bs - 1];
      }
    }
    dst += stride;
  }
}

// Directional prediction, zone 2: 90 < angle < 180
static void dr_prediction_z2(uint8_t *dst, ptrdiff_t stride, int bs,
                             const uint8_t *above, const uint8_t *left,
                             int dx, int dy) {
  int r, c, x, y, val1, val2, shift, val, base;

  assert(dx > 0);
  assert(dy > 0);

  for (r = 0; r < bs; ++r) {
    for (c = 0; c < bs; ++c) {
      y = r + 1;
      x = c * 256 - y * dx;
      if (x >= -256) {
        if (x <= 0) {
          val1 = above[-1];
          val2 = above[0];
          shift = x + 256;
        } else {
          base = x >> 8;
          val1 = above[base];
          val2 = above[base + 1];
          shift = x - base * 256;
        }
      } else {
        x = c + 1;
        y = r * 256 - x * dy;
        base = y >> 8;
        if (base >= 0) {
          val1 = left[base];
          val2 = left[base + 1];
          shift = y - base * 256;
        } else {
          val1 = val2 = left[0];
          shift = 0;
        }
      }
      val = (val1 * (256 - shift) + val2 * shift + 128) >> 8;
      dst[c] = clip_pixel(val);
    }
    dst += stride;
  }
}

// Directional prediction, zone 3: 180 < angle < 270
static void dr_prediction_z3(uint8_t *dst, ptrdiff_t stride, int bs,
                             const uint8_t *above, const uint8_t *left,
                             int dx, int dy) {
  int r, c, x, y, base, shift, val;

  (void)above;
  (void)dx;
  assert(dx == 1);
  assert(dy < 0);

  for (r = 0; r < bs; ++r) {
    for (c = 0; c < bs; ++c) {
      x = c + 1;
      y = r * 256 - x * dy;
      base = y >> 8;
      shift = y - base * 256;
      if (base < bs - 1) {
        val =
            (left[base] * (256 - shift) + left[base + 1] * shift + 128) >> 8;
        dst[c] = clip_pixel(val);
      } else {
        dst[c] = left[bs - 1];
      }
    }
    dst += stride;
  }
}

static void dr_predictor(uint8_t *dst, ptrdiff_t stride, TX_SIZE tx_size,
                         const uint8_t *above, const uint8_t *left, int angle) {
  double t = 0;
  int dx, dy;
  int bs = 4 << tx_size;

  if (angle != 90 && angle != 180)
    t = tan(angle * PI / 180.0);
  if (angle > 0 && angle < 90) {
    dx = -((int)(256 / t));
    dy = 1;
    dr_prediction_z1(dst, stride, bs, above, left, dx, dy);
  } else if (angle > 90 && angle < 180) {
    t = -t;
    dx = (int)(256 / t);
    dy = (int)(256 * t);
    dr_prediction_z2(dst, stride, bs, above, left, dx, dy);
  } else if (angle > 180 && angle < 270) {
    dx = 1;
    dy = -((int)(256 * t));
    dr_prediction_z3(dst, stride, bs, above, left, dx, dy);
  } else if (angle == 90) {
    pred[V_PRED][tx_size](dst, stride, above, left);
  } else if (angle == 180) {
    pred[H_PRED][tx_size](dst, stride, above, left);
  }
}

static int filter_intra_taps_4[TX_SIZES][INTRA_MODES][4] = {
    {
        {735, 881, -537, -54},
        {1005, 519, -488, -11},
        {383, 990, -343, -6},
        {442, 805, -542, 319},
        {658, 616, -133, -116},
        {875, 442, -141, -151},
        {386, 741, -23, -80},
        {390, 1027, -446, 51},
        {679, 606, -523, 262},
        {903, 922, -778, -23},
    },
    {
        {648, 803, -444, 16},
        {972, 620, -576, 7},
        {561, 967, -499, -5},
        {585, 762, -468, 144},
        {596, 619, -182, -9},
        {895, 459, -176, -153},
        {557, 722, -126, -129},
        {601, 839, -523, 105},
        {562, 709, -499, 251},
        {803, 872, -695, 43},
    },
    {
        {423, 728, -347, 111},
        {963, 685, -665, 23},
        {281, 1024, -480, 216},
        {640, 596, -437, 78},
        {429, 669, -259, 99},
        {740, 646, -415, 23},
        {568, 771, -346, 40},
        {404, 833, -486, 209},
        {398, 712, -423, 307},
        {939, 935, -887, 17},
    },
    {
        {477, 737, -393, 150},
        {881, 630, -546, 67},
        {506, 984, -443, -20},
        {114, 459, -270, 528},
        {433, 528, 14, 3},
        {837, 470, -301, -30},
        {181, 777, 89, -107},
        {-29, 716, -232, 259},
        {589, 646, -495, 255},
        {740, 884, -728, 77},
    },
};

static void filter_intra_predictors_4tap(uint8_t *dst, ptrdiff_t stride, int bs,
                                         const uint8_t *above,
                                         const uint8_t *left,
                                         int mode) {
  int k, r, c;
  int pred[33][65];
  int mean, ipred;
  const TX_SIZE tx_size = (bs == 32) ? TX_32X32 :
      ((bs == 16) ? TX_16X16 : ((bs == 8) ? TX_8X8 : (TX_4X4)));
  const int c0 = filter_intra_taps_4[tx_size][mode][0];
  const int c1 = filter_intra_taps_4[tx_size][mode][1];
  const int c2 = filter_intra_taps_4[tx_size][mode][2];
  const int c3 = filter_intra_taps_4[tx_size][mode][3];

  k = 0;
  mean = 0;
  while (k < bs) {
    mean = mean + (int)left[k];
    mean = mean + (int)above[k];
    k++;
  }
  mean = (mean + bs) / (2 * bs);

  for (r = 0; r < bs; ++r)
    pred[r + 1][0] = (int)left[r] - mean;

  for (c = 0; c < 2 * bs + 1; ++c)
    pred[0][c] = (int)above[c - 1] - mean;

  for (r = 1; r < bs + 1; ++r)
    for (c = 1; c < 2 * bs + 1 - r; ++c) {
      ipred = c0 * pred[r - 1][c] + c1 * pred[r][c - 1] +
          c2 * pred[r - 1][c - 1] + c3 * pred[r - 1][c + 1];
      pred[r][c] = ipred < 0 ?
          -((-ipred + FILTER_INTRA_ROUND_VAL) >> FILTER_INTRA_PREC_BITS) :
          ((ipred + FILTER_INTRA_ROUND_VAL) >> FILTER_INTRA_PREC_BITS);
    }

  for (r = 0; r < bs; ++r) {
    for (c = 0; c < bs; ++c) {
      ipred = pred[r + 1][c + 1] + mean;
      dst[c] = clip_pixel(ipred);
    }
    dst += stride;
  }
}

static void dc_filter_predictor(uint8_t *dst, ptrdiff_t stride, int bs,
                               const uint8_t *above, const uint8_t *left) {
  filter_intra_predictors_4tap(dst, stride, bs, above, left, DC_PRED);
}

static void v_filter_predictor(uint8_t *dst, ptrdiff_t stride, int bs,
                               const uint8_t *above, const uint8_t *left) {
  filter_intra_predictors_4tap(dst, stride, bs, above, left, V_PRED);
}

static void h_filter_predictor(uint8_t *dst, ptrdiff_t stride, int bs,
                               const uint8_t *above, const uint8_t *left) {
  filter_intra_predictors_4tap(dst, stride, bs, above, left, H_PRED);
}

static void d45_filter_predictor(uint8_t *dst, ptrdiff_t stride, int bs,
                                 const uint8_t *above, const uint8_t *left) {
  filter_intra_predictors_4tap(dst, stride, bs, above, left, D45_PRED);
}

static void d135_filter_predictor(uint8_t *dst, ptrdiff_t stride, int bs,
                                  const uint8_t *above, const uint8_t *left) {
  filter_intra_predictors_4tap(dst, stride, bs, above, left, D135_PRED);
}

static void d117_filter_predictor(uint8_t *dst, ptrdiff_t stride, int bs,
                                  const uint8_t *above, const uint8_t *left) {
  filter_intra_predictors_4tap(dst, stride, bs, above, left, D117_PRED);
}

static void d153_filter_predictor(uint8_t *dst, ptrdiff_t stride, int bs,
                                  const uint8_t *above, const uint8_t *left) {
  filter_intra_predictors_4tap(dst, stride, bs, above, left, D153_PRED);
}

static void d207_filter_predictor(uint8_t *dst, ptrdiff_t stride, int bs,
                                  const uint8_t *above, const uint8_t *left) {
  filter_intra_predictors_4tap(dst, stride, bs, above, left, D207_PRED);
}

static void d63_filter_predictor(uint8_t *dst, ptrdiff_t stride, int bs,
                                 const uint8_t *above, const uint8_t *left) {
  filter_intra_predictors_4tap(dst, stride, bs, above, left, D63_PRED);
}

static void tm_filter_predictor(uint8_t *dst, ptrdiff_t stride, int bs,
                                const uint8_t *above, const uint8_t *left) {
  filter_intra_predictors_4tap(dst, stride, bs, above, left, TM_PRED);
}

static void (*filter_intra_predictors[EXT_INTRA_MODES])(uint8_t *dst,
    ptrdiff_t stride, int bs, const uint8_t *above, const uint8_t *left) = {
        dc_filter_predictor, v_filter_predictor, h_filter_predictor,
        d45_filter_predictor, d135_filter_predictor, d117_filter_predictor,
        d153_filter_predictor, d207_filter_predictor, d63_filter_predictor,
        tm_filter_predictor,
};

#if CONFIG_VP9_HIGHBITDEPTH
// Directional prediction, zone 1: 0 < angle < 90
static void highbd_dr_prediction_z1(uint16_t *dst, ptrdiff_t stride, int bs,
                                    const uint16_t *above, const uint16_t *left,
                                    int dx, int dy, int bd) {
  int r, c, x, y, base, shift, val;

  (void)left;
  (void)dy;
  assert(dy == 1);
  assert(dx < 0);

  for (r = 0; r < bs; ++r) {
    y = r + 1;
    for (c = 0; c < bs; ++c) {
      x = c * 256 - y * dx;
      base = x >> 8;
      shift = x - base * 256;
      if (base < 2 * bs - 1) {
        val =
            (above[base] * (256 - shift) + above[base + 1] * shift + 128) >> 8;
        dst[c] = clip_pixel_highbd(val, bd);
      } else {
        dst[c] = above[2 * bs - 1];
      }
    }
    dst += stride;
  }
}

// Directional prediction, zone 2: 90 < angle < 180
static void highbd_dr_prediction_z2(uint16_t *dst, ptrdiff_t stride, int bs,
                                    const uint16_t *above, const uint16_t *left,
                                    int dx, int dy, int bd) {
  int r, c, x, y, val1, val2, shift, val, base;

  assert(dx > 0);
  assert(dy > 0);

  for (r = 0; r < bs; ++r) {
    for (c = 0; c < bs; ++c) {
      y = r + 1;
      x = c * 256 - y * dx;
      if (x >= -256) {
        if (x <= 0) {
          val1 = above[-1];
          val2 = above[0];
          shift = x + 256;
        } else {
          base = x >> 8;
          val1 = above[base];
          val2 = above[base + 1];
          shift = x - base * 256;
        }
      } else {
        x = c + 1;
        y = r * 256 - x * dy;
        base = y >> 8;
        if (base >= 0) {
          val1 = left[base];
          val2 = left[base + 1];
          shift = y - base * 256;
        } else {
          val1 = val2 = left[0];
          shift = 0;
        }
      }
      val = (val1 * (256 - shift) + val2 * shift + 128) >> 8;
      dst[c] = clip_pixel_highbd(val, bd);
    }
    dst += stride;
  }
}

// Directional prediction, zone 3: 180 < angle < 270
static void highbd_dr_prediction_z3(uint16_t *dst, ptrdiff_t stride, int bs,
                                    const uint16_t *above, const uint16_t *left,
                                    int dx, int dy, int bd) {
  int r, c, x, y, base, shift, val;

  (void)above;
  (void)dx;
  assert(dx == 1);
  assert(dy < 0);

  for (r = 0; r < bs; ++r) {
    for (c = 0; c < bs; ++c) {
      x = c + 1;
      y = r * 256 - x * dy;
      base = y >> 8;
      shift = y - base * 256;
      if (base < bs - 1) {
        val =
            (left[base] * (256 - shift) + left[base + 1] * shift + 128) >> 8;
        dst[c] = clip_pixel_highbd(val, bd);
      } else {
        dst[c] = left[bs - 1];
      }
    }
    dst += stride;
  }
}

static INLINE void highbd_v_predictor(uint16_t *dst, ptrdiff_t stride,
                                      int bs, const uint16_t *above,
                                      const uint16_t *left, int bd) {
  int r;
  (void) left;
  (void) bd;
  for (r = 0; r < bs; r++) {
    memcpy(dst, above, bs * sizeof(uint16_t));
    dst += stride;
  }
}

static INLINE void highbd_h_predictor(uint16_t *dst, ptrdiff_t stride,
                                      int bs, const uint16_t *above,
                                      const uint16_t *left, int bd) {
  int r;
  (void) above;
  (void) bd;
  for (r = 0; r < bs; r++) {
    vpx_memset16(dst, left[r], bs);
    dst += stride;
  }
}

static void highbd_dr_predictor(uint16_t *dst, ptrdiff_t stride, int bs,
                                const uint16_t *above, const uint16_t *left,
                                int angle, int bd) {
  double t = 0;
  int dx, dy;

  if (angle != 90 && angle != 180)
    t = tan(angle * PI / 180.0);
  if (angle > 0 && angle < 90) {
    dx = -((int)(256 / t));
    dy = 1;
    highbd_dr_prediction_z1(dst, stride, bs, above, left, dx, dy, bd);
  } else if (angle > 90 && angle < 180) {
    t = -t;
    dx = (int)(256 / t);
    dy = (int)(256 * t);
    highbd_dr_prediction_z2(dst, stride, bs, above, left, dx, dy, bd);
  } else if (angle > 180 && angle < 270) {
    dx = 1;
    dy = -((int)(256 * t));
    highbd_dr_prediction_z3(dst, stride, bs, above, left, dx, dy, bd);
  } else if (angle == 90) {
    highbd_v_predictor(dst, stride, bs, above, left, bd);
  } else if (angle == 180) {
    highbd_h_predictor(dst, stride, bs, above, left, bd);
  }
}

static void highbd_filter_intra_predictors_4tap(uint16_t *dst, ptrdiff_t stride,
                                                int bs, const uint16_t *above,
                                                const uint16_t *left, int mode,
                                                int bd) {
  int k, r, c;
  int pred[33][65];
  int mean, ipred;
  const TX_SIZE tx_size = (bs == 32) ? TX_32X32 :
      ((bs == 16) ? TX_16X16 : ((bs == 8) ? TX_8X8 : (TX_4X4)));
  const int c0 = filter_intra_taps_4[tx_size][mode][0];
  const int c1 = filter_intra_taps_4[tx_size][mode][1];
  const int c2 = filter_intra_taps_4[tx_size][mode][2];
  const int c3 = filter_intra_taps_4[tx_size][mode][3];

  k = 0;
  mean = 0;
  while (k < bs) {
    mean = mean + (int)left[k];
    mean = mean + (int)above[k];
    k++;
  }
  mean = (mean + bs) / (2 * bs);

  for (r = 0; r < bs; ++r)
    pred[r + 1][0] = (int)left[r] - mean;

  for (c = 0; c < 2 * bs + 1; ++c)
    pred[0][c] = (int)above[c - 1] - mean;

  for (r = 1; r < bs + 1; ++r)
    for (c = 1; c < 2 * bs + 1 - r; ++c) {
      ipred = c0 * pred[r - 1][c] + c1 * pred[r][c - 1] +
          c2 * pred[r - 1][c - 1] + c3 * pred[r - 1][c + 1];
      pred[r][c] = ipred < 0 ?
          -((-ipred + FILTER_INTRA_ROUND_VAL) >> FILTER_INTRA_PREC_BITS) :
          ((ipred + FILTER_INTRA_ROUND_VAL) >> FILTER_INTRA_PREC_BITS);
    }

  for (r = 0; r < bs; ++r) {
    for (c = 0; c < bs; ++c) {
      ipred = pred[r + 1][c + 1] + mean;
      dst[c] = clip_pixel_highbd(ipred, bd);
    }
    dst += stride;
  }
}

static void highbd_dc_filter_predictor(uint16_t *dst, ptrdiff_t stride,
                                       int bs, const uint16_t *above,
                                       const uint16_t *left, int bd) {
  highbd_filter_intra_predictors_4tap(dst, stride, bs, above, left, DC_PRED,
                                      bd);
}

static void highbd_v_filter_predictor(uint16_t *dst, ptrdiff_t stride,
                                      int bs, const uint16_t *above,
                                      const uint16_t *left, int bd) {
  highbd_filter_intra_predictors_4tap(dst, stride, bs, above, left, V_PRED,
                                      bd);
}

static void highbd_h_filter_predictor(uint16_t *dst, ptrdiff_t stride,
                                      int bs, const uint16_t *above,
                                      const uint16_t *left, int bd) {
  highbd_filter_intra_predictors_4tap(dst, stride, bs, above, left, H_PRED,
                                      bd);
}

static void highbd_d45_filter_predictor(uint16_t *dst, ptrdiff_t stride,
                                        int bs, const uint16_t *above,
                                        const uint16_t *left, int bd) {
  highbd_filter_intra_predictors_4tap(dst, stride, bs, above, left, D45_PRED,
                                      bd);
}

static void highbd_d135_filter_predictor(uint16_t *dst, ptrdiff_t stride,
                                         int bs, const uint16_t *above,
                                         const uint16_t *left, int bd) {
  highbd_filter_intra_predictors_4tap(dst, stride, bs, above, left, D135_PRED,
                                      bd);
}

static void highbd_d117_filter_predictor(uint16_t *dst, ptrdiff_t stride,
                                         int bs, const uint16_t *above,
                                         const uint16_t *left, int bd) {
  highbd_filter_intra_predictors_4tap(dst, stride, bs, above, left, D117_PRED,
                                      bd);
}

static void highbd_d153_filter_predictor(uint16_t *dst, ptrdiff_t stride,
                                         int bs, const uint16_t *above,
                                         const uint16_t *left, int bd) {
  highbd_filter_intra_predictors_4tap(dst, stride, bs, above, left, D153_PRED,
                                      bd);
}

static void highbd_d207_filter_predictor(uint16_t *dst, ptrdiff_t stride,
                                         int bs, const uint16_t *above,
                                         const uint16_t *left, int bd) {
  highbd_filter_intra_predictors_4tap(dst, stride, bs, above, left, D207_PRED,
                                      bd);
}

static void highbd_d63_filter_predictor(uint16_t *dst, ptrdiff_t stride,
                                        int bs, const uint16_t *above,
                                        const uint16_t *left, int bd) {
  highbd_filter_intra_predictors_4tap(dst, stride, bs, above, left, D63_PRED,
                                      bd);
}

static void highbd_tm_filter_predictor(uint16_t *dst, ptrdiff_t stride,
                                       int bs, const uint16_t *above,
                                       const uint16_t *left, int bd) {
  highbd_filter_intra_predictors_4tap(dst, stride, bs, above, left, TM_PRED,
                                      bd);
}

static void (*highbd_filter_intra_predictors[EXT_INTRA_MODES])(uint16_t *dst,
    ptrdiff_t stride, int bs, const uint16_t *above, const uint16_t *left,
    int bd) = {
        highbd_dc_filter_predictor, highbd_v_filter_predictor,
        highbd_h_filter_predictor, highbd_d45_filter_predictor,
        highbd_d135_filter_predictor, highbd_d117_filter_predictor,
        highbd_d153_filter_predictor, highbd_d207_filter_predictor,
        highbd_d63_filter_predictor, highbd_tm_filter_predictor,
};
#endif  // CONFIG_VP9_HIGHBITDEPTH
#endif  // CONFIG_EXT_INTRA

#if CONFIG_VP9_HIGHBITDEPTH
static void build_intra_predictors_high(const MACROBLOCKD *xd,
                                        const uint8_t *ref8,
                                        int ref_stride,
                                        uint8_t *dst8,
                                        int dst_stride,
                                        PREDICTION_MODE mode,
                                        TX_SIZE tx_size,
                                        int n_top_px, int n_topright_px,
                                        int n_left_px, int n_bottomleft_px,
                                        int plane) {
  int i;
  uint16_t *dst = CONVERT_TO_SHORTPTR(dst8);
  uint16_t *ref = CONVERT_TO_SHORTPTR(ref8);
  DECLARE_ALIGNED(16, uint16_t, left_col[64]);
  DECLARE_ALIGNED(16, uint16_t, above_data[64 + 16]);
  uint16_t *above_row = above_data + 16;
  const uint16_t *const_above_row = above_row;
  const int bs = 4 << tx_size;
  int need_left = extend_modes[mode] & NEED_LEFT;
  int need_above = extend_modes[mode] & NEED_ABOVE;
  const uint16_t *above_ref = ref - ref_stride;
  int base = 128 << (xd->bd - 8);
  // 127 127 127 .. 127 127 127 127 127 127
  // 129  A   B  ..  Y   Z
  // 129  C   D  ..  W   X
  // 129  E   F  ..  U   V
  // 129  G   H  ..  S   T   T   T   T   T

#if CONFIG_EXT_INTRA
  const EXT_INTRA_MODE_INFO *ext_intra_mode_info =
      &xd->mi[0]->mbmi.ext_intra_mode_info;
  const EXT_INTRA_MODE ext_intra_mode =
      ext_intra_mode_info->ext_intra_mode[plane != 0];
  int p_angle = 0;

  if (mode != DC_PRED && mode != TM_PRED &&
      xd->mi[0]->mbmi.sb_type >= BLOCK_8X8) {
    p_angle = mode_to_angle_map[mode] +
        xd->mi[0]->mbmi.angle_delta[plane != 0] * ANGLE_STEP;
    if (p_angle <= 90)
      need_above = 1, need_left = 0;
    else if (p_angle < 180)
      need_above = 1, need_left = 1;
    else
      need_above = 0, need_left = 1;
  }

  if (ext_intra_mode_info->use_ext_intra_mode[plane != 0]) {
    EXT_INTRA_MODE ext_intra_mode =
        ext_intra_mode_info->ext_intra_mode[plane != 0];
    need_left = ext_intra_extend_modes[ext_intra_mode] & NEED_LEFT;
    need_above = ext_intra_extend_modes[ext_intra_mode] & NEED_ABOVE;
  }
#endif  // CONFIG_EXT_INTRA

  (void) plane;

  // NEED_LEFT
  if (need_left) {
#if CONFIG_EXT_INTRA
    int need_bottom;
    if (ext_intra_mode_info->use_ext_intra_mode[plane != 0]) {
        need_bottom = 0;
    } else if (mode != DC_PRED && mode != TM_PRED &&
        xd->mi[0]->mbmi.sb_type >= BLOCK_8X8) {
        need_bottom = p_angle > 180;
    } else {
      need_bottom = !!(extend_modes[mode] & NEED_BOTTOMLEFT);
    }
#else
    const int need_bottom = !!(extend_modes[mode] & NEED_BOTTOMLEFT);
#endif  // CONFIG_EXT_INTRA
    i = 0;
    if (n_left_px > 0) {
      for (; i < n_left_px; i++)
        left_col[i] = ref[i * ref_stride - 1];
      if (need_bottom && n_bottomleft_px > 0) {
        assert(i == bs);
        for (; i < bs + n_bottomleft_px; i++)
          left_col[i] = ref[i * ref_stride - 1];
      }
      if (i < (bs << need_bottom))
        memset16(&left_col[i], left_col[i - 1], (bs << need_bottom) - i);
    } else {
      memset16(left_col, base + 1, bs << need_bottom);
    }
  }

  // NEED_ABOVE
  if (need_above) {
#if CONFIG_EXT_INTRA
    int need_right;
    if (ext_intra_mode_info->use_ext_intra_mode[plane != 0]) {
      need_right = 1;
    } else if (mode != DC_PRED && mode != TM_PRED &&
        xd->mi[0]->mbmi.sb_type >= BLOCK_8X8) {
      need_right = p_angle < 90;
    } else {
      need_right = !!(extend_modes[mode] & NEED_ABOVERIGHT);
    }
#else
    const int need_right = !!(extend_modes[mode] & NEED_ABOVERIGHT);
#endif  // CONFIG_EXT_INTRA
    if (n_top_px > 0) {
      memcpy(above_row, above_ref, n_top_px * 2);
      i = n_top_px;
      if (need_right && n_topright_px > 0) {
        assert(n_top_px == bs);
        memcpy(above_row + bs, above_ref + bs, n_topright_px * 2);
        i += n_topright_px;
      }
      if (i < (bs << need_right))
        memset16(&above_row[i], above_row[i - 1], (bs << need_right) - i);
    } else {
      memset16(above_row, base - 1, bs << need_right);
    }
  }

#if CONFIG_EXT_INTRA
  if (ext_intra_mode_info->use_ext_intra_mode[plane != 0] ||
      (extend_modes[mode] & NEED_ABOVELEFT) ||
      (mode != DC_PRED && mode != TM_PRED &&
        xd->mi[0]->mbmi.sb_type >= BLOCK_8X8)) {
    above_row[-1] = n_top_px > 0 ?
        (n_left_px > 0 ? above_ref[-1] : base + 1) : base - 1;
  }
#else
  if ((extend_modes[mode] & NEED_ABOVELEFT)) {
    above_row[-1] = n_top_px > 0 ?
        (n_left_px > 0 ? above_ref[-1] : base + 1) : base - 1;
  }
#endif  // CONFIG_EXT_INTRA

#if CONFIG_EXT_INTRA
  if (ext_intra_mode_info->use_ext_intra_mode[plane != 0]) {
    highbd_filter_intra_predictors[ext_intra_mode](dst, dst_stride, bs,
        const_above_row, left_col, xd->bd);
    return;
  }

  if (mode != DC_PRED && mode != TM_PRED &&
      xd->mi[0]->mbmi.sb_type >= BLOCK_8X8) {
    highbd_dr_predictor(dst, dst_stride, bs, const_above_row, left_col,
                        p_angle, xd->bd);
    return;
  }
#endif  // CONFIG_EXT_INTRA

  // predict
  if (mode == DC_PRED) {
    dc_pred_high[n_left_px > 0][n_top_px > 0][tx_size](dst, dst_stride,
                                                       const_above_row,
                                                       left_col, xd->bd);
  } else {
    pred_high[mode][tx_size](dst, dst_stride, const_above_row, left_col,
                             xd->bd);
  }
}
#endif  // CONFIG_VP9_HIGHBITDEPTH

static void build_intra_predictors(const MACROBLOCKD *xd, const uint8_t *ref,
                                   int ref_stride, uint8_t *dst, int dst_stride,
                                   PREDICTION_MODE mode, TX_SIZE tx_size,
                                   int n_top_px, int n_topright_px,
                                   int n_left_px, int n_bottomleft_px,
                                   int plane) {
  int i;
  DECLARE_ALIGNED(16, uint8_t, left_col[64]);
  const uint8_t *above_ref = ref - ref_stride;
  DECLARE_ALIGNED(16, uint8_t, above_data[64 + 16]);
  uint8_t *above_row = above_data + 16;
  const uint8_t *const_above_row = above_row;
  const int bs = 4 << tx_size;
  int need_left = extend_modes[mode] & NEED_LEFT;
  int need_above = extend_modes[mode] & NEED_ABOVE;
#if CONFIG_EXT_INTRA
  const EXT_INTRA_MODE_INFO *ext_intra_mode_info =
      &xd->mi[0]->mbmi.ext_intra_mode_info;
  const EXT_INTRA_MODE ext_intra_mode =
      ext_intra_mode_info->ext_intra_mode[plane != 0];
  int p_angle = 0;

  if (mode != DC_PRED && mode != TM_PRED &&
      xd->mi[0]->mbmi.sb_type >= BLOCK_8X8) {
    p_angle = mode_to_angle_map[mode] +
        xd->mi[0]->mbmi.angle_delta[plane != 0] * ANGLE_STEP;
    if (p_angle <= 90)
      need_above = 1, need_left = 0;
    else if (p_angle < 180)
      need_above = 1, need_left = 1;
    else
      need_above = 0, need_left = 1;
  }

  if (ext_intra_mode_info->use_ext_intra_mode[plane != 0]) {
    EXT_INTRA_MODE ext_intra_mode =
        ext_intra_mode_info->ext_intra_mode[plane != 0];
    need_left = ext_intra_extend_modes[ext_intra_mode] & NEED_LEFT;
    need_above = ext_intra_extend_modes[ext_intra_mode] & NEED_ABOVE;
  }
#endif  // CONFIG_EXT_INTRA

  // 127 127 127 .. 127 127 127 127 127 127
  // 129  A   B  ..  Y   Z
  // 129  C   D  ..  W   X
  // 129  E   F  ..  U   V
  // 129  G   H  ..  S   T   T   T   T   T
  // ..

  (void) xd;
  (void) plane;
  assert(n_top_px >= 0);
  assert(n_topright_px >= 0);
  assert(n_left_px >= 0);
  assert(n_bottomleft_px >= 0);

  // NEED_LEFT
  if (need_left) {
#if CONFIG_EXT_INTRA
    int need_bottom;
    if (ext_intra_mode_info->use_ext_intra_mode[plane != 0]) {
      need_bottom = 0;
    } else if (mode != DC_PRED && mode != TM_PRED &&
        xd->mi[0]->mbmi.sb_type >= BLOCK_8X8) {
      need_bottom = p_angle > 180;
    } else {
      need_bottom = !!(extend_modes[mode] & NEED_BOTTOMLEFT);
    }
#else
    const int need_bottom = !!(extend_modes[mode] & NEED_BOTTOMLEFT);
#endif  // CONFIG_EXT_INTRA
    i = 0;
    if (n_left_px > 0) {
      for (; i < n_left_px; i++)
        left_col[i] = ref[i * ref_stride - 1];
      if (need_bottom && n_bottomleft_px > 0) {
        assert(i == bs);
        for (; i < bs + n_bottomleft_px; i++)
          left_col[i] = ref[i * ref_stride - 1];
      }
      if (i < (bs << need_bottom))
        memset(&left_col[i], left_col[i - 1], (bs << need_bottom) - i);
    } else {
      memset(left_col, 129, bs << need_bottom);
    }
  }

  // NEED_ABOVE
  if (need_above) {
#if CONFIG_EXT_INTRA
    int need_right;
    if (ext_intra_mode_info->use_ext_intra_mode[plane != 0]) {
      need_right = 1;
    } else if (mode != DC_PRED && mode != TM_PRED &&
        xd->mi[0]->mbmi.sb_type >= BLOCK_8X8) {
      need_right = p_angle < 90;
    } else {
      need_right = !!(extend_modes[mode] & NEED_ABOVERIGHT);
    }
#else
    const int need_right = !!(extend_modes[mode] & NEED_ABOVERIGHT);
#endif  // CONFIG_EXT_INTRA
    if (n_top_px > 0) {
      memcpy(above_row, above_ref, n_top_px);
      i = n_top_px;
      if (need_right && n_topright_px > 0) {
        assert(n_top_px == bs);
        memcpy(above_row + bs, above_ref + bs, n_topright_px);
        i += n_topright_px;
      }
      if (i < (bs << need_right))
        memset(&above_row[i], above_row[i - 1], (bs << need_right) - i);
    } else {
      memset(above_row, 127, bs << need_right);
    }
  }

#if CONFIG_EXT_INTRA
  if (ext_intra_mode_info->use_ext_intra_mode[plane != 0] ||
      (extend_modes[mode] & NEED_ABOVELEFT) ||
      (mode != DC_PRED && mode != TM_PRED &&
          xd->mi[0]->mbmi.sb_type >= BLOCK_8X8)) {
    above_row[-1] = n_top_px > 0 ? (n_left_px > 0 ? above_ref[-1] : 129) : 127;
  }
#else
  if ((extend_modes[mode] & NEED_ABOVELEFT)) {
    above_row[-1] = n_top_px > 0 ? (n_left_px > 0 ? above_ref[-1] : 129) : 127;
  }
#endif  // CONFIG_EXT_INTRA

#if CONFIG_EXT_INTRA
  if (ext_intra_mode_info->use_ext_intra_mode[plane != 0]) {
    filter_intra_predictors[ext_intra_mode](dst, dst_stride, bs,
        const_above_row, left_col);
    return;
  }

  if (mode != DC_PRED && mode != TM_PRED &&
      xd->mi[0]->mbmi.sb_type >= BLOCK_8X8) {
    dr_predictor(dst, dst_stride, tx_size, const_above_row, left_col, p_angle);
    return;
  }
#endif  // CONFIG_EXT_INTRA

  // predict
  if (mode == DC_PRED) {
    dc_pred[n_left_px > 0][n_top_px > 0][tx_size](dst, dst_stride,
                                                  const_above_row, left_col);
  } else {
    pred[mode][tx_size](dst, dst_stride, const_above_row, left_col);
  }
}

void vp10_predict_intra_block(const MACROBLOCKD *xd, int bwl_in, int bhl_in,
                              TX_SIZE tx_size, PREDICTION_MODE mode,
                              const uint8_t *ref, int ref_stride,
                              uint8_t *dst, int dst_stride,
                              int aoff, int loff, int plane) {
  const int txw = (1 << tx_size);
  const int have_top = loff || xd->up_available;
  const int have_left = aoff || xd->left_available;
  const int x = aoff * 4;
  const int y = loff * 4;
  const int bw = VPXMAX(2, 1 << bwl_in);
  const int bh = VPXMAX(2, 1 << bhl_in);
  const int mi_row = -xd->mb_to_top_edge >> 6;
  const int mi_col = -xd->mb_to_left_edge >> 6;
  const BLOCK_SIZE bsize = xd->mi[0]->mbmi.sb_type;
  const struct macroblockd_plane *const pd = &xd->plane[plane];
  const int right_available =
      mi_col + (bw >> !pd->subsampling_x) < xd->tile.mi_col_end;
  const int have_right = vp10_has_right(bsize, mi_row, mi_col,
                                        right_available,
                                        tx_size, loff, aoff,
                                        pd->subsampling_x);
  const int have_bottom = vp10_has_bottom(bsize, mi_row, mi_col,
                                          xd->mb_to_bottom_edge > 0,
                                          tx_size, loff, aoff,
                                          pd->subsampling_y);
  const int wpx = 4 * bw;
  const int hpx = 4 * bh;
  const int txpx = 4 * txw;

  int xr = (xd->mb_to_right_edge >> (3 + pd->subsampling_x)) + (wpx - x - txpx);
  int yd =
      (xd->mb_to_bottom_edge >> (3 + pd->subsampling_y)) + (hpx - y - txpx);

<<<<<<< HEAD
  if (xd->mi[0]->mbmi.palette_mode_info.palette_size[plane != 0] > 0) {
    const int bs = 4 * (1 << tx_size);
    const int stride = 4 * (1 << bwl_in);
    int r, c;
    uint8_t *map = NULL;
#if CONFIG_VP9_HIGHBITDEPTH
    uint16_t *palette = xd->mi[0]->mbmi.palette_mode_info.palette_colors +
        plane * PALETTE_MAX_SIZE;
#else
    uint8_t *palette = xd->mi[0]->mbmi.palette_mode_info.palette_colors +
        plane * PALETTE_MAX_SIZE;
#endif  // CONFIG_VP9_HIGHBITDEPTH

    map = xd->plane[plane != 0].color_index_map;

#if CONFIG_VP9_HIGHBITDEPTH
    if (xd->cur_buf->flags & YV12_FLAG_HIGHBITDEPTH) {
      uint16_t *dst16 = CONVERT_TO_SHORTPTR(dst);
      for (r = 0; r < bs; ++r)
        for (c = 0; c < bs; ++c)
          dst16[r * dst_stride + c] =
              palette[map[(r + y) * stride + c + x]];
    } else {
#endif  // CONFIG_VP9_HIGHBITDEPTH
      for (r = 0; r < bs; ++r)
        for (c = 0; c < bs; ++c)
          dst[r * dst_stride + c] = palette[map[(r + y) * stride + c + x]];
#if CONFIG_VP9_HIGHBITDEPTH
    }
#endif  // CONFIG_VP9_HIGHBITDEPTH

    return;
  }

=======
#if CONFIG_MISC_FIXES
>>>>>>> 9d85ce8e
#if CONFIG_VP9_HIGHBITDEPTH
  if (xd->cur_buf->flags & YV12_FLAG_HIGHBITDEPTH) {
    build_intra_predictors_high(xd, ref, ref_stride, dst, dst_stride, mode,
                                tx_size,
                                have_top ? VPXMIN(txpx, xr + txpx) : 0,
                                have_top && have_right ? VPXMIN(txpx, xr) : 0,
                                have_left ? VPXMIN(txpx, yd + txpx) : 0,
                                have_bottom && have_left ? VPXMIN(txpx, yd) : 0,
                                plane);
    return;
  }
#endif
  build_intra_predictors(xd, ref, ref_stride, dst, dst_stride, mode,
                         tx_size,
                         have_top ? VPXMIN(txpx, xr + txpx) : 0,
                         have_top && have_right ? VPXMIN(txpx, xr) : 0,
                         have_left ? VPXMIN(txpx, yd + txpx) : 0,
                         have_bottom && have_left ? VPXMIN(txpx, yd) : 0,
                         plane);
}

void vp10_init_intra_predictors(void) {
  once(vp10_init_intra_predictors_internal);
}<|MERGE_RESOLUTION|>--- conflicted
+++ resolved
@@ -1169,44 +1169,6 @@
   int yd =
       (xd->mb_to_bottom_edge >> (3 + pd->subsampling_y)) + (hpx - y - txpx);
 
-<<<<<<< HEAD
-  if (xd->mi[0]->mbmi.palette_mode_info.palette_size[plane != 0] > 0) {
-    const int bs = 4 * (1 << tx_size);
-    const int stride = 4 * (1 << bwl_in);
-    int r, c;
-    uint8_t *map = NULL;
-#if CONFIG_VP9_HIGHBITDEPTH
-    uint16_t *palette = xd->mi[0]->mbmi.palette_mode_info.palette_colors +
-        plane * PALETTE_MAX_SIZE;
-#else
-    uint8_t *palette = xd->mi[0]->mbmi.palette_mode_info.palette_colors +
-        plane * PALETTE_MAX_SIZE;
-#endif  // CONFIG_VP9_HIGHBITDEPTH
-
-    map = xd->plane[plane != 0].color_index_map;
-
-#if CONFIG_VP9_HIGHBITDEPTH
-    if (xd->cur_buf->flags & YV12_FLAG_HIGHBITDEPTH) {
-      uint16_t *dst16 = CONVERT_TO_SHORTPTR(dst);
-      for (r = 0; r < bs; ++r)
-        for (c = 0; c < bs; ++c)
-          dst16[r * dst_stride + c] =
-              palette[map[(r + y) * stride + c + x]];
-    } else {
-#endif  // CONFIG_VP9_HIGHBITDEPTH
-      for (r = 0; r < bs; ++r)
-        for (c = 0; c < bs; ++c)
-          dst[r * dst_stride + c] = palette[map[(r + y) * stride + c + x]];
-#if CONFIG_VP9_HIGHBITDEPTH
-    }
-#endif  // CONFIG_VP9_HIGHBITDEPTH
-
-    return;
-  }
-
-=======
-#if CONFIG_MISC_FIXES
->>>>>>> 9d85ce8e
 #if CONFIG_VP9_HIGHBITDEPTH
   if (xd->cur_buf->flags & YV12_FLAG_HIGHBITDEPTH) {
     build_intra_predictors_high(xd, ref, ref_stride, dst, dst_stride, mode,
