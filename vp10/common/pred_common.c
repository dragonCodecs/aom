
/*
 *  Copyright (c) 2012 The WebM project authors. All Rights Reserved.
 *
 *  Use of this source code is governed by a BSD-style license
 *  that can be found in the LICENSE file in the root of the source
 *  tree. An additional intellectual property rights grant can be found
 *  in the file PATENTS.  All contributing project authors may
 *  be found in the AUTHORS file in the root of the source tree.
 */

#include "vp10/common/common.h"
#include "vp10/common/pred_common.h"
#include "vp10/common/seg_common.h"

// Returns a context number for the given MB prediction signal
int vp10_get_pred_context_switchable_interp(const MACROBLOCKD *xd) {
  // Note:
  // The mode info data structure has a one element border above and to the
  // left of the entries corresponding to real macroblocks.
  // The prediction flags in these dummy entries are initialized to 0.
  const MB_MODE_INFO *const left_mbmi = xd->left_mbmi;
  const int left_type = xd->left_available && is_inter_block(left_mbmi) ?
                            left_mbmi->interp_filter : SWITCHABLE_FILTERS;
  const MB_MODE_INFO *const above_mbmi = xd->above_mbmi;
  const int above_type = xd->up_available && is_inter_block(above_mbmi) ?
                             above_mbmi->interp_filter : SWITCHABLE_FILTERS;

  if (left_type == above_type)
    return left_type;
  else if (left_type == SWITCHABLE_FILTERS && above_type != SWITCHABLE_FILTERS)
    return above_type;
  else if (left_type != SWITCHABLE_FILTERS && above_type == SWITCHABLE_FILTERS)
    return left_type;
  else
    return SWITCHABLE_FILTERS;
}

// The mode info data structure has a one element border above and to the
// left of the entries corresponding to real macroblocks.
// The prediction flags in these dummy entries are initialized to 0.
// 0 - inter/inter, inter/--, --/inter, --/--
// 1 - intra/inter, inter/intra
// 2 - intra/--, --/intra
// 3 - intra/intra
int vp10_get_intra_inter_context(const MACROBLOCKD *xd) {
  const MB_MODE_INFO *const above_mbmi = xd->above_mbmi;
  const MB_MODE_INFO *const left_mbmi = xd->left_mbmi;
  const int has_above = xd->up_available;
  const int has_left = xd->left_available;

  if (has_above && has_left) {  // both edges available
    const int above_intra = !is_inter_block(above_mbmi);
    const int left_intra = !is_inter_block(left_mbmi);
    return left_intra && above_intra ? 3
                                     : left_intra || above_intra;
  } else if (has_above || has_left) {  // one edge available
    return 2 * !is_inter_block(has_above ? above_mbmi : left_mbmi);
  } else {
    return 0;
  }
}

int vp10_get_reference_mode_context(const VP10_COMMON *cm,
                                   const MACROBLOCKD *xd) {
  int ctx;
  const MB_MODE_INFO *const above_mbmi = xd->above_mbmi;
  const MB_MODE_INFO *const left_mbmi = xd->left_mbmi;
  const int has_above = xd->up_available;
  const int has_left = xd->left_available;
  // Note:
  // The mode info data structure has a one element border above and to the
  // left of the entries corresponding to real macroblocks.
  // The prediction flags in these dummy entries are initialized to 0.
  if (has_above && has_left) {  // both edges available
    if (!has_second_ref(above_mbmi) && !has_second_ref(left_mbmi))
      // neither edge uses comp pred (0/1)
      ctx = (above_mbmi->ref_frame[0] == cm->comp_fixed_ref) ^
            (left_mbmi->ref_frame[0] == cm->comp_fixed_ref);
    else if (!has_second_ref(above_mbmi))
      // one of two edges uses comp pred (2/3)
      ctx = 2 + (above_mbmi->ref_frame[0] == cm->comp_fixed_ref ||
                 !is_inter_block(above_mbmi));
    else if (!has_second_ref(left_mbmi))
      // one of two edges uses comp pred (2/3)
      ctx = 2 + (left_mbmi->ref_frame[0] == cm->comp_fixed_ref ||
                 !is_inter_block(left_mbmi));
    else  // both edges use comp pred (4)
      ctx = 4;
  } else if (has_above || has_left) {  // one edge available
    const MB_MODE_INFO *edge_mbmi = has_above ? above_mbmi : left_mbmi;

    if (!has_second_ref(edge_mbmi))
      // edge does not use comp pred (0/1)
      ctx = edge_mbmi->ref_frame[0] == cm->comp_fixed_ref;
    else
      // edge uses comp pred (3)
      ctx = 3;
  } else {  // no edges available (1)
    ctx = 1;
  }
  assert(ctx >= 0 && ctx < COMP_INTER_CONTEXTS);
  return ctx;
}

#if CONFIG_EXT_REFS

// TODO(zoeliu): Future work will be conducted to optimize the context design
// for the coding of the reference frames.

#define CHECK_LAST_OR_LAST2(ref_frame) \
  ((ref_frame == LAST_FRAME) || (ref_frame == LAST2_FRAME))

#define CHECK_GOLDEN_LAST3_LAST4(ref_frame) \
  ((ref_frame == GOLDEN_FRAME) || (ref_frame == LAST3_FRAME) || \
  (ref_frame == LAST4_FRAME))

// Returns a context number for the given MB prediction signal
// Signal the first reference frame for a compound mode is either
// GOLDEN/LAST3/LAST4, or LAST/LAST2.
//
// NOTE(zoeliu): The probability of ref_frame[0] is either
//               GOLDEN_FRAME/LAST3_FRAME/LAST4_FRAME.
int vp10_get_pred_context_comp_ref_p(const VP10_COMMON *cm,
                                     const MACROBLOCKD *xd) {
  int pred_context;
  const MB_MODE_INFO *const above_mbmi = xd->above_mbmi;
  const MB_MODE_INFO *const left_mbmi = xd->left_mbmi;
  const int above_in_image = xd->up_available;
  const int left_in_image = xd->left_available;

  // Note:
  // The mode info data structure has a one element border above and to the
  // left of the entries correpsonding to real macroblocks.
  // The prediction flags in these dummy entries are initialised to 0.
  const int fix_ref_idx = cm->ref_frame_sign_bias[cm->comp_fixed_ref];
  const int var_ref_idx = !fix_ref_idx;

  if (above_in_image && left_in_image) {  // both edges available
    const int above_intra = !is_inter_block(above_mbmi);
    const int left_intra = !is_inter_block(left_mbmi);

    if (above_intra && left_intra) {  // intra/intra (2)
      pred_context = 2;
    } else if (above_intra || left_intra) {  // intra/inter
      const MB_MODE_INFO *edge_mbmi = above_intra ? left_mbmi : above_mbmi;

      if (!has_second_ref(edge_mbmi))  // single pred (1/3)
        pred_context = 1 +
            2 * (!CHECK_GOLDEN_LAST3_LAST4(edge_mbmi->ref_frame[0]));
      else  // comp pred (1/3)
        pred_context = 1 +
            2 * (!CHECK_GOLDEN_LAST3_LAST4(edge_mbmi->ref_frame[var_ref_idx]));
    } else {  // inter/inter
      const int l_sg = !has_second_ref(left_mbmi);
      const int a_sg = !has_second_ref(above_mbmi);
      const MV_REFERENCE_FRAME vrfa = a_sg ? above_mbmi->ref_frame[0]
                                           : above_mbmi->ref_frame[var_ref_idx];
      const MV_REFERENCE_FRAME vrfl = l_sg ? left_mbmi->ref_frame[0]
                                           : left_mbmi->ref_frame[var_ref_idx];

      if (vrfa == vrfl && CHECK_GOLDEN_LAST3_LAST4(vrfa)) {
        pred_context = 0;
      } else if (l_sg && a_sg) {  // single/single
        if ((vrfa == ALTREF_FRAME && CHECK_LAST_OR_LAST2(vrfl)) ||
            (vrfl == ALTREF_FRAME && CHECK_LAST_OR_LAST2(vrfa))) {
          pred_context = 4;
        } else if (vrfa == vrfl || (CHECK_LAST_OR_LAST2(vrfa) &&
                                    CHECK_LAST_OR_LAST2(vrfl))) {
          pred_context = 3;
        } else {  // Either vrfa or vrfl is GOLDEN / LAST3 / LAST4
          // NOTE(zoeliu): Following assert may be removed once confirmed.
          assert(CHECK_GOLDEN_LAST3_LAST4(vrfa) ||
                 CHECK_GOLDEN_LAST3_LAST4(vrfl));
          pred_context = 1;
        }
      } else if (l_sg || a_sg) {  // single/comp
        const MV_REFERENCE_FRAME vrfc = l_sg ? vrfa : vrfl;
        const MV_REFERENCE_FRAME rfs = a_sg ? vrfa : vrfl;

        if (CHECK_GOLDEN_LAST3_LAST4(vrfc) && !CHECK_GOLDEN_LAST3_LAST4(rfs))
          pred_context = 1;
        else if (CHECK_GOLDEN_LAST3_LAST4(rfs) &&
                 !CHECK_GOLDEN_LAST3_LAST4(vrfc))
          pred_context = 2;
        else
          pred_context = 4;
      } else {  // comp/comp
        if ((CHECK_LAST_OR_LAST2(vrfa) && CHECK_LAST_OR_LAST2(vrfl))) {
          pred_context = 4;
        } else {
          // NOTE(zoeliu): Following assert may be removed once confirmed.
          assert(CHECK_GOLDEN_LAST3_LAST4(vrfa) ||
                 CHECK_GOLDEN_LAST3_LAST4(vrfl));
          pred_context = 2;
        }
      }
    }
  } else if (above_in_image || left_in_image) {  // one edge available
    const MB_MODE_INFO *edge_mbmi = above_in_image ? above_mbmi : left_mbmi;

    if (!is_inter_block(edge_mbmi)) {
      pred_context = 2;
    } else {
      if (has_second_ref(edge_mbmi))
        pred_context =
            4 * (!CHECK_GOLDEN_LAST3_LAST4(edge_mbmi->ref_frame[var_ref_idx]));
      else
        pred_context = 3 * (!CHECK_GOLDEN_LAST3_LAST4(edge_mbmi->ref_frame[0]));
    }
  } else {  // no edges available (2)
    pred_context = 2;
  }

  assert(pred_context >= 0 && pred_context < REF_CONTEXTS);

  return pred_context;
}

// Returns a context number for the given MB prediction signal
// Signal the first reference frame for a compound mode is LAST,
// conditioning on that it is known either LAST/LAST2.
//
// NOTE(zoeliu): The probability of ref_frame[0] is LAST_FRAME,
// conditioning on it is either LAST_FRAME or LAST2_FRAME.
int vp10_get_pred_context_comp_ref_p1(const VP10_COMMON *cm,
                                      const MACROBLOCKD *xd) {
  int pred_context;
  const MB_MODE_INFO *const above_mbmi = xd->above_mbmi;
  const MB_MODE_INFO *const left_mbmi = xd->left_mbmi;
  const int above_in_image = xd->up_available;
  const int left_in_image = xd->left_available;

  // Note:
  // The mode info data structure has a one element border above and to the
  // left of the entries correpsonding to real macroblocks.
  // The prediction flags in these dummy entries are initialised to 0.
  const int fix_ref_idx = cm->ref_frame_sign_bias[cm->comp_fixed_ref];
  const int var_ref_idx = !fix_ref_idx;

  if (above_in_image && left_in_image) {  // both edges available
    const int above_intra = !is_inter_block(above_mbmi);
    const int left_intra = !is_inter_block(left_mbmi);

    if (above_intra && left_intra) {  // intra/intra (2)
      pred_context = 2;
    } else if (above_intra || left_intra) {  // intra/inter
      const MB_MODE_INFO *edge_mbmi = above_intra ? left_mbmi : above_mbmi;

      if (!has_second_ref(edge_mbmi))  // single pred (1/3)
        pred_context = 1 + 2 * (edge_mbmi->ref_frame[0] != LAST_FRAME);
      else  // comp pred (1/3)
        pred_context = 1 + 2 * (edge_mbmi->ref_frame[var_ref_idx]
                                != LAST_FRAME);
    } else {  // inter/inter
      const int l_sg = !has_second_ref(left_mbmi);
      const int a_sg = !has_second_ref(above_mbmi);
      const MV_REFERENCE_FRAME vrfa = a_sg ? above_mbmi->ref_frame[0]
                                           : above_mbmi->ref_frame[var_ref_idx];
      const MV_REFERENCE_FRAME vrfl = l_sg ? left_mbmi->ref_frame[0]
                                           : left_mbmi->ref_frame[var_ref_idx];

      if (vrfa == vrfl && vrfa == LAST_FRAME)
        pred_context = 0;
      else if (l_sg && a_sg) {  // single/single
        if (vrfa == LAST_FRAME || vrfl == LAST_FRAME)
          pred_context = 1;
        else if (CHECK_GOLDEN_LAST3_LAST4(vrfa) ||
                 CHECK_GOLDEN_LAST3_LAST4(vrfl))
          pred_context = 2 + (vrfa != vrfl);
        else if (vrfa == vrfl)
          pred_context = 3;
        else
          pred_context = 4;
      } else if (l_sg || a_sg) {  // single/comp
        const MV_REFERENCE_FRAME vrfc = l_sg ? vrfa : vrfl;
        const MV_REFERENCE_FRAME rfs = a_sg ? vrfa : vrfl;

        if (vrfc == LAST_FRAME && rfs != LAST_FRAME)
          pred_context = 1;
        else if (rfs == LAST_FRAME && vrfc != LAST_FRAME)
          pred_context = 2;
        else
          pred_context = 3 +
              (vrfc == LAST2_FRAME || CHECK_GOLDEN_LAST3_LAST4(rfs));
      } else {  // comp/comp
        if (vrfa == LAST_FRAME || vrfl == LAST_FRAME)
          pred_context = 2;
        else
          pred_context = 3 + (CHECK_GOLDEN_LAST3_LAST4(vrfa) ||
                              CHECK_GOLDEN_LAST3_LAST4(vrfl));
      }
    }
  } else if (above_in_image || left_in_image) {  // one edge available
    const MB_MODE_INFO *edge_mbmi = above_in_image ? above_mbmi : left_mbmi;

    if (!is_inter_block(edge_mbmi)) {
      pred_context = 2;
    } else {
      if (has_second_ref(edge_mbmi)) {
        pred_context = 4 * (edge_mbmi->ref_frame[var_ref_idx] != LAST_FRAME);
      } else {
        if (edge_mbmi->ref_frame[0] == LAST_FRAME)
          pred_context = 0;
        else
          pred_context = 2 + CHECK_GOLDEN_LAST3_LAST4(edge_mbmi->ref_frame[0]);
      }
    }
  } else {  // no edges available (2)
    pred_context = 2;
  }

  assert(pred_context >= 0 && pred_context < REF_CONTEXTS);

  return pred_context;
}

#define CHECK_LAST3_OR_LAST4(ref_frame) \
  ((ref_frame == LAST3_FRAME) || (ref_frame == LAST4_FRAME))

// Returns a context number for the given MB prediction signal
// Signal the first reference frame for a compound mode is GOLDEN,
// conditioning on that it is known either GOLDEN/LAST3/LAST4.
//
// NOTE(zoeliu): The probability of ref_frame[0] is GOLDEN_FRAME,
// conditioning on it is either GOLDEN / LAST3 / LAST4.
int vp10_get_pred_context_comp_ref_p2(const VP10_COMMON *cm,
                                      const MACROBLOCKD *xd) {
  int pred_context;
  const MB_MODE_INFO *const above_mbmi = xd->above_mbmi;
  const MB_MODE_INFO *const left_mbmi = xd->left_mbmi;
  const int above_in_image = xd->up_available;
  const int left_in_image = xd->left_available;

  // Note:
  // The mode info data structure has a one element border above and to the
  // left of the entries correpsonding to real macroblocks.
  // The prediction flags in these dummy entries are initialised to 0.
  const int fix_ref_idx = cm->ref_frame_sign_bias[cm->comp_fixed_ref];
  const int var_ref_idx = !fix_ref_idx;

  if (above_in_image && left_in_image) {  // both edges available
    const int above_intra = !is_inter_block(above_mbmi);
    const int left_intra = !is_inter_block(left_mbmi);

    if (above_intra && left_intra) {  // intra/intra (2)
      pred_context = 2;
    } else if (above_intra || left_intra) {  // intra/inter
      const MB_MODE_INFO *edge_mbmi = above_intra ? left_mbmi : above_mbmi;

      if (!has_second_ref(edge_mbmi))  // single pred (1/3)
        pred_context = 1 + 2 * (edge_mbmi->ref_frame[0] != GOLDEN_FRAME);
      else  // comp pred (1/3)
        pred_context = 1 +
            2 * (edge_mbmi->ref_frame[var_ref_idx] != GOLDEN_FRAME);
    } else {  // inter/inter
      const int l_sg = !has_second_ref(left_mbmi);
      const int a_sg = !has_second_ref(above_mbmi);
      const MV_REFERENCE_FRAME vrfa = a_sg ? above_mbmi->ref_frame[0]
                                           : above_mbmi->ref_frame[var_ref_idx];
      const MV_REFERENCE_FRAME vrfl = l_sg ? left_mbmi->ref_frame[0]
                                           : left_mbmi->ref_frame[var_ref_idx];

      if (vrfa == vrfl && vrfa == GOLDEN_FRAME)
        pred_context = 0;
      else if (l_sg && a_sg) {  // single/single
        if (vrfa == GOLDEN_FRAME || vrfl == GOLDEN_FRAME)
          pred_context = 1;
        else if (CHECK_LAST_OR_LAST2(vrfa) || CHECK_LAST_OR_LAST2(vrfl))
          pred_context = 2 + (vrfa != vrfl);
        else if (vrfa == vrfl)
          pred_context = 3;
        else
          pred_context = 4;
      } else if (l_sg || a_sg) {  // single/comp
        const MV_REFERENCE_FRAME vrfc = l_sg ? vrfa : vrfl;
        const MV_REFERENCE_FRAME rfs = a_sg ? vrfa : vrfl;

        if (vrfc == GOLDEN_FRAME && rfs != GOLDEN_FRAME)
          pred_context = 1;
        else if (rfs == GOLDEN_FRAME && vrfc != GOLDEN_FRAME)
          pred_context = 2;
        else
          pred_context = 3 +
              (CHECK_LAST3_OR_LAST4(vrfc) || CHECK_LAST_OR_LAST2(rfs));
      } else {  // comp/comp
        if (vrfa == GOLDEN_FRAME || vrfl == GOLDEN_FRAME)
          pred_context = 2;
        else
          pred_context = 3 +
              (CHECK_LAST_OR_LAST2(vrfa) || CHECK_LAST_OR_LAST2(vrfl));
      }
    }
  } else if (above_in_image || left_in_image) {  // one edge available
    const MB_MODE_INFO *edge_mbmi = above_in_image ? above_mbmi : left_mbmi;

    if (!is_inter_block(edge_mbmi)) {
      pred_context = 2;
    } else {
      if (has_second_ref(edge_mbmi)) {
        pred_context = 4 * (edge_mbmi->ref_frame[var_ref_idx] != GOLDEN_FRAME);
      } else {
        if (edge_mbmi->ref_frame[0] == GOLDEN_FRAME)
          pred_context = 0;
        else
          pred_context = 2 + CHECK_LAST_OR_LAST2(edge_mbmi->ref_frame[0]);
      }
    }
  } else {  // no edges available (2)
    pred_context = 2;
  }

  assert(pred_context >= 0 && pred_context < REF_CONTEXTS);

  return pred_context;
}

#define CHECK_LAST_LAST2_GOLDEN(ref_frame) \
  ((ref_frame == LAST_FRAME) || (ref_frame == LAST2_FRAME) || \
  (ref_frame == GOLDEN_FRAME))

// Returns a context number for the given MB prediction signal
// Signal the first reference frame for a compound mode is LAST3,
// conditioning on that it is known either LAST3/LAST4.
//
// NOTE(zoeliu): The probability of ref_frame[0] is LAST3_FRAME,
// conditioning on it is either LAST3 / LAST4.
int vp10_get_pred_context_comp_ref_p3(const VP10_COMMON *cm,
                                      const MACROBLOCKD *xd) {
  int pred_context;
  const MB_MODE_INFO *const above_mbmi = xd->above_mbmi;
  const MB_MODE_INFO *const left_mbmi = xd->left_mbmi;
  const int above_in_image = xd->up_available;
  const int left_in_image = xd->left_available;

  // Note:
  // The mode info data structure has a one element border above and to the
  // left of the entries correpsonding to real macroblocks.
  // The prediction flags in these dummy entries are initialised to 0.
  const int fix_ref_idx = cm->ref_frame_sign_bias[cm->comp_fixed_ref];
  const int var_ref_idx = !fix_ref_idx;

  if (above_in_image && left_in_image) {  // both edges available
    const int above_intra = !is_inter_block(above_mbmi);
    const int left_intra = !is_inter_block(left_mbmi);

    if (above_intra && left_intra) {  // intra/intra (2)
      pred_context = 2;
    } else if (above_intra || left_intra) {  // intra/inter
      const MB_MODE_INFO *edge_mbmi = above_intra ? left_mbmi : above_mbmi;

      if (!has_second_ref(edge_mbmi))  // single pred (1/3)
        pred_context = 1 + 2 * (edge_mbmi->ref_frame[0] != LAST3_FRAME);
      else  // comp pred (1/3)
        pred_context = 1 +
            2 * (edge_mbmi->ref_frame[var_ref_idx] != LAST3_FRAME);
    } else {  // inter/inter
      const int l_sg = !has_second_ref(left_mbmi);
      const int a_sg = !has_second_ref(above_mbmi);
      const MV_REFERENCE_FRAME vrfa = a_sg ? above_mbmi->ref_frame[0]
                                           : above_mbmi->ref_frame[var_ref_idx];
      const MV_REFERENCE_FRAME vrfl = l_sg ? left_mbmi->ref_frame[0]
                                           : left_mbmi->ref_frame[var_ref_idx];

      if (vrfa == vrfl && vrfa == LAST3_FRAME)
        pred_context = 0;
      else if (l_sg && a_sg) {  // single/single
        if (vrfa == LAST3_FRAME || vrfl == LAST3_FRAME)
          pred_context = 1;
        else if (CHECK_LAST_LAST2_GOLDEN(vrfa) || CHECK_LAST_LAST2_GOLDEN(vrfl))
          pred_context = 2 + (vrfa != vrfl);
        else if (vrfa == vrfl)
          pred_context = 3;
        else
          pred_context = 4;
      } else if (l_sg || a_sg) {  // single/comp
        const MV_REFERENCE_FRAME vrfc = l_sg ? vrfa : vrfl;
        const MV_REFERENCE_FRAME rfs = a_sg ? vrfa : vrfl;

        if (vrfc == LAST3_FRAME && rfs != LAST3_FRAME)
          pred_context = 1;
        else if (rfs == LAST3_FRAME && vrfc != LAST3_FRAME)
          pred_context = 2;
        else
          pred_context = 3 +
              (vrfc == LAST4_FRAME || CHECK_LAST_LAST2_GOLDEN(rfs));
      } else {  // comp/comp
        if (vrfa == LAST3_FRAME || vrfl == LAST3_FRAME)
          pred_context = 2;
        else
          pred_context = 3 +
              (CHECK_LAST_LAST2_GOLDEN(vrfa) || CHECK_LAST_LAST2_GOLDEN(vrfl));
      }
    }
  } else if (above_in_image || left_in_image) {  // one edge available
    const MB_MODE_INFO *edge_mbmi = above_in_image ? above_mbmi : left_mbmi;

    if (!is_inter_block(edge_mbmi)) {
      pred_context = 2;
    } else {
      if (has_second_ref(edge_mbmi)) {
        pred_context = 4 * (edge_mbmi->ref_frame[var_ref_idx] != LAST3_FRAME);
      } else {
        if (edge_mbmi->ref_frame[0] == LAST3_FRAME)
          pred_context = 0;
        else
          pred_context = 2 + CHECK_LAST_LAST2_GOLDEN(edge_mbmi->ref_frame[0]);
      }
    }
  } else {  // no edges available (2)
    pred_context = 2;
  }

  assert(pred_context >= 0 && pred_context < REF_CONTEXTS);

  return pred_context;
}

#else  // CONFIG_EXT_REFS

// Returns a context number for the given MB prediction signal
int vp10_get_pred_context_comp_ref_p(const VP10_COMMON *cm,
                                     const MACROBLOCKD *xd) {
  int pred_context;
  const MB_MODE_INFO *const above_mbmi = xd->above_mbmi;
  const MB_MODE_INFO *const left_mbmi = xd->left_mbmi;
  const int above_in_image = xd->up_available;
  const int left_in_image = xd->left_available;

  // Note:
  // The mode info data structure has a one element border above and to the
  // left of the entries correpsonding to real macroblocks.
  // The prediction flags in these dummy entries are initialised to 0.
  const int fix_ref_idx = cm->ref_frame_sign_bias[cm->comp_fixed_ref];
  const int var_ref_idx = !fix_ref_idx;

  if (above_in_image && left_in_image) {  // both edges available
    const int above_intra = !is_inter_block(above_mbmi);
    const int left_intra = !is_inter_block(left_mbmi);

    if (above_intra && left_intra) {  // intra/intra (2)
      pred_context = 2;
    } else if (above_intra || left_intra) {  // intra/inter
      const MB_MODE_INFO *edge_mbmi = above_intra ? left_mbmi : above_mbmi;

      if (!has_second_ref(edge_mbmi))  // single pred (1/3)
        pred_context = 1 + 2 * (edge_mbmi->ref_frame[0] != cm->comp_var_ref[1]);
      else  // comp pred (1/3)
        pred_context = 1 + 2 * (edge_mbmi->ref_frame[var_ref_idx]
                                    != cm->comp_var_ref[1]);
    } else {  // inter/inter
      const int l_sg = !has_second_ref(left_mbmi);
      const int a_sg = !has_second_ref(above_mbmi);
      const MV_REFERENCE_FRAME vrfa = a_sg ? above_mbmi->ref_frame[0]
                                           : above_mbmi->ref_frame[var_ref_idx];
      const MV_REFERENCE_FRAME vrfl = l_sg ? left_mbmi->ref_frame[0]
                                           : left_mbmi->ref_frame[var_ref_idx];

      if (vrfa == vrfl && cm->comp_var_ref[1] == vrfa) {
        pred_context = 0;
      } else if (l_sg && a_sg) {  // single/single
        if ((vrfa == cm->comp_fixed_ref && vrfl == cm->comp_var_ref[0]) ||
            (vrfl == cm->comp_fixed_ref && vrfa == cm->comp_var_ref[0]))
          pred_context = 4;
        else if (vrfa == vrfl)
          pred_context = 3;
        else
          pred_context = 1;
      } else if (l_sg || a_sg) {  // single/comp
        const MV_REFERENCE_FRAME vrfc = l_sg ? vrfa : vrfl;
        const MV_REFERENCE_FRAME rfs = a_sg ? vrfa : vrfl;
        if (vrfc == cm->comp_var_ref[1] && rfs != cm->comp_var_ref[1])
          pred_context = 1;
        else if (rfs == cm->comp_var_ref[1] && vrfc != cm->comp_var_ref[1])
          pred_context = 2;
        else
          pred_context = 4;
      } else if (vrfa == vrfl) {  // comp/comp
        pred_context = 4;
      } else {
        pred_context = 2;
      }
    }
  } else if (above_in_image || left_in_image) {  // one edge available
    const MB_MODE_INFO *edge_mbmi = above_in_image ? above_mbmi : left_mbmi;

    if (!is_inter_block(edge_mbmi)) {
      pred_context = 2;
    } else {
      if (has_second_ref(edge_mbmi))
        pred_context = 4 * (edge_mbmi->ref_frame[var_ref_idx]
                              != cm->comp_var_ref[1]);
      else
        pred_context = 3 * (edge_mbmi->ref_frame[0] != cm->comp_var_ref[1]);
    }
  } else {  // no edges available (2)
    pred_context = 2;
  }
  assert(pred_context >= 0 && pred_context < REF_CONTEXTS);

  return pred_context;
}

#endif  // CONFIG_EXT_REFS

#if CONFIG_EXT_REFS

#define CHECK_GOLDEN_OR_ALTREF(ref_frame) \
  ((ref_frame == GOLDEN_FRAME) || (ref_frame == ALTREF_FRAME))

// For the bit to signal whether the single reference is a ALTREF_FRAME
// or a GOLDEN_FRAME.
//
// NOTE(zoeliu): The probability of ref_frame[0] is ALTREF/GOLDEN.
int vp10_get_pred_context_single_ref_p1(const MACROBLOCKD *xd) {
  int pred_context;
  const MB_MODE_INFO *const above_mbmi = xd->above_mbmi;
  const MB_MODE_INFO *const left_mbmi = xd->left_mbmi;
  const int has_above = xd->up_available;
  const int has_left = xd->left_available;

  // Note:
  // The mode info data structure has a one element border above and to the
  // left of the entries correpsonding to real macroblocks.
  // The prediction flags in these dummy entries are initialised to 0.
  if (has_above && has_left) {  // both edges available
    const int above_intra = !is_inter_block(above_mbmi);
    const int left_intra = !is_inter_block(left_mbmi);

    if (above_intra && left_intra) {  // intra/intra
      pred_context = 2;
    } else if (above_intra || left_intra) {  // intra/inter or inter/intra
      const MB_MODE_INFO *edge_mbmi = above_intra ? left_mbmi : above_mbmi;

      if (!has_second_ref(edge_mbmi))
        pred_context = 4 * (!CHECK_GOLDEN_OR_ALTREF(edge_mbmi->ref_frame[0]));
      else
        pred_context = 1 + (!CHECK_GOLDEN_OR_ALTREF(edge_mbmi->ref_frame[0]) ||
                            !CHECK_GOLDEN_OR_ALTREF(edge_mbmi->ref_frame[1]));
    } else {  // inter/inter
      const int above_has_second = has_second_ref(above_mbmi);
      const int left_has_second  = has_second_ref(left_mbmi);

      const MV_REFERENCE_FRAME above0 = above_mbmi->ref_frame[0];
      const MV_REFERENCE_FRAME above1 = above_mbmi->ref_frame[1];
      const MV_REFERENCE_FRAME left0 = left_mbmi->ref_frame[0];
      const MV_REFERENCE_FRAME left1 = left_mbmi->ref_frame[1];

      if (above_has_second && left_has_second) {
        pred_context = 1 + (!CHECK_GOLDEN_OR_ALTREF(above0) ||
                            !CHECK_GOLDEN_OR_ALTREF(above1) ||
                            !CHECK_GOLDEN_OR_ALTREF(left0) ||
                            !CHECK_GOLDEN_OR_ALTREF(left1));
      } else if (above_has_second || left_has_second) {
        const MV_REFERENCE_FRAME rfs = !above_has_second ? above0 : left0;
        const MV_REFERENCE_FRAME crf1 = above_has_second ? above0 : left0;
        const MV_REFERENCE_FRAME crf2 = above_has_second ? above1 : left1;

        if (!CHECK_GOLDEN_OR_ALTREF(rfs))
          pred_context = 3 + (!CHECK_GOLDEN_OR_ALTREF(crf1) ||
                              !CHECK_GOLDEN_OR_ALTREF(crf2));
        else
          pred_context = !CHECK_GOLDEN_OR_ALTREF(crf1) ||
                         !CHECK_GOLDEN_OR_ALTREF(crf2);
      } else {
        pred_context = 2 * (!CHECK_GOLDEN_OR_ALTREF(above0)) +
                       2 * (!CHECK_GOLDEN_OR_ALTREF(left0));
      }
    }
  } else if (has_above || has_left) {  // one edge available
    const MB_MODE_INFO *edge_mbmi = has_above ? above_mbmi : left_mbmi;
    if (!is_inter_block(edge_mbmi)) {  // intra
      pred_context = 2;
    } else {  // inter
      if (!has_second_ref(edge_mbmi))
        pred_context = 4 * (!CHECK_GOLDEN_OR_ALTREF(edge_mbmi->ref_frame[0]));
      else
        pred_context = 1 + (!CHECK_GOLDEN_OR_ALTREF(edge_mbmi->ref_frame[0]) ||
                            !CHECK_GOLDEN_OR_ALTREF(edge_mbmi->ref_frame[1]));
    }
  } else {  // no edges available
    pred_context = 2;
  }

  assert(pred_context >= 0 && pred_context < REF_CONTEXTS);
  return pred_context;
}

// For the bit to signal whether the single reference is ALTREF_FRAME or
// GOLDEN_FRAME, knowing that it shall be either of these 2 choices.
//
// NOTE(zoeliu): The probability of ref_frame[0] is ALTREF_FRAME, conditioning
// on it is either ALTREF_FRAME/GOLDEN_FRAME.
int vp10_get_pred_context_single_ref_p2(const MACROBLOCKD *xd) {
  int pred_context;
  const MB_MODE_INFO *const above_mbmi = xd->above_mbmi;
  const MB_MODE_INFO *const left_mbmi = xd->left_mbmi;
  const int has_above = xd->up_available;
  const int has_left = xd->left_available;

  // Note:
  // The mode info data structure has a one element border above and to the
  // left of the entries correpsonding to real macroblocks.
  // The prediction flags in these dummy entries are initialised to 0.
  if (has_above && has_left) {  // both edges available
    const int above_intra = !is_inter_block(above_mbmi);
    const int left_intra = !is_inter_block(left_mbmi);

    if (above_intra && left_intra) {  // intra/intra
      pred_context = 2;
    } else if (above_intra || left_intra) {  // intra/inter or inter/intra
      const MB_MODE_INFO *edge_mbmi = above_intra ? left_mbmi : above_mbmi;
      if (!has_second_ref(edge_mbmi)) {
        if (!CHECK_GOLDEN_OR_ALTREF(edge_mbmi->ref_frame[0]))
          pred_context = 3;
        else
          pred_context = 4 * (edge_mbmi->ref_frame[0] == GOLDEN_FRAME);
      } else {
        pred_context = 1 + 2 * (edge_mbmi->ref_frame[0] == GOLDEN_FRAME ||
                                edge_mbmi->ref_frame[1] == GOLDEN_FRAME);
      }
    } else {  // inter/inter
      const int above_has_second = has_second_ref(above_mbmi);
      const int left_has_second  = has_second_ref(left_mbmi);
      const MV_REFERENCE_FRAME above0 = above_mbmi->ref_frame[0];
      const MV_REFERENCE_FRAME above1 = above_mbmi->ref_frame[1];
      const MV_REFERENCE_FRAME left0 = left_mbmi->ref_frame[0];
      const MV_REFERENCE_FRAME left1 = left_mbmi->ref_frame[1];

      if (above_has_second && left_has_second) {
        if (above0 == left0 && above1 == left1)
          pred_context = 3 * (above0 == GOLDEN_FRAME ||
                              above1 == GOLDEN_FRAME ||
                              left0 == GOLDEN_FRAME ||
                              left1 == GOLDEN_FRAME);
        else
          pred_context = 2;
      } else if (above_has_second || left_has_second) {
        const MV_REFERENCE_FRAME rfs = !above_has_second ? above0 : left0;
        const MV_REFERENCE_FRAME crf1 = above_has_second ? above0 : left0;
        const MV_REFERENCE_FRAME crf2 = above_has_second ? above1 : left1;

        if (rfs == GOLDEN_FRAME)
          pred_context = 3 + (crf1 == GOLDEN_FRAME || crf2 == GOLDEN_FRAME);
        else if (rfs == ALTREF_FRAME)
          pred_context = (crf1 == GOLDEN_FRAME || crf2 == GOLDEN_FRAME);
        else
          pred_context = 1 + 2 * (crf1 == GOLDEN_FRAME || crf2 == GOLDEN_FRAME);
      } else {
        if (!CHECK_GOLDEN_OR_ALTREF(above0) && !CHECK_GOLDEN_OR_ALTREF(left0)) {
          pred_context = 2 + (above0 == left0);
        } else if (!CHECK_GOLDEN_OR_ALTREF(above0) ||
                   !CHECK_GOLDEN_OR_ALTREF(left0)) {
          const MV_REFERENCE_FRAME edge0 =
              !CHECK_GOLDEN_OR_ALTREF(above0) ? left0 : above0;
          pred_context = 4 * (edge0 == GOLDEN_FRAME);
        } else {
          pred_context = 2 * (above0 == GOLDEN_FRAME) +
                         2 * (left0  == GOLDEN_FRAME);
        }
      }
    }
  } else if (has_above || has_left) {  // one edge available
    const MB_MODE_INFO *edge_mbmi = has_above ? above_mbmi : left_mbmi;

    if (!is_inter_block(edge_mbmi) ||
        (!CHECK_GOLDEN_OR_ALTREF(edge_mbmi->ref_frame[0]) &&
         !has_second_ref(edge_mbmi)))
      pred_context = 2;
    else if (!has_second_ref(edge_mbmi))
      pred_context = 4 * (edge_mbmi->ref_frame[0] == GOLDEN_FRAME);
    else
      pred_context = 3 * (edge_mbmi->ref_frame[0] == GOLDEN_FRAME ||
                          edge_mbmi->ref_frame[1] == GOLDEN_FRAME);
  } else {  // no edges available (2)
    pred_context = 2;
  }

  assert(pred_context >= 0 && pred_context < REF_CONTEXTS);
  return pred_context;
}

// For the bit to signal whether the single reference is LAST3/LAST4 or
// LAST2/LAST, knowing that it shall be either of these 2 choices.
//
// NOTE(zoeliu): The probability of ref_frame[0] is LAST3/LAST4, conditioning
// on it is either LAST3/LAST4/LAST2/LAST.
int vp10_get_pred_context_single_ref_p3(const MACROBLOCKD *xd) {
  int pred_context;
  const MB_MODE_INFO *const above_mbmi = xd->above_mbmi;
  const MB_MODE_INFO *const left_mbmi = xd->left_mbmi;
  const int has_above = xd->up_available;
  const int has_left = xd->left_available;

  // Note:
  // The mode info data structure has a one element border above and to the
<<<<<<< HEAD
  // left of the entries correpsonding to real macroblocks.
  // The prediction flags in these dummy entries are initialised to 0.
  if (has_above && has_left) {  // both edges available
=======
  // left of the entries corresponding to real macroblocks.
  // The prediction flags in these dummy entries are initialized to 0.
  const int fix_ref_idx = cm->ref_frame_sign_bias[cm->comp_fixed_ref];
  const int var_ref_idx = !fix_ref_idx;

  if (above_in_image && left_in_image) {  // both edges available
>>>>>>> 66129c72
    const int above_intra = !is_inter_block(above_mbmi);
    const int left_intra = !is_inter_block(left_mbmi);

    if (above_intra && left_intra) {  // intra/intra
      pred_context = 2;
    } else if (above_intra || left_intra) {  // intra/inter or inter/intra
      const MB_MODE_INFO *edge_mbmi = above_intra ? left_mbmi : above_mbmi;
      if (!has_second_ref(edge_mbmi)) {
        if (CHECK_GOLDEN_OR_ALTREF(edge_mbmi->ref_frame[0]))
          pred_context = 3;
        else
          pred_context = 4 * CHECK_LAST_OR_LAST2(edge_mbmi->ref_frame[0]);
      } else {
        pred_context = 1 +
            2 * (CHECK_LAST_OR_LAST2(edge_mbmi->ref_frame[0]) ||
                 CHECK_LAST_OR_LAST2(edge_mbmi->ref_frame[1]));
      }
    } else {  // inter/inter
      const int above_has_second = has_second_ref(above_mbmi);
      const int left_has_second  = has_second_ref(left_mbmi);
      const MV_REFERENCE_FRAME above0 = above_mbmi->ref_frame[0];
      const MV_REFERENCE_FRAME above1 = above_mbmi->ref_frame[1];
      const MV_REFERENCE_FRAME left0 = left_mbmi->ref_frame[0];
      const MV_REFERENCE_FRAME left1 = left_mbmi->ref_frame[1];

      if (above_has_second && left_has_second) {
        if (above0 == left0 && above1 == left1)
          pred_context = 3 * (CHECK_LAST_OR_LAST2(above0) ||
                              CHECK_LAST_OR_LAST2(above1) ||
                              CHECK_LAST_OR_LAST2(left0) ||
                              CHECK_LAST_OR_LAST2(left1));
        else
          pred_context = 2;
      } else if (above_has_second || left_has_second) {
        const MV_REFERENCE_FRAME rfs = !above_has_second ? above0 : left0;
        const MV_REFERENCE_FRAME crf1 = above_has_second ? above0 : left0;
        const MV_REFERENCE_FRAME crf2 = above_has_second ? above1 : left1;

        if (CHECK_LAST_OR_LAST2(rfs))
          pred_context = 3 + (CHECK_LAST_OR_LAST2(crf1) ||
                              CHECK_LAST_OR_LAST2(crf2));
        else if (rfs == LAST3_FRAME || rfs == LAST4_FRAME)
          pred_context = (CHECK_LAST_OR_LAST2(crf1) ||
                          CHECK_LAST_OR_LAST2(crf2));
        else
          pred_context = 1 + 2 * (CHECK_LAST_OR_LAST2(crf1) ||
                                  CHECK_LAST_OR_LAST2(crf2));
      } else {
        if (CHECK_GOLDEN_OR_ALTREF(above0) && CHECK_GOLDEN_OR_ALTREF(left0)) {
          pred_context = 2 + (above0 == left0);
        } else if (CHECK_GOLDEN_OR_ALTREF(above0) ||
                   CHECK_GOLDEN_OR_ALTREF(left0)) {
          const MV_REFERENCE_FRAME edge0 =
              CHECK_GOLDEN_OR_ALTREF(above0) ? left0 : above0;
          pred_context = 4 * CHECK_LAST_OR_LAST2(edge0);
        } else {
          pred_context = 2 * CHECK_LAST_OR_LAST2(above0) +
                         2 * CHECK_LAST_OR_LAST2(left0);
        }
      }
    }
  } else if (has_above || has_left) {  // one edge available
    const MB_MODE_INFO *edge_mbmi = has_above ? above_mbmi : left_mbmi;

    if (!is_inter_block(edge_mbmi) ||
        (CHECK_GOLDEN_OR_ALTREF(edge_mbmi->ref_frame[0]) &&
         !has_second_ref(edge_mbmi)))
      pred_context = 2;
    else if (!has_second_ref(edge_mbmi))
      pred_context = 4 * (CHECK_LAST_OR_LAST2(edge_mbmi->ref_frame[0]));
    else
      pred_context = 3 * (CHECK_LAST_OR_LAST2(edge_mbmi->ref_frame[0]) ||
                          CHECK_LAST_OR_LAST2(edge_mbmi->ref_frame[1]));
  } else {  // no edges available (2)
    pred_context = 2;
  }

  assert(pred_context >= 0 && pred_context < REF_CONTEXTS);
  return pred_context;
}

// For the bit to signal whether the single reference is LAST2_FRAME or
// LAST_FRAME, knowing that it shall be either of these 2 choices.
//
// NOTE(zoeliu): The probability of ref_frame[0] is LAST2_FRAME, conditioning
// on it is either LAST2_FRAME/LAST_FRAME.
int vp10_get_pred_context_single_ref_p4(const MACROBLOCKD *xd) {
  int pred_context;
  const MB_MODE_INFO *const above_mbmi = xd->above_mbmi;
  const MB_MODE_INFO *const left_mbmi = xd->left_mbmi;
  const int has_above = xd->up_available;
  const int has_left = xd->left_available;

  // Note:
  // The mode info data structure has a one element border above and to the
  // left of the entries correpsonding to real macroblocks.
  // The prediction flags in these dummy entries are initialised to 0.
  if (has_above && has_left) {  // both edges available
    const int above_intra = !is_inter_block(above_mbmi);
    const int left_intra = !is_inter_block(left_mbmi);

    if (above_intra && left_intra) {  // intra/intra
      pred_context = 2;
    } else if (above_intra || left_intra) {  // intra/inter or inter/intra
      const MB_MODE_INFO *edge_mbmi = above_intra ? left_mbmi : above_mbmi;
      if (!has_second_ref(edge_mbmi)) {
        if (!CHECK_LAST_OR_LAST2(edge_mbmi->ref_frame[0]))
          pred_context = 3;
        else
          pred_context = 4 * (edge_mbmi->ref_frame[0] == LAST_FRAME);
      } else {
        pred_context = 1 +
            2 * (edge_mbmi->ref_frame[0] == LAST_FRAME ||
                 edge_mbmi->ref_frame[1] == LAST_FRAME);
      }
    } else {  // inter/inter
      const int above_has_second = has_second_ref(above_mbmi);
      const int left_has_second  = has_second_ref(left_mbmi);
      const MV_REFERENCE_FRAME above0 = above_mbmi->ref_frame[0];
      const MV_REFERENCE_FRAME above1 = above_mbmi->ref_frame[1];
      const MV_REFERENCE_FRAME left0 = left_mbmi->ref_frame[0];
      const MV_REFERENCE_FRAME left1 = left_mbmi->ref_frame[1];

      if (above_has_second && left_has_second) {
        if (above0 == left0 && above1 == left1)
          pred_context = 3 * (above0 == LAST_FRAME || above1 == LAST_FRAME ||
                              left0 == LAST_FRAME || left1 == LAST_FRAME);
        else
          pred_context = 2;
      } else if (above_has_second || left_has_second) {
        const MV_REFERENCE_FRAME rfs = !above_has_second ? above0 : left0;
        const MV_REFERENCE_FRAME crf1 = above_has_second ? above0 : left0;
        const MV_REFERENCE_FRAME crf2 = above_has_second ? above1 : left1;

        if (rfs == LAST_FRAME)
          pred_context = 3 + (crf1 == LAST_FRAME || crf2 == LAST_FRAME);
        else if (rfs == LAST2_FRAME)
          pred_context = (crf1 == LAST_FRAME || crf2 == LAST_FRAME);
        else
          pred_context = 1 + 2 * (crf1 == LAST_FRAME || crf2 == LAST_FRAME);
      } else {
        if (!CHECK_LAST_OR_LAST2(above0) &&
            !CHECK_LAST_OR_LAST2(left0)) {
          pred_context = 2 + (above0 == left0);
        } else if (!CHECK_LAST_OR_LAST2(above0) ||
                   !CHECK_LAST_OR_LAST2(left0)) {
          const MV_REFERENCE_FRAME edge0 =
              !CHECK_LAST_OR_LAST2(above0) ? left0 : above0;
          pred_context = 4 * (edge0 == LAST_FRAME);
        } else {
          pred_context = 2 * (above0 == LAST_FRAME) + 2 * (left0 == LAST_FRAME);
        }
      }
    }
  } else if (has_above || has_left) {  // one edge available
    const MB_MODE_INFO *edge_mbmi = has_above ? above_mbmi : left_mbmi;

    if (!is_inter_block(edge_mbmi) ||
        (!CHECK_LAST_OR_LAST2(edge_mbmi->ref_frame[0]) &&
         !has_second_ref(edge_mbmi)))
      pred_context = 2;
    else if (!has_second_ref(edge_mbmi))
      pred_context = 4 * (edge_mbmi->ref_frame[0] == LAST_FRAME);
    else
      pred_context = 3 * (edge_mbmi->ref_frame[0] == LAST_FRAME ||
                          edge_mbmi->ref_frame[1] == LAST_FRAME);
  } else {  // no edges available (2)
    pred_context = 2;
  }

  assert(pred_context >= 0 && pred_context < REF_CONTEXTS);
  return pred_context;
}

// For the bit to signal whether the single reference is LAST4_FRAME or
// LAST3_FRAME, knowing that it shall be either of these 2 choices.
//
// NOTE(zoeliu): The probability of ref_frame[0] is LAST4_FRAME, conditioning
// on it is either LAST4_FRAME/LAST3_FRAME.
int vp10_get_pred_context_single_ref_p5(const MACROBLOCKD *xd) {
  int pred_context;
  const MB_MODE_INFO *const above_mbmi = xd->above_mbmi;
  const MB_MODE_INFO *const left_mbmi = xd->left_mbmi;
  const int has_above = xd->up_available;
  const int has_left = xd->left_available;

  // Note:
  // The mode info data structure has a one element border above and to the
  // left of the entries correpsonding to real macroblocks.
  // The prediction flags in these dummy entries are initialised to 0.
  if (has_above && has_left) {  // both edges available
    const int above_intra = !is_inter_block(above_mbmi);
    const int left_intra = !is_inter_block(left_mbmi);

    if (above_intra && left_intra) {  // intra/intra
      pred_context = 2;
    } else if (above_intra || left_intra) {  // intra/inter or inter/intra
      const MB_MODE_INFO *edge_mbmi = above_intra ? left_mbmi : above_mbmi;
      if (!has_second_ref(edge_mbmi)) {
        if (!CHECK_LAST3_OR_LAST4(edge_mbmi->ref_frame[0]))
          pred_context = 3;
        else
          pred_context = 4 * (edge_mbmi->ref_frame[0] == LAST3_FRAME);
      } else {
        pred_context = 1 +
            2 * (edge_mbmi->ref_frame[0] == LAST3_FRAME ||
                 edge_mbmi->ref_frame[1] == LAST3_FRAME);
      }
    } else {  // inter/inter
      const int above_has_second = has_second_ref(above_mbmi);
      const int left_has_second  = has_second_ref(left_mbmi);
      const MV_REFERENCE_FRAME above0 = above_mbmi->ref_frame[0];
      const MV_REFERENCE_FRAME above1 = above_mbmi->ref_frame[1];
      const MV_REFERENCE_FRAME left0 = left_mbmi->ref_frame[0];
      const MV_REFERENCE_FRAME left1 = left_mbmi->ref_frame[1];

      if (above_has_second && left_has_second) {
        if (above0 == left0 && above1 == left1)
          pred_context = 3 * (above0 == LAST3_FRAME || above1 == LAST3_FRAME ||
                              left0 == LAST3_FRAME || left1 == LAST3_FRAME);
        else
          pred_context = 2;
      } else if (above_has_second || left_has_second) {
        const MV_REFERENCE_FRAME rfs = !above_has_second ? above0 : left0;
        const MV_REFERENCE_FRAME crf1 = above_has_second ? above0 : left0;
        const MV_REFERENCE_FRAME crf2 = above_has_second ? above1 : left1;

        if (rfs == LAST3_FRAME)
          pred_context = 3 + (crf1 == LAST3_FRAME || crf2 == LAST3_FRAME);
        else if (rfs == LAST4_FRAME)
          pred_context = (crf1 == LAST3_FRAME || crf2 == LAST3_FRAME);
        else
          pred_context = 1 + 2 * (crf1 == LAST3_FRAME || crf2 == LAST3_FRAME);
      } else {
        if (!CHECK_LAST3_OR_LAST4(above0) &&
            !CHECK_LAST3_OR_LAST4(left0)) {
          pred_context = 2 + (above0 == left0);
        } else if (!CHECK_LAST3_OR_LAST4(above0) ||
                   !CHECK_LAST3_OR_LAST4(left0)) {
          const MV_REFERENCE_FRAME edge0 =
              !CHECK_LAST3_OR_LAST4(above0) ? left0 : above0;
          pred_context = 4 * (edge0 == LAST3_FRAME);
        } else {
          pred_context = 2 * (above0 == LAST3_FRAME) +
                         2 * (left0 == LAST3_FRAME);
        }
      }
    }
  } else if (has_above || has_left) {  // one edge available
    const MB_MODE_INFO *edge_mbmi = has_above ? above_mbmi : left_mbmi;

    if (!is_inter_block(edge_mbmi) ||
        (!CHECK_LAST3_OR_LAST4(edge_mbmi->ref_frame[0]) &&
         !has_second_ref(edge_mbmi)))
      pred_context = 2;
    else if (!has_second_ref(edge_mbmi))
      pred_context = 4 * (edge_mbmi->ref_frame[0] == LAST3_FRAME);
    else
      pred_context = 3 * (edge_mbmi->ref_frame[0] == LAST3_FRAME ||
                          edge_mbmi->ref_frame[1] == LAST3_FRAME);
  } else {  // no edges available (2)
    pred_context = 2;
  }

  assert(pred_context >= 0 && pred_context < REF_CONTEXTS);
  return pred_context;
}

#else  // CONFIG_EXT_REFS

int vp10_get_pred_context_single_ref_p1(const MACROBLOCKD *xd) {
  int pred_context;
  const MB_MODE_INFO *const above_mbmi = xd->above_mbmi;
  const MB_MODE_INFO *const left_mbmi = xd->left_mbmi;
  const int has_above = xd->up_available;
  const int has_left = xd->left_available;
  // Note:
  // The mode info data structure has a one element border above and to the
  // left of the entries corresponding to real macroblocks.
  // The prediction flags in these dummy entries are initialized to 0.
  if (has_above && has_left) {  // both edges available
    const int above_intra = !is_inter_block(above_mbmi);
    const int left_intra = !is_inter_block(left_mbmi);

    if (above_intra && left_intra) {  // intra/intra
      pred_context = 2;
    } else if (above_intra || left_intra) {  // intra/inter or inter/intra
      const MB_MODE_INFO *edge_mbmi = above_intra ? left_mbmi : above_mbmi;
      if (!has_second_ref(edge_mbmi))
        pred_context = 4 * (edge_mbmi->ref_frame[0] == LAST_FRAME);
      else
        pred_context = 1 + (edge_mbmi->ref_frame[0] == LAST_FRAME ||
                            edge_mbmi->ref_frame[1] == LAST_FRAME);
    } else {  // inter/inter
      const int above_has_second = has_second_ref(above_mbmi);
      const int left_has_second = has_second_ref(left_mbmi);
      const MV_REFERENCE_FRAME above0 = above_mbmi->ref_frame[0];
      const MV_REFERENCE_FRAME above1 = above_mbmi->ref_frame[1];
      const MV_REFERENCE_FRAME left0 = left_mbmi->ref_frame[0];
      const MV_REFERENCE_FRAME left1 = left_mbmi->ref_frame[1];

      if (above_has_second && left_has_second) {
        pred_context = 1 + (above0 == LAST_FRAME || above1 == LAST_FRAME ||
                            left0 == LAST_FRAME || left1 == LAST_FRAME);
      } else if (above_has_second || left_has_second) {
        const MV_REFERENCE_FRAME rfs = !above_has_second ? above0 : left0;
        const MV_REFERENCE_FRAME crf1 = above_has_second ? above0 : left0;
        const MV_REFERENCE_FRAME crf2 = above_has_second ? above1 : left1;

        if (rfs == LAST_FRAME)
          pred_context = 3 + (crf1 == LAST_FRAME || crf2 == LAST_FRAME);
        else
          pred_context = (crf1 == LAST_FRAME || crf2 == LAST_FRAME);
      } else {
        pred_context = 2 * (above0 == LAST_FRAME) + 2 * (left0 == LAST_FRAME);
      }
    }
  } else if (has_above || has_left) {  // one edge available
    const MB_MODE_INFO *edge_mbmi = has_above ? above_mbmi : left_mbmi;
    if (!is_inter_block(edge_mbmi)) {  // intra
      pred_context = 2;
    } else {  // inter
      if (!has_second_ref(edge_mbmi))
        pred_context = 4 * (edge_mbmi->ref_frame[0] == LAST_FRAME);
      else
        pred_context = 1 + (edge_mbmi->ref_frame[0] == LAST_FRAME ||
                            edge_mbmi->ref_frame[1] == LAST_FRAME);
    }
  } else {  // no edges available
    pred_context = 2;
  }

  assert(pred_context >= 0 && pred_context < REF_CONTEXTS);
  return pred_context;
}

int vp10_get_pred_context_single_ref_p2(const MACROBLOCKD *xd) {
  int pred_context;
  const MB_MODE_INFO *const above_mbmi = xd->above_mbmi;
  const MB_MODE_INFO *const left_mbmi = xd->left_mbmi;
  const int has_above = xd->up_available;
  const int has_left = xd->left_available;

  // Note:
  // The mode info data structure has a one element border above and to the
  // left of the entries corresponding to real macroblocks.
  // The prediction flags in these dummy entries are initialized to 0.
  if (has_above && has_left) {  // both edges available
    const int above_intra = !is_inter_block(above_mbmi);
    const int left_intra = !is_inter_block(left_mbmi);

    if (above_intra && left_intra) {  // intra/intra
      pred_context = 2;
    } else if (above_intra || left_intra) {  // intra/inter or inter/intra
      const MB_MODE_INFO *edge_mbmi = above_intra ? left_mbmi : above_mbmi;
      if (!has_second_ref(edge_mbmi)) {
        if (edge_mbmi->ref_frame[0] == LAST_FRAME)
          pred_context = 3;
        else
          pred_context = 4 * (edge_mbmi->ref_frame[0] == GOLDEN_FRAME);
      } else {
        pred_context = 1 + 2 * (edge_mbmi->ref_frame[0] == GOLDEN_FRAME ||
                                edge_mbmi->ref_frame[1] == GOLDEN_FRAME);
      }
    } else {  // inter/inter
      const int above_has_second = has_second_ref(above_mbmi);
      const int left_has_second = has_second_ref(left_mbmi);
      const MV_REFERENCE_FRAME above0 = above_mbmi->ref_frame[0];
      const MV_REFERENCE_FRAME above1 = above_mbmi->ref_frame[1];
      const MV_REFERENCE_FRAME left0 = left_mbmi->ref_frame[0];
      const MV_REFERENCE_FRAME left1 = left_mbmi->ref_frame[1];

      if (above_has_second && left_has_second) {
        if (above0 == left0 && above1 == left1)
          pred_context = 3 * (above0 == GOLDEN_FRAME ||
                              above1 == GOLDEN_FRAME ||
                              left0 == GOLDEN_FRAME ||
                              left1 == GOLDEN_FRAME);
        else
          pred_context = 2;
      } else if (above_has_second || left_has_second) {
        const MV_REFERENCE_FRAME rfs = !above_has_second ? above0 : left0;
        const MV_REFERENCE_FRAME crf1 = above_has_second ? above0 : left0;
        const MV_REFERENCE_FRAME crf2 = above_has_second ? above1 : left1;

        if (rfs == GOLDEN_FRAME)
          pred_context = 3 + (crf1 == GOLDEN_FRAME || crf2 == GOLDEN_FRAME);
        else if (rfs == ALTREF_FRAME)
          pred_context = crf1 == GOLDEN_FRAME || crf2 == GOLDEN_FRAME;
        else
          pred_context = 1 + 2 * (crf1 == GOLDEN_FRAME || crf2 == GOLDEN_FRAME);
      } else {
        if (above0 == LAST_FRAME && left0 == LAST_FRAME) {
          pred_context = 3;
        } else if (above0 == LAST_FRAME || left0 == LAST_FRAME) {
          const MV_REFERENCE_FRAME edge0 = (above0 == LAST_FRAME) ? left0
                                                                  : above0;
          pred_context = 4 * (edge0 == GOLDEN_FRAME);
        } else {
          pred_context = 2 * (above0 == GOLDEN_FRAME) +
                             2 * (left0 == GOLDEN_FRAME);
        }
      }
    }
  } else if (has_above || has_left) {  // one edge available
    const MB_MODE_INFO *edge_mbmi = has_above ? above_mbmi : left_mbmi;

    if (!is_inter_block(edge_mbmi) ||
        (edge_mbmi->ref_frame[0] == LAST_FRAME && !has_second_ref(edge_mbmi)))
      pred_context = 2;
    else if (!has_second_ref(edge_mbmi))
      pred_context = 4 * (edge_mbmi->ref_frame[0] == GOLDEN_FRAME);
    else
      pred_context = 3 * (edge_mbmi->ref_frame[0] == GOLDEN_FRAME ||
                          edge_mbmi->ref_frame[1] == GOLDEN_FRAME);
  } else {  // no edges available (2)
    pred_context = 2;
  }
  assert(pred_context >= 0 && pred_context < REF_CONTEXTS);
  return pred_context;
}

#endif  // CONFIG_EXT_REFS<|MERGE_RESOLUTION|>--- conflicted
+++ resolved
@@ -529,8 +529,8 @@
 
   // Note:
   // The mode info data structure has a one element border above and to the
-  // left of the entries correpsonding to real macroblocks.
-  // The prediction flags in these dummy entries are initialised to 0.
+  // left of the entries corresponding to real macroblocks.
+  // The prediction flags in these dummy entries are initialized to 0.
   const int fix_ref_idx = cm->ref_frame_sign_bias[cm->comp_fixed_ref];
   const int var_ref_idx = !fix_ref_idx;
 
@@ -794,18 +794,9 @@
 
   // Note:
   // The mode info data structure has a one element border above and to the
-<<<<<<< HEAD
   // left of the entries correpsonding to real macroblocks.
   // The prediction flags in these dummy entries are initialised to 0.
   if (has_above && has_left) {  // both edges available
-=======
-  // left of the entries corresponding to real macroblocks.
-  // The prediction flags in these dummy entries are initialized to 0.
-  const int fix_ref_idx = cm->ref_frame_sign_bias[cm->comp_fixed_ref];
-  const int var_ref_idx = !fix_ref_idx;
-
-  if (above_in_image && left_in_image) {  // both edges available
->>>>>>> 66129c72
     const int above_intra = !is_inter_block(above_mbmi);
     const int left_intra = !is_inter_block(left_mbmi);
 
