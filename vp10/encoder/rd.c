/*
 *  Copyright (c) 2010 The WebM project authors. All Rights Reserved.
 *
 *  Use of this source code is governed by a BSD-style license
 *  that can be found in the LICENSE file in the root of the source
 *  tree. An additional intellectual property rights grant can be found
 *  in the file PATENTS.  All contributing project authors may
 *  be found in the AUTHORS file in the root of the source tree.
 */

#include <assert.h>
#include <math.h>
#include <stdio.h>

#include "./vp10_rtcd.h"

#include "vpx_dsp/vpx_dsp_common.h"
#include "vpx_mem/vpx_mem.h"
#include "vpx_ports/bitops.h"
#include "vpx_ports/mem.h"
#include "vpx_ports/system_state.h"

#include "vp10/common/common.h"
#include "vp10/common/entropy.h"
#include "vp10/common/entropymode.h"
#include "vp10/common/mvref_common.h"
#include "vp10/common/pred_common.h"
#include "vp10/common/quant_common.h"
#include "vp10/common/reconinter.h"
#include "vp10/common/reconintra.h"
#include "vp10/common/seg_common.h"

#include "vp10/encoder/cost.h"
#include "vp10/encoder/encodemb.h"
#include "vp10/encoder/encodemv.h"
#include "vp10/encoder/encoder.h"
#include "vp10/encoder/mcomp.h"
#include "vp10/encoder/quantize.h"
#include "vp10/encoder/ratectrl.h"
#include "vp10/encoder/rd.h"
#include "vp10/encoder/tokenize.h"

#define RD_THRESH_POW      1.25
#define RD_MULT_EPB_RATIO  64

// Factor to weigh the rate for switchable interp filters.
#define SWITCHABLE_INTERP_RATE_FACTOR 1

void vp10_rd_cost_reset(RD_COST *rd_cost) {
  rd_cost->rate = INT_MAX;
  rd_cost->dist = INT64_MAX;
  rd_cost->rdcost = INT64_MAX;
}

void vp10_rd_cost_init(RD_COST *rd_cost) {
  rd_cost->rate = 0;
  rd_cost->dist = 0;
  rd_cost->rdcost = 0;
}

// The baseline rd thresholds for breaking out of the rd loop for
// certain modes are assumed to be based on 8x8 blocks.
// This table is used to correct for block size.
// The factors here are << 2 (2 = x0.5, 32 = x8 etc).
static const uint8_t rd_thresh_block_size_factor[BLOCK_SIZES] = {
  2, 3, 3, 4, 6, 6, 8, 12, 12, 16, 24, 24, 32
};

static void fill_mode_costs(VP10_COMP *cpi) {
  const FRAME_CONTEXT *const fc = cpi->common.fc;
  int i, j;

  for (i = 0; i < INTRA_MODES; ++i)
    for (j = 0; j < INTRA_MODES; ++j)
      vp10_cost_tokens(cpi->y_mode_costs[i][j], vp10_kf_y_mode_prob[i][j],
                      vp10_intra_mode_tree);

  vp10_cost_tokens(cpi->mbmode_cost, fc->y_mode_prob[1], vp10_intra_mode_tree);
  vp10_cost_tokens(cpi->intra_uv_mode_cost,
                  fc->uv_mode_prob[TM_PRED], vp10_intra_mode_tree);

  for (i = 0; i < SWITCHABLE_FILTER_CONTEXTS; ++i)
    vp10_cost_tokens(cpi->switchable_interp_costs[i],
                    fc->switchable_interp_prob[i], vp10_switchable_interp_tree);
<<<<<<< HEAD
#if CONFIG_EXT_TX
  for (i = TX_4X4; i <= TX_16X16; ++i) {
    vp10_cost_tokens(cpi->inter_tx_type_costs[i], fc->inter_tx_type_prob[i],
                     vp10_tx_type_tree);
    for (j = 0; j < INTRA_MODES; ++j)
      vp10_cost_tokens(cpi->intra_tx_type_costs[i][j],
                       fc->intra_tx_type_prob[i][j], vp10_tx_type_tree);
  }
#endif  // CONFIG_EXT_TX
=======

  for (i = 0; i < PALETTE_BLOCK_SIZES; ++i) {
    vp10_cost_tokens(cpi->palette_y_size_cost[i],
                     vp10_default_palette_y_size_prob[i],
                     vp10_palette_size_tree);
    vp10_cost_tokens(cpi->palette_uv_size_cost[i],
                     vp10_default_palette_uv_size_prob[i],
                     vp10_palette_size_tree);
  }

  for (i = 0; i < PALETTE_MAX_SIZE - 1; ++i)
    for (j = 0; j < PALETTE_COLOR_CONTEXTS; ++j) {
      vp10_cost_tokens(cpi->palette_y_color_cost[i][j],
                       vp10_default_palette_y_color_prob[i][j],
                       vp10_palette_color_tree[i]);
      vp10_cost_tokens(cpi->palette_uv_color_cost[i][j],
                       vp10_default_palette_uv_color_prob[i][j],
                       vp10_palette_color_tree[i]);
    }
>>>>>>> 56cfbeef
}

static void fill_token_costs(vp10_coeff_cost *c,
                             vp10_coeff_probs_model (*p)[PLANE_TYPES]) {
  int i, j, k, l;
  TX_SIZE t;
  for (t = TX_4X4; t <= TX_32X32; ++t)
    for (i = 0; i < PLANE_TYPES; ++i)
      for (j = 0; j < REF_TYPES; ++j)
        for (k = 0; k < COEF_BANDS; ++k)
          for (l = 0; l < BAND_COEFF_CONTEXTS(k); ++l) {
            vpx_prob probs[ENTROPY_NODES];
            vp10_model_to_full_probs(p[t][i][j][k][l], probs);
            vp10_cost_tokens((int *)c[t][i][j][k][0][l], probs,
                            vp10_coef_tree);
            vp10_cost_tokens_skip((int *)c[t][i][j][k][1][l], probs,
                                 vp10_coef_tree);
            assert(c[t][i][j][k][0][l][EOB_TOKEN] ==
                   c[t][i][j][k][1][l][EOB_TOKEN]);
          }
}

// Values are now correlated to quantizer.
static int sad_per_bit16lut_8[QINDEX_RANGE];
static int sad_per_bit4lut_8[QINDEX_RANGE];

#if CONFIG_VP9_HIGHBITDEPTH
static int sad_per_bit16lut_10[QINDEX_RANGE];
static int sad_per_bit4lut_10[QINDEX_RANGE];
static int sad_per_bit16lut_12[QINDEX_RANGE];
static int sad_per_bit4lut_12[QINDEX_RANGE];
#endif

static void init_me_luts_bd(int *bit16lut, int *bit4lut, int range,
                            vpx_bit_depth_t bit_depth) {
  int i;
  // Initialize the sad lut tables using a formulaic calculation for now.
  // This is to make it easier to resolve the impact of experimental changes
  // to the quantizer tables.
  for (i = 0; i < range; i++) {
    const double q = vp10_convert_qindex_to_q(i, bit_depth);
    bit16lut[i] = (int)(0.0418 * q + 2.4107);
    bit4lut[i] = (int)(0.063 * q + 2.742);
  }
}

void vp10_init_me_luts(void) {
  init_me_luts_bd(sad_per_bit16lut_8, sad_per_bit4lut_8, QINDEX_RANGE,
                  VPX_BITS_8);
#if CONFIG_VP9_HIGHBITDEPTH
  init_me_luts_bd(sad_per_bit16lut_10, sad_per_bit4lut_10, QINDEX_RANGE,
                  VPX_BITS_10);
  init_me_luts_bd(sad_per_bit16lut_12, sad_per_bit4lut_12, QINDEX_RANGE,
                  VPX_BITS_12);
#endif
}

static const int rd_boost_factor[16] = {
  64, 32, 32, 32, 24, 16, 12, 12,
  8, 8, 4, 4, 2, 2, 1, 0
};
static const int rd_frame_type_factor[FRAME_UPDATE_TYPES] = {
  128, 144, 128, 128, 144
};

int vp10_compute_rd_mult(const VP10_COMP *cpi, int qindex) {
  const int64_t q = vp10_dc_quant(qindex, 0, cpi->common.bit_depth);
#if CONFIG_VP9_HIGHBITDEPTH
  int64_t rdmult = 0;
  switch (cpi->common.bit_depth) {
    case VPX_BITS_8:
      rdmult = 88 * q * q / 24;
      break;
    case VPX_BITS_10:
      rdmult = ROUND_POWER_OF_TWO(88 * q * q / 24, 4);
      break;
    case VPX_BITS_12:
      rdmult = ROUND_POWER_OF_TWO(88 * q * q / 24, 8);
      break;
    default:
      assert(0 && "bit_depth should be VPX_BITS_8, VPX_BITS_10 or VPX_BITS_12");
      return -1;
  }
#else
  int64_t rdmult = 88 * q * q / 24;
#endif  // CONFIG_VP9_HIGHBITDEPTH
  if (cpi->oxcf.pass == 2 && (cpi->common.frame_type != KEY_FRAME)) {
    const GF_GROUP *const gf_group = &cpi->twopass.gf_group;
    const FRAME_UPDATE_TYPE frame_type = gf_group->update_type[gf_group->index];
    const int boost_index = VPXMIN(15, (cpi->rc.gfu_boost / 100));

    rdmult = (rdmult * rd_frame_type_factor[frame_type]) >> 7;
    rdmult += ((rdmult * rd_boost_factor[boost_index]) >> 7);
  }
  if (rdmult < 1)
    rdmult = 1;
  return (int)rdmult;
}

static int compute_rd_thresh_factor(int qindex, vpx_bit_depth_t bit_depth) {
  double q;
#if CONFIG_VP9_HIGHBITDEPTH
  switch (bit_depth) {
    case VPX_BITS_8:
      q = vp10_dc_quant(qindex, 0, VPX_BITS_8) / 4.0;
      break;
    case VPX_BITS_10:
      q = vp10_dc_quant(qindex, 0, VPX_BITS_10) / 16.0;
      break;
    case VPX_BITS_12:
      q = vp10_dc_quant(qindex, 0, VPX_BITS_12) / 64.0;
      break;
    default:
      assert(0 && "bit_depth should be VPX_BITS_8, VPX_BITS_10 or VPX_BITS_12");
      return -1;
  }
#else
  (void) bit_depth;
  q = vp10_dc_quant(qindex, 0, VPX_BITS_8) / 4.0;
#endif  // CONFIG_VP9_HIGHBITDEPTH
  // TODO(debargha): Adjust the function below.
  return VPXMAX((int)(pow(q, RD_THRESH_POW) * 5.12), 8);
}

void vp10_initialize_me_consts(VP10_COMP *cpi, MACROBLOCK *x, int qindex) {
#if CONFIG_VP9_HIGHBITDEPTH
  switch (cpi->common.bit_depth) {
    case VPX_BITS_8:
      x->sadperbit16 = sad_per_bit16lut_8[qindex];
      x->sadperbit4 = sad_per_bit4lut_8[qindex];
      break;
    case VPX_BITS_10:
      x->sadperbit16 = sad_per_bit16lut_10[qindex];
      x->sadperbit4 = sad_per_bit4lut_10[qindex];
      break;
    case VPX_BITS_12:
      x->sadperbit16 = sad_per_bit16lut_12[qindex];
      x->sadperbit4 = sad_per_bit4lut_12[qindex];
      break;
    default:
      assert(0 && "bit_depth should be VPX_BITS_8, VPX_BITS_10 or VPX_BITS_12");
  }
#else
  (void)cpi;
  x->sadperbit16 = sad_per_bit16lut_8[qindex];
  x->sadperbit4 = sad_per_bit4lut_8[qindex];
#endif  // CONFIG_VP9_HIGHBITDEPTH
}

static void set_block_thresholds(const VP10_COMMON *cm, RD_OPT *rd) {
  int i, bsize, segment_id;

  for (segment_id = 0; segment_id < MAX_SEGMENTS; ++segment_id) {
    const int qindex =
        clamp(vp10_get_qindex(&cm->seg, segment_id, cm->base_qindex) +
              cm->y_dc_delta_q, 0, MAXQ);
    const int q = compute_rd_thresh_factor(qindex, cm->bit_depth);

    for (bsize = 0; bsize < BLOCK_SIZES; ++bsize) {
      // Threshold here seems unnecessarily harsh but fine given actual
      // range of values used for cpi->sf.thresh_mult[].
      const int t = q * rd_thresh_block_size_factor[bsize];
      const int thresh_max = INT_MAX / t;

      if (bsize >= BLOCK_8X8) {
        for (i = 0; i < MAX_MODES; ++i)
          rd->threshes[segment_id][bsize][i] =
              rd->thresh_mult[i] < thresh_max
                  ? rd->thresh_mult[i] * t / 4
                  : INT_MAX;
      } else {
        for (i = 0; i < MAX_REFS; ++i)
          rd->threshes[segment_id][bsize][i] =
              rd->thresh_mult_sub8x8[i] < thresh_max
                  ? rd->thresh_mult_sub8x8[i] * t / 4
                  : INT_MAX;
      }
    }
  }
}

void vp10_initialize_rd_consts(VP10_COMP *cpi) {
  VP10_COMMON *const cm = &cpi->common;
  MACROBLOCK *const x = &cpi->td.mb;
  RD_OPT *const rd = &cpi->rd;
  int i;

  vpx_clear_system_state();

  rd->RDDIV = RDDIV_BITS;  // In bits (to multiply D by 128).
  rd->RDMULT = vp10_compute_rd_mult(cpi, cm->base_qindex + cm->y_dc_delta_q);

  x->errorperbit = rd->RDMULT / RD_MULT_EPB_RATIO;
  x->errorperbit += (x->errorperbit == 0);

  x->select_tx_size = (cpi->sf.tx_size_search_method == USE_LARGESTALL &&
                       cm->frame_type != KEY_FRAME) ? 0 : 1;

  set_block_thresholds(cm, rd);

  fill_token_costs(x->token_costs, cm->fc->coef_probs);

  if (cpi->sf.partition_search_type != VAR_BASED_PARTITION ||
      cm->frame_type == KEY_FRAME) {
    for (i = 0; i < PARTITION_CONTEXTS; ++i)
      vp10_cost_tokens(cpi->partition_cost[i], cm->fc->partition_prob[i],
                      vp10_partition_tree);
  }

  fill_mode_costs(cpi);

  if (!frame_is_intra_only(cm)) {
    vp10_build_nmv_cost_table(x->nmvjointcost,
                             cm->allow_high_precision_mv ? x->nmvcost_hp
                                                         : x->nmvcost,
                             &cm->fc->nmvc, cm->allow_high_precision_mv);

    for (i = 0; i < INTER_MODE_CONTEXTS; ++i)
      vp10_cost_tokens((int *)cpi->inter_mode_cost[i],
                      cm->fc->inter_mode_probs[i], vp10_inter_mode_tree);
  }
}

static void model_rd_norm(int xsq_q10, int *r_q10, int *d_q10) {
  // NOTE: The tables below must be of the same size.

  // The functions described below are sampled at the four most significant
  // bits of x^2 + 8 / 256.

  // Normalized rate:
  // This table models the rate for a Laplacian source with given variance
  // when quantized with a uniform quantizer with given stepsize. The
  // closed form expression is:
  // Rn(x) = H(sqrt(r)) + sqrt(r)*[1 + H(r)/(1 - r)],
  // where r = exp(-sqrt(2) * x) and x = qpstep / sqrt(variance),
  // and H(x) is the binary entropy function.
  static const int rate_tab_q10[] = {
    65536,  6086,  5574,  5275,  5063,  4899,  4764,  4651,
     4553,  4389,  4255,  4142,  4044,  3958,  3881,  3811,
     3748,  3635,  3538,  3453,  3376,  3307,  3244,  3186,
     3133,  3037,  2952,  2877,  2809,  2747,  2690,  2638,
     2589,  2501,  2423,  2353,  2290,  2232,  2179,  2130,
     2084,  2001,  1928,  1862,  1802,  1748,  1698,  1651,
     1608,  1530,  1460,  1398,  1342,  1290,  1243,  1199,
     1159,  1086,  1021,   963,   911,   864,   821,   781,
      745,   680,   623,   574,   530,   490,   455,   424,
      395,   345,   304,   269,   239,   213,   190,   171,
      154,   126,   104,    87,    73,    61,    52,    44,
       38,    28,    21,    16,    12,    10,     8,     6,
        5,     3,     2,     1,     1,     1,     0,     0,
  };
  // Normalized distortion:
  // This table models the normalized distortion for a Laplacian source
  // with given variance when quantized with a uniform quantizer
  // with given stepsize. The closed form expression is:
  // Dn(x) = 1 - 1/sqrt(2) * x / sinh(x/sqrt(2))
  // where x = qpstep / sqrt(variance).
  // Note the actual distortion is Dn * variance.
  static const int dist_tab_q10[] = {
       0,     0,     1,     1,     1,     2,     2,     2,
       3,     3,     4,     5,     5,     6,     7,     7,
       8,     9,    11,    12,    13,    15,    16,    17,
      18,    21,    24,    26,    29,    31,    34,    36,
      39,    44,    49,    54,    59,    64,    69,    73,
      78,    88,    97,   106,   115,   124,   133,   142,
     151,   167,   184,   200,   215,   231,   245,   260,
     274,   301,   327,   351,   375,   397,   418,   439,
     458,   495,   528,   559,   587,   613,   637,   659,
     680,   717,   749,   777,   801,   823,   842,   859,
     874,   899,   919,   936,   949,   960,   969,   977,
     983,   994,  1001,  1006,  1010,  1013,  1015,  1017,
    1018,  1020,  1022,  1022,  1023,  1023,  1023,  1024,
  };
  static const int xsq_iq_q10[] = {
         0,      4,      8,     12,     16,     20,     24,     28,
        32,     40,     48,     56,     64,     72,     80,     88,
        96,    112,    128,    144,    160,    176,    192,    208,
       224,    256,    288,    320,    352,    384,    416,    448,
       480,    544,    608,    672,    736,    800,    864,    928,
       992,   1120,   1248,   1376,   1504,   1632,   1760,   1888,
      2016,   2272,   2528,   2784,   3040,   3296,   3552,   3808,
      4064,   4576,   5088,   5600,   6112,   6624,   7136,   7648,
      8160,   9184,  10208,  11232,  12256,  13280,  14304,  15328,
     16352,  18400,  20448,  22496,  24544,  26592,  28640,  30688,
     32736,  36832,  40928,  45024,  49120,  53216,  57312,  61408,
     65504,  73696,  81888,  90080,  98272, 106464, 114656, 122848,
    131040, 147424, 163808, 180192, 196576, 212960, 229344, 245728,
  };
  const int tmp = (xsq_q10 >> 2) + 8;
  const int k = get_msb(tmp) - 3;
  const int xq = (k << 3) + ((tmp >> k) & 0x7);
  const int one_q10 = 1 << 10;
  const int a_q10 = ((xsq_q10 - xsq_iq_q10[xq]) << 10) >> (2 + k);
  const int b_q10 = one_q10 - a_q10;
  *r_q10 = (rate_tab_q10[xq] * b_q10 + rate_tab_q10[xq + 1] * a_q10) >> 10;
  *d_q10 = (dist_tab_q10[xq] * b_q10 + dist_tab_q10[xq + 1] * a_q10) >> 10;
}

void vp10_model_rd_from_var_lapndz(unsigned int var, unsigned int n_log2,
                                  unsigned int qstep, int *rate,
                                  int64_t *dist) {
  // This function models the rate and distortion for a Laplacian
  // source with given variance when quantized with a uniform quantizer
  // with given stepsize. The closed form expressions are in:
  // Hang and Chen, "Source Model for transform video coder and its
  // application - Part I: Fundamental Theory", IEEE Trans. Circ.
  // Sys. for Video Tech., April 1997.
  if (var == 0) {
    *rate = 0;
    *dist = 0;
  } else {
    int d_q10, r_q10;
    static const uint32_t MAX_XSQ_Q10 = 245727;
    const uint64_t xsq_q10_64 =
        (((uint64_t)qstep * qstep << (n_log2 + 10)) + (var >> 1)) / var;
    const int xsq_q10 = (int)VPXMIN(xsq_q10_64, MAX_XSQ_Q10);
    model_rd_norm(xsq_q10, &r_q10, &d_q10);
    *rate = ((r_q10 << n_log2) + 2) >> 2;
    *dist = (var * (int64_t)d_q10 + 512) >> 10;
  }
}

void vp10_get_entropy_contexts(BLOCK_SIZE bsize, TX_SIZE tx_size,
                              const struct macroblockd_plane *pd,
                              ENTROPY_CONTEXT t_above[16],
                              ENTROPY_CONTEXT t_left[16]) {
  const BLOCK_SIZE plane_bsize = get_plane_block_size(bsize, pd);
  const int num_4x4_w = num_4x4_blocks_wide_lookup[plane_bsize];
  const int num_4x4_h = num_4x4_blocks_high_lookup[plane_bsize];
  const ENTROPY_CONTEXT *const above = pd->above_context;
  const ENTROPY_CONTEXT *const left = pd->left_context;

  int i;
  switch (tx_size) {
    case TX_4X4:
      memcpy(t_above, above, sizeof(ENTROPY_CONTEXT) * num_4x4_w);
      memcpy(t_left, left, sizeof(ENTROPY_CONTEXT) * num_4x4_h);
      break;
    case TX_8X8:
      for (i = 0; i < num_4x4_w; i += 2)
        t_above[i] = !!*(const uint16_t *)&above[i];
      for (i = 0; i < num_4x4_h; i += 2)
        t_left[i] = !!*(const uint16_t *)&left[i];
      break;
    case TX_16X16:
      for (i = 0; i < num_4x4_w; i += 4)
        t_above[i] = !!*(const uint32_t *)&above[i];
      for (i = 0; i < num_4x4_h; i += 4)
        t_left[i] = !!*(const uint32_t *)&left[i];
      break;
    case TX_32X32:
      for (i = 0; i < num_4x4_w; i += 8)
        t_above[i] = !!*(const uint64_t *)&above[i];
      for (i = 0; i < num_4x4_h; i += 8)
        t_left[i] = !!*(const uint64_t *)&left[i];
      break;
    default:
      assert(0 && "Invalid transform size.");
      break;
  }
}

void vp10_mv_pred(VP10_COMP *cpi, MACROBLOCK *x,
                 uint8_t *ref_y_buffer, int ref_y_stride,
                 int ref_frame, BLOCK_SIZE block_size) {
  int i;
  int zero_seen = 0;
  int best_index = 0;
  int best_sad = INT_MAX;
  int this_sad = INT_MAX;
  int max_mv = 0;
  int near_same_nearest;
  uint8_t *src_y_ptr = x->plane[0].src.buf;
  uint8_t *ref_y_ptr;
  const int num_mv_refs = MAX_MV_REF_CANDIDATES +
                    (cpi->sf.adaptive_motion_search &&
                     block_size < x->max_partition_size);

  MV pred_mv[3];
  pred_mv[0] = x->mbmi_ext->ref_mvs[ref_frame][0].as_mv;
  pred_mv[1] = x->mbmi_ext->ref_mvs[ref_frame][1].as_mv;
  pred_mv[2] = x->pred_mv[ref_frame];
  assert(num_mv_refs <= (int)(sizeof(pred_mv) / sizeof(pred_mv[0])));

  near_same_nearest =
      x->mbmi_ext->ref_mvs[ref_frame][0].as_int ==
          x->mbmi_ext->ref_mvs[ref_frame][1].as_int;
  // Get the sad for each candidate reference mv.
  for (i = 0; i < num_mv_refs; ++i) {
    const MV *this_mv = &pred_mv[i];
    int fp_row, fp_col;

    if (i == 1 && near_same_nearest)
      continue;
    fp_row = (this_mv->row + 3 + (this_mv->row >= 0)) >> 3;
    fp_col = (this_mv->col + 3 + (this_mv->col >= 0)) >> 3;
    max_mv = VPXMAX(max_mv, VPXMAX(abs(this_mv->row), abs(this_mv->col)) >> 3);

    if (fp_row ==0 && fp_col == 0 && zero_seen)
      continue;
    zero_seen |= (fp_row ==0 && fp_col == 0);

    ref_y_ptr =&ref_y_buffer[ref_y_stride * fp_row + fp_col];
    // Find sad for current vector.
    this_sad = cpi->fn_ptr[block_size].sdf(src_y_ptr, x->plane[0].src.stride,
                                           ref_y_ptr, ref_y_stride);
    // Note if it is the best so far.
    if (this_sad < best_sad) {
      best_sad = this_sad;
      best_index = i;
    }
  }

  // Note the index of the mv that worked best in the reference list.
  x->mv_best_ref_index[ref_frame] = best_index;
  x->max_mv_context[ref_frame] = max_mv;
  x->pred_mv_sad[ref_frame] = best_sad;
}

void vp10_setup_pred_block(const MACROBLOCKD *xd,
                          struct buf_2d dst[MAX_MB_PLANE],
                          const YV12_BUFFER_CONFIG *src,
                          int mi_row, int mi_col,
                          const struct scale_factors *scale,
                          const struct scale_factors *scale_uv) {
  int i;

  dst[0].buf = src->y_buffer;
  dst[0].stride = src->y_stride;
  dst[1].buf = src->u_buffer;
  dst[2].buf = src->v_buffer;
  dst[1].stride = dst[2].stride = src->uv_stride;

  for (i = 0; i < MAX_MB_PLANE; ++i) {
    setup_pred_plane(dst + i, dst[i].buf, dst[i].stride, mi_row, mi_col,
                     i ? scale_uv : scale,
                     xd->plane[i].subsampling_x, xd->plane[i].subsampling_y);
  }
}

int vp10_raster_block_offset(BLOCK_SIZE plane_bsize,
                            int raster_block, int stride) {
  const int bw = b_width_log2_lookup[plane_bsize];
  const int y = 4 * (raster_block >> bw);
  const int x = 4 * (raster_block & ((1 << bw) - 1));
  return y * stride + x;
}

int16_t* vp10_raster_block_offset_int16(BLOCK_SIZE plane_bsize,
                                       int raster_block, int16_t *base) {
  const int stride = 4 * num_4x4_blocks_wide_lookup[plane_bsize];
  return base + vp10_raster_block_offset(plane_bsize, raster_block, stride);
}

YV12_BUFFER_CONFIG *vp10_get_scaled_ref_frame(const VP10_COMP *cpi,
                                             int ref_frame) {
  const VP10_COMMON *const cm = &cpi->common;
  const int scaled_idx = cpi->scaled_ref_idx[ref_frame - 1];
  const int ref_idx = get_ref_frame_buf_idx(cpi, ref_frame);
  return
      (scaled_idx != ref_idx && scaled_idx != INVALID_IDX) ?
          &cm->buffer_pool->frame_bufs[scaled_idx].buf : NULL;
}

int vp10_get_switchable_rate(const VP10_COMP *cpi,
                             const MACROBLOCKD *const xd) {
  const MB_MODE_INFO *const mbmi = &xd->mi[0]->mbmi;
  const int ctx = vp10_get_pred_context_switchable_interp(xd);
  return SWITCHABLE_INTERP_RATE_FACTOR *
             cpi->switchable_interp_costs[ctx][mbmi->interp_filter];
}

void vp10_set_rd_speed_thresholds(VP10_COMP *cpi) {
  int i;
  RD_OPT *const rd = &cpi->rd;
  SPEED_FEATURES *const sf = &cpi->sf;

  // Set baseline threshold values.
  for (i = 0; i < MAX_MODES; ++i)
    rd->thresh_mult[i] = cpi->oxcf.mode == BEST ? -500 : 0;

  if (sf->adaptive_rd_thresh) {
    rd->thresh_mult[THR_NEARESTMV] = 300;
    rd->thresh_mult[THR_NEARESTG] = 300;
    rd->thresh_mult[THR_NEARESTA] = 300;
  } else {
    rd->thresh_mult[THR_NEARESTMV] = 0;
    rd->thresh_mult[THR_NEARESTG] = 0;
    rd->thresh_mult[THR_NEARESTA] = 0;
  }

  rd->thresh_mult[THR_DC] += 1000;

  rd->thresh_mult[THR_NEWMV] += 1000;
  rd->thresh_mult[THR_NEWA] += 1000;
  rd->thresh_mult[THR_NEWG] += 1000;

  rd->thresh_mult[THR_NEARMV] += 1000;
  rd->thresh_mult[THR_NEARA] += 1000;
  rd->thresh_mult[THR_COMP_NEARESTLA] += 1000;
  rd->thresh_mult[THR_COMP_NEARESTGA] += 1000;

  rd->thresh_mult[THR_TM] += 1000;

  rd->thresh_mult[THR_COMP_NEARLA] += 1500;
  rd->thresh_mult[THR_COMP_NEWLA] += 2000;
  rd->thresh_mult[THR_NEARG] += 1000;
  rd->thresh_mult[THR_COMP_NEARGA] += 1500;
  rd->thresh_mult[THR_COMP_NEWGA] += 2000;

  rd->thresh_mult[THR_ZEROMV] += 2000;
  rd->thresh_mult[THR_ZEROG] += 2000;
  rd->thresh_mult[THR_ZEROA] += 2000;
  rd->thresh_mult[THR_COMP_ZEROLA] += 2500;
  rd->thresh_mult[THR_COMP_ZEROGA] += 2500;

  rd->thresh_mult[THR_H_PRED] += 2000;
  rd->thresh_mult[THR_V_PRED] += 2000;
  rd->thresh_mult[THR_D45_PRED ] += 2500;
  rd->thresh_mult[THR_D135_PRED] += 2500;
  rd->thresh_mult[THR_D117_PRED] += 2500;
  rd->thresh_mult[THR_D153_PRED] += 2500;
  rd->thresh_mult[THR_D207_PRED] += 2500;
  rd->thresh_mult[THR_D63_PRED] += 2500;
}

void vp10_set_rd_speed_thresholds_sub8x8(VP10_COMP *cpi) {
  static const int thresh_mult[2][MAX_REFS] =
      {{2500, 2500, 2500, 4500, 4500, 2500},
       {2000, 2000, 2000, 4000, 4000, 2000}};
  RD_OPT *const rd = &cpi->rd;
  const int idx = cpi->oxcf.mode == BEST;
  memcpy(rd->thresh_mult_sub8x8, thresh_mult[idx], sizeof(thresh_mult[idx]));
}

void vp10_update_rd_thresh_fact(int (*factor_buf)[MAX_MODES], int rd_thresh,
                               int bsize, int best_mode_index) {
  if (rd_thresh > 0) {
    const int top_mode = bsize < BLOCK_8X8 ? MAX_REFS : MAX_MODES;
    int mode;
    for (mode = 0; mode < top_mode; ++mode) {
      const BLOCK_SIZE min_size = VPXMAX(bsize - 1, BLOCK_4X4);
      const BLOCK_SIZE max_size = VPXMIN(bsize + 2, BLOCK_64X64);
      BLOCK_SIZE bs;
      for (bs = min_size; bs <= max_size; ++bs) {
        int *const fact = &factor_buf[bs][mode];
        if (mode == best_mode_index) {
          *fact -= (*fact >> 4);
        } else {
          *fact = VPXMIN(*fact + RD_THRESH_INC, rd_thresh * RD_THRESH_MAX_FACT);
        }
      }
    }
  }
}

int vp10_get_intra_cost_penalty(int qindex, int qdelta,
                               vpx_bit_depth_t bit_depth) {
  const int q = vp10_dc_quant(qindex, qdelta, bit_depth);
#if CONFIG_VP9_HIGHBITDEPTH
  switch (bit_depth) {
    case VPX_BITS_8:
      return 20 * q;
    case VPX_BITS_10:
      return 5 * q;
    case VPX_BITS_12:
      return ROUND_POWER_OF_TWO(5 * q, 2);
    default:
      assert(0 && "bit_depth should be VPX_BITS_8, VPX_BITS_10 or VPX_BITS_12");
      return -1;
  }
#else
  return 20 * q;
#endif  // CONFIG_VP9_HIGHBITDEPTH
}
<|MERGE_RESOLUTION|>--- conflicted
+++ resolved
@@ -82,17 +82,6 @@
   for (i = 0; i < SWITCHABLE_FILTER_CONTEXTS; ++i)
     vp10_cost_tokens(cpi->switchable_interp_costs[i],
                     fc->switchable_interp_prob[i], vp10_switchable_interp_tree);
-<<<<<<< HEAD
-#if CONFIG_EXT_TX
-  for (i = TX_4X4; i <= TX_16X16; ++i) {
-    vp10_cost_tokens(cpi->inter_tx_type_costs[i], fc->inter_tx_type_prob[i],
-                     vp10_tx_type_tree);
-    for (j = 0; j < INTRA_MODES; ++j)
-      vp10_cost_tokens(cpi->intra_tx_type_costs[i][j],
-                       fc->intra_tx_type_prob[i][j], vp10_tx_type_tree);
-  }
-#endif  // CONFIG_EXT_TX
-=======
 
   for (i = 0; i < PALETTE_BLOCK_SIZES; ++i) {
     vp10_cost_tokens(cpi->palette_y_size_cost[i],
@@ -112,7 +101,15 @@
                        vp10_default_palette_uv_color_prob[i][j],
                        vp10_palette_color_tree[i]);
     }
->>>>>>> 56cfbeef
+#if CONFIG_EXT_TX
+  for (i = TX_4X4; i <= TX_16X16; ++i) {
+    vp10_cost_tokens(cpi->inter_tx_type_costs[i], fc->inter_tx_type_prob[i],
+                     vp10_tx_type_tree);
+    for (j = 0; j < INTRA_MODES; ++j)
+      vp10_cost_tokens(cpi->intra_tx_type_costs[i][j],
+                       fc->intra_tx_type_prob[i][j], vp10_tx_type_tree);
+  }
+#endif  // CONFIG_EXT_TX
 }
 
 static void fill_token_costs(vp10_coeff_cost *c,
