--- conflicted
+++ resolved
@@ -2846,20 +2846,9 @@
           SNPRINT2(results, "\t%7.3f", cpi->worst_consistency);
         }
 
-<<<<<<< HEAD
-        fprintf(f, "%s\t    Time\n", headings);
-        fprintf(f, "%s\t%8.0f\n", results, total_encode_time);
-=======
-        if (cpi->b_calculate_ssimg) {
-          SNPRINT(headings, "\t  SSIMG\tWtSSIMG");
-          SNPRINT2(results, "\t%7.3f", cpi->ssimg.stat[ALL] / cpi->count);
-          SNPRINT2(results, "\t%7.3f", cpi->ssimg.worst);
-        }
-
         fprintf(f, "%s\t    Time  Rc-Err Abs Err\n", headings);
         fprintf(f, "%s\t%8.0f %7.2f %7.2f\n", results,
                 total_encode_time, rate_err, fabs(rate_err));
->>>>>>> 243029fa
       }
 
       fclose(f);
