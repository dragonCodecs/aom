--- conflicted
+++ resolved
@@ -79,10 +79,11 @@
   }
 }
 
-<<<<<<< HEAD
 #if CONFIG_EXT_TX
 static struct vp10_token ext_tx_inter_encodings[EXT_TX_SETS_INTER][TX_TYPES];
 static struct vp10_token ext_tx_intra_encodings[EXT_TX_SETS_INTRA][TX_TYPES];
+#else
+static struct vp10_token ext_tx_encodings[TX_TYPES];
 #endif  // CONFIG_EXT_TX
 
 void vp10_encode_token_init() {
@@ -94,6 +95,8 @@
   for (s = 1; s < EXT_TX_SETS_INTRA; ++s) {
     vp10_tokens_from_tree(ext_tx_intra_encodings[s], vp10_ext_tx_intra_tree[s]);
   }
+#else
+  vp10_tokens_from_tree(ext_tx_encodings, vp10_ext_tx_tree);
 #endif  // CONFIG_EXT_TX
 }
 
@@ -107,14 +110,6 @@
 }
 #endif  // CONFIG_SUPERTX
 
-=======
-static struct vp10_token ext_tx_encodings[TX_TYPES];
-
-void vp10_encode_token_init() {
-  vp10_tokens_from_tree(ext_tx_encodings, vp10_ext_tx_tree);
-}
-
->>>>>>> a0900fd0
 static void write_intra_mode(vpx_writer *w, PREDICTION_MODE mode,
                              const vpx_prob *probs) {
   vp10_write_token(w, vp10_intra_mode_tree, probs, &intra_mode_encodings[mode]);
@@ -200,7 +195,6 @@
   return savings;
 }
 
-<<<<<<< HEAD
 #if CONFIG_VAR_TX
 static void write_tx_size_inter(const VP10_COMMON *cm,
                                 const MACROBLOCKD *xd,
@@ -257,8 +251,6 @@
 }
 #endif
 
-=======
->>>>>>> a0900fd0
 static void write_selected_tx_size(const VP10_COMMON *cm,
                                    const MACROBLOCKD *xd, vpx_writer *w) {
   TX_SIZE tx_size = xd->mi[0]->mbmi.tx_size;
@@ -318,15 +310,12 @@
                      counts->switchable_interp[j], SWITCHABLE_FILTERS, w);
 }
 
-<<<<<<< HEAD
+
 #if CONFIG_EXT_TX
-=======
->>>>>>> a0900fd0
 static void update_ext_tx_probs(VP10_COMMON *cm, vpx_writer *w) {
   const int savings_thresh = vp10_cost_one(GROUP_DIFF_UPDATE_PROB) -
                              vp10_cost_zero(GROUP_DIFF_UPDATE_PROB);
   int i, j;
-<<<<<<< HEAD
   int s;
   for (s = 1; s < EXT_TX_SETS_INTER; ++s) {
     int savings = 0;
@@ -374,6 +363,49 @@
     }
   }
 }
+#else
+static void update_ext_tx_probs(VP10_COMMON *cm, vpx_writer *w) {
+  const int savings_thresh = vp10_cost_one(GROUP_DIFF_UPDATE_PROB) -
+                             vp10_cost_zero(GROUP_DIFF_UPDATE_PROB);
+  int i, j;
+
+  int savings = 0;
+  int do_update = 0;
+  for (i = TX_4X4; i < EXT_TX_SIZES; ++i) {
+    for (j = 0; j < TX_TYPES; ++j)
+      savings += prob_diff_update_savings(
+          vp10_ext_tx_tree, cm->fc->intra_ext_tx_prob[i][j],
+          cm->counts.intra_ext_tx[i][j], TX_TYPES);
+  }
+  do_update = savings > savings_thresh;
+  vpx_write(w, do_update, GROUP_DIFF_UPDATE_PROB);
+  if (do_update) {
+    for (i = TX_4X4; i < EXT_TX_SIZES; ++i) {
+      for (j = 0; j < TX_TYPES; ++j)
+        prob_diff_update(vp10_ext_tx_tree,
+                         cm->fc->intra_ext_tx_prob[i][j],
+                         cm->counts.intra_ext_tx[i][j],
+                         TX_TYPES, w);
+    }
+  }
+  savings = 0;
+  do_update = 0;
+  for (i = TX_4X4; i < EXT_TX_SIZES; ++i) {
+    savings += prob_diff_update_savings(
+        vp10_ext_tx_tree, cm->fc->inter_ext_tx_prob[i],
+        cm->counts.inter_ext_tx[i], TX_TYPES);
+  }
+  do_update = savings > savings_thresh;
+  vpx_write(w, do_update, GROUP_DIFF_UPDATE_PROB);
+  if (do_update) {
+    for (i = TX_4X4; i < EXT_TX_SIZES; ++i) {
+      prob_diff_update(vp10_ext_tx_tree,
+                       cm->fc->inter_ext_tx_prob[i],
+                       cm->counts.inter_ext_tx[i],
+                       TX_TYPES, w);
+    }
+  }
+}
 #endif  // CONFIG_EXT_TX
 
 static void pack_palette_tokens(vpx_writer *w, TOKENEXTRA **tp,
@@ -404,39 +436,10 @@
       savings += vp10_cond_prob_diff_update_savings(&cm->fc->supertx_prob[i][j],
                                                     cm->counts.supertx[i][j]);
     }
-=======
-
-  int savings = 0;
-  int do_update = 0;
-  for (i = TX_4X4; i < EXT_TX_SIZES; ++i) {
-    for (j = 0; j < TX_TYPES; ++j)
-      savings += prob_diff_update_savings(
-          vp10_ext_tx_tree, cm->fc->intra_ext_tx_prob[i][j],
-          cm->counts.intra_ext_tx[i][j], TX_TYPES);
   }
   do_update = savings > savings_thresh;
   vpx_write(w, do_update, GROUP_DIFF_UPDATE_PROB);
   if (do_update) {
-    for (i = TX_4X4; i < EXT_TX_SIZES; ++i) {
-      for (j = 0; j < TX_TYPES; ++j)
-        prob_diff_update(vp10_ext_tx_tree,
-                         cm->fc->intra_ext_tx_prob[i][j],
-                         cm->counts.intra_ext_tx[i][j],
-                         TX_TYPES, w);
-    }
-  }
-  savings = 0;
-  do_update = 0;
-  for (i = TX_4X4; i < EXT_TX_SIZES; ++i) {
-    savings += prob_diff_update_savings(
-        vp10_ext_tx_tree, cm->fc->inter_ext_tx_prob[i],
-        cm->counts.inter_ext_tx[i], TX_TYPES);
->>>>>>> a0900fd0
-  }
-  do_update = savings > savings_thresh;
-  vpx_write(w, do_update, GROUP_DIFF_UPDATE_PROB);
-  if (do_update) {
-<<<<<<< HEAD
     for (i = 0; i < PARTITION_SUPERTX_CONTEXTS; ++i) {
       for (j = 1; j < TX_SIZES; ++j) {
         vp10_cond_prob_diff_update(w, &cm->fc->supertx_prob[i][j],
@@ -446,16 +449,6 @@
   }
 }
 #endif  // CONFIG_SUPERTX
-=======
-    for (i = TX_4X4; i < EXT_TX_SIZES; ++i) {
-      prob_diff_update(vp10_ext_tx_tree,
-                       cm->fc->inter_ext_tx_prob[i],
-                       cm->counts.inter_ext_tx[i],
-                       TX_TYPES, w);
-    }
-  }
-}
->>>>>>> a0900fd0
 
 static void pack_mb_tokens(vpx_writer *w,
                            TOKENEXTRA **tp, const TOKENEXTRA *const stop,
@@ -910,6 +903,29 @@
             &ext_tx_intra_encodings[eset][mbmi->tx_type]);
     }
   }
+#else
+  if (mbmi->tx_size < TX_32X32 &&
+      cm->base_qindex > 0 && !mbmi->skip &&
+#if CONFIG_SUPERTX
+      !supertx_enabled &&
+#endif  // CONFIG_SUPERTX
+      !segfeature_active(&cm->seg, mbmi->segment_id, SEG_LVL_SKIP)) {
+    if (is_inter) {
+      vp10_write_token(
+          w, vp10_ext_tx_tree,
+          cm->fc->inter_ext_tx_prob[mbmi->tx_size],
+          &ext_tx_encodings[mbmi->tx_type]);
+    } else {
+      vp10_write_token(
+          w, vp10_ext_tx_tree,
+          cm->fc->intra_ext_tx_prob[mbmi->tx_size]
+                                   [intra_mode_to_tx_type_context[mbmi->mode]],
+          &ext_tx_encodings[mbmi->tx_type]);
+    }
+  } else {
+    if (!mbmi->skip)
+      assert(mbmi->tx_type == DCT_DCT);
+  }
 #endif  // CONFIG_EXT_TX
 }
 
@@ -941,25 +957,6 @@
                         cm->bit_depth);
     write_uniform(w, n, pmi->palette_first_color_idx[0]);
   }
-  if (mbmi->tx_size < TX_32X32 &&
-      cm->base_qindex > 0 && !mbmi->skip &&
-      !segfeature_active(&cm->seg, mbmi->segment_id, SEG_LVL_SKIP)) {
-    if (is_inter) {
-      vp10_write_token(
-          w, vp10_ext_tx_tree,
-          cm->fc->inter_ext_tx_prob[mbmi->tx_size],
-          &ext_tx_encodings[mbmi->tx_type]);
-    } else {
-      vp10_write_token(
-          w, vp10_ext_tx_tree,
-          cm->fc->intra_ext_tx_prob[mbmi->tx_size]
-                                   [intra_mode_to_tx_type_context[mbmi->mode]],
-          &ext_tx_encodings[mbmi->tx_type]);
-    }
-  } else {
-    if (!mbmi->skip)
-      assert(mbmi->tx_type == DCT_DCT);
-  }
 }
 
 static void write_mb_modes_kf(const VP10_COMMON *cm, const MACROBLOCKD *xd,
@@ -1004,7 +1001,6 @@
   }
 
   write_intra_mode(w, mbmi->uv_mode, cm->fc->uv_mode_prob[mbmi->mode]);
-<<<<<<< HEAD
 #if CONFIG_EXT_INTRA
   if (mbmi->uv_mode != DC_PRED && mbmi->uv_mode != TM_PRED &&
       bsize >= BLOCK_8X8)
@@ -1029,14 +1025,7 @@
           cm->fc->intra_ext_tx_prob[eset][mbmi->tx_size][mbmi->mode],
           &ext_tx_intra_encodings[eset][mbmi->tx_type]);
   }
-#endif  // CONFIG_EXT_TX
-
-#if CONFIG_EXT_INTRA
-  if (bsize >= BLOCK_8X8)
-      write_ext_intra_mode_info(cm, mbmi, w);
-#endif  // CONFIG_EXT_INTRA
-=======
-
+#else
   if (mbmi->tx_size < TX_32X32 &&
       cm->base_qindex > 0 && !mbmi->skip &&
       !segfeature_active(&cm->seg, mbmi->segment_id, SEG_LVL_SKIP)) {
@@ -1046,7 +1035,12 @@
                                  [intra_mode_to_tx_type_context[mbmi->mode]],
         &ext_tx_encodings[mbmi->tx_type]);
   }
->>>>>>> a0900fd0
+#endif  // CONFIG_EXT_TX
+
+#if CONFIG_EXT_INTRA
+  if (bsize >= BLOCK_8X8)
+      write_ext_intra_mode_info(cm, mbmi, w);
+#endif  // CONFIG_EXT_INTRA
 }
 
 static void write_modes_b(VP10_COMP *cpi, const TileInfo *const tile,
@@ -2101,7 +2095,6 @@
 
     vp10_write_nmv_probs(cm, cm->allow_high_precision_mv, &header_bc,
                         &counts->mv);
-<<<<<<< HEAD
 #if CONFIG_EXT_TX
     update_ext_tx_probs(cm, &header_bc);
 #endif  // CONFIG_EXT_TX
@@ -2109,9 +2102,6 @@
     if (!xd->lossless[0])
       update_supertx_probs(cm, &header_bc);
 #endif  // CONFIG_SUPERTX
-=======
-    update_ext_tx_probs(cm, &header_bc);
->>>>>>> a0900fd0
   }
 
   vpx_stop_encode(&header_bc);
