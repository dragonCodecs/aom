--- conflicted
+++ resolved
@@ -135,15 +135,9 @@
   };
   #endif
 
-<<<<<<< HEAD
-const int vp8_kf_boost_qadjustment[QINDEX_RANGE] =
+static const int kf_boost_qadjustment[QINDEX_RANGE] =
   {
       128, 129, 130, 131, 132, 133, 134, 135,
-=======
-static const int kf_boost_qadjustment[QINDEX_RANGE] =
-{
-    128, 129, 130, 131, 132, 133, 134, 135,
->>>>>>> edfc93ae
     136, 137, 138, 139, 140, 141, 142, 143,
     144, 145, 146, 147, 148, 149, 150, 151,
     152, 153, 154, 155, 156, 157, 158, 159,
