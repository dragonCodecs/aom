/*
 *  Copyright (c) 2010 The WebM project authors. All Rights Reserved.
 *
 *  Use of this source code is governed by a BSD-style license
 *  that can be found in the LICENSE file in the root of the source
 *  tree. An additional intellectual property rights grant can be found
 *  in the file PATENTS.  All contributing project authors may
 *  be found in the AUTHORS file in the root of the source tree.
 */


#include "vpx_ports/config.h"
#include "encodemb.h"
#include "vp8/common/reconinter.h"
#include "quantize.h"
#include "tokenize.h"
#include "vp8/common/invtrans.h"
#include "vp8/common/recon.h"
#include "vp8/common/reconintra.h"
#include "dct.h"
#include "vpx_mem/vpx_mem.h"
#include "rdopt.h"

#if CONFIG_RUNTIME_CPU_DETECT
#define IF_RTCD(x) (x)
#else
#define IF_RTCD(x) NULL
#endif

#ifdef ENC_DEBUG
extern int enc_debug;
#endif

void vp8_subtract_b_c(BLOCK *be, BLOCKD *bd, int pitch)
{
    unsigned char *src_ptr = (*(be->base_src) + be->src);
    short *diff_ptr = be->src_diff;
    unsigned char *pred_ptr = bd->predictor;
    int src_stride = be->src_stride;

    int r, c;

    for (r = 0; r < 4; r++)
    {
        for (c = 0; c < 4; c++)
        {
            diff_ptr[c] = src_ptr[c] - pred_ptr[c];
        }

        diff_ptr += pitch;
        pred_ptr += pitch;
        src_ptr  += src_stride;
    }
}

void vp8_subtract_mbuv_c(short *diff, unsigned char *usrc, unsigned char *vsrc, unsigned char *pred, int stride)
{
    short *udiff = diff + 256;
    short *vdiff = diff + 320;
    unsigned char *upred = pred + 256;
    unsigned char *vpred = pred + 320;

    int r, c;

    for (r = 0; r < 8; r++)
    {
        for (c = 0; c < 8; c++)
        {
            udiff[c] = usrc[c] - upred[c];
        }

        udiff += 8;
        upred += 8;
        usrc  += stride;
    }

    for (r = 0; r < 8; r++)
    {
        for (c = 0; c < 8; c++)
        {
            vdiff[c] = vsrc[c] - vpred[c];
        }

        vdiff += 8;
        vpred += 8;
        vsrc  += stride;
    }
}

void vp8_subtract_mby_c(short *diff, unsigned char *src, unsigned char *pred, int stride)
{
    int r, c;

    for (r = 0; r < 16; r++)
    {
        for (c = 0; c < 16; c++)
        {
            diff[c] = src[c] - pred[c];
        }

        diff += 16;
        pred += 16;
        src  += stride;
    }
}

static void vp8_subtract_mb(const VP8_ENCODER_RTCD *rtcd, MACROBLOCK *x)
{
    BLOCK *b = &x->block[0];

    ENCODEMB_INVOKE(&rtcd->encodemb, submby)(x->src_diff, *(b->base_src), x->e_mbd.predictor, b->src_stride);
    ENCODEMB_INVOKE(&rtcd->encodemb, submbuv)(x->src_diff, x->src.u_buffer, x->src.v_buffer, x->e_mbd.predictor, x->src.uv_stride);
}

static void build_dcblock(MACROBLOCK *x)
{
    short *src_diff_ptr = &x->src_diff[384];
    int i;

    for (i = 0; i < 16; i++)
    {
        src_diff_ptr[i] = x->coeff[i * 16];
    }
}
#if CONFIG_T8X8
void vp8_build_dcblock_8x8(MACROBLOCK *x)
{
    short *src_diff_ptr = &x->src_diff[384];
    int i;
    for (i = 0; i < 16; i++)
    {
        src_diff_ptr[i] = 0;
    }
    src_diff_ptr[0] = x->coeff[0 * 16];
    src_diff_ptr[1] = x->coeff[4 * 16];
    src_diff_ptr[4] = x->coeff[8 * 16];
    src_diff_ptr[8] = x->coeff[12 * 16];
}
#endif
void vp8_transform_mbuv(MACROBLOCK *x)
{
    int i;

    for (i = 16; i < 24; i += 2)
    {
        x->vp8_short_fdct8x4(&x->block[i].src_diff[0],
            &x->block[i].coeff[0], 16);
    }
}


void vp8_transform_intra_mby(MACROBLOCK *x)
{
    int i;

    for (i = 0; i < 16; i += 2)
    {
        x->vp8_short_fdct8x4(&x->block[i].src_diff[0],
            &x->block[i].coeff[0], 32);
    }

    // build dc block from 16 y dc values
    build_dcblock(x);

    // do 2nd order transform on the dc block
    x->short_walsh4x4(&x->block[24].src_diff[0],
        &x->block[24].coeff[0], 8);

}


static void transform_mb(MACROBLOCK *x)
{
    int i;

    for (i = 0; i < 16; i += 2)
    {
        x->vp8_short_fdct8x4(&x->block[i].src_diff[0],
            &x->block[i].coeff[0], 32);
    }

    // build dc block from 16 y dc values
    if (x->e_mbd.mode_info_context->mbmi.mode != SPLITMV)
        build_dcblock(x);

    for (i = 16; i < 24; i += 2)
    {
        x->vp8_short_fdct8x4(&x->block[i].src_diff[0],
            &x->block[i].coeff[0], 16);
    }

    // do 2nd order transform on the dc block
    if (x->e_mbd.mode_info_context->mbmi.mode != SPLITMV)
        x->short_walsh4x4(&x->block[24].src_diff[0],
        &x->block[24].coeff[0], 8);

}


static void transform_mby(MACROBLOCK *x)
{
    int i;

    for (i = 0; i < 16; i += 2)
    {
        x->vp8_short_fdct8x4(&x->block[i].src_diff[0],
            &x->block[i].coeff[0], 32);
    }

    // build dc block from 16 y dc values
    if (x->e_mbd.mode_info_context->mbmi.mode != SPLITMV)
    {
        build_dcblock(x);
        x->short_walsh4x4(&x->block[24].src_diff[0],
            &x->block[24].coeff[0], 8);
    }
}

#if CONFIG_T8X8

void vp8_transform_mbuv_8x8(MACROBLOCK *x)
{
    int i;

    for (i = 16; i < 24; i += 4)
    {
        x->vp8_short_fdct8x8(&x->block[i].src_diff[0],
            &x->block[i].coeff[0], 16);
    }
}


void vp8_transform_intra_mby_8x8(MACROBLOCK *x)//changed
{
    int i;

    for (i = 0; i < 9; i += 8)
    {
        x->vp8_short_fdct8x8(&x->block[i].src_diff[0],
            &x->block[i].coeff[0], 32);
    }
    for (i = 2; i < 11; i += 8)
    {
        x->vp8_short_fdct8x8(&x->block[i].src_diff[0],
            &x->block[i+2].coeff[0], 32);
    }
    // build dc block from 16 y dc values
    vp8_build_dcblock_8x8(x);
    //vp8_build_dcblock(x);

    // do 2nd order transform on the dc block
    x->short_fhaar2x2(&x->block[24].src_diff[0],
        &x->block[24].coeff[0], 8);

}


void vp8_transform_mb_8x8(MACROBLOCK *x)
{
    int i;

    for (i = 0; i < 9; i += 8)
    {
        x->vp8_short_fdct8x8(&x->block[i].src_diff[0],
            &x->block[i].coeff[0], 32);
    }
    for (i = 2; i < 11; i += 8)
    {
        x->vp8_short_fdct8x8(&x->block[i].src_diff[0],
            &x->block[i+2].coeff[0], 32);
    }
    // build dc block from 16 y dc values
    if (x->e_mbd.mode_info_context->mbmi.mode != B_PRED &&x->e_mbd.mode_info_context->mbmi.mode != SPLITMV)
        vp8_build_dcblock_8x8(x);
      //vp8_build_dcblock(x);

    for (i = 16; i < 24; i += 4)
    {
        x->vp8_short_fdct8x8(&x->block[i].src_diff[0],
            &x->block[i].coeff[0], 16);
    }

    // do 2nd order transform on the dc block
    if (x->e_mbd.mode_info_context->mbmi.mode != B_PRED &&x->e_mbd.mode_info_context->mbmi.mode != SPLITMV)
        x->short_fhaar2x2(&x->block[24].src_diff[0],
        &x->block[24].coeff[0], 8);
}

void vp8_transform_mby_8x8(MACROBLOCK *x)
{
    int i;

    for (i = 0; i < 9; i += 8)
    {
        x->vp8_short_fdct8x8(&x->block[i].src_diff[0],
            &x->block[i].coeff[0], 32);
    }
    for (i = 2; i < 11; i += 8)
    {
        x->vp8_short_fdct8x8(&x->block[i].src_diff[0],
            &x->block[i+2].coeff[0], 32);
    }
    // build dc block from 16 y dc values
    if (x->e_mbd.mode_info_context->mbmi.mode != SPLITMV)
    {
        //vp8_build_dcblock(x);
        vp8_build_dcblock_8x8(x);
        x->short_fhaar2x2(&x->block[24].src_diff[0],
            &x->block[24].coeff[0], 8);
    }
}

#endif

#define RDTRUNC(RM,DM,R,D) ( (128+(R)*(RM)) & 0xFF )
#define RDTRUNC_8x8(RM,DM,R,D) ( (128+(R)*(RM)) & 0xFF )
typedef struct vp8_token_state vp8_token_state;

struct vp8_token_state{
  int           rate;
  int           error;
  signed char   next;
  signed char   token;
  short         qc;
};

// TODO: experiments to find optimal multiple numbers
#define Y1_RD_MULT 4
#define UV_RD_MULT 2
#if !CONFIG_EXTEND_QRANGE
#define Y2_RD_MULT 16
#else
#define Y2_RD_MULT 4
#endif

static const int plane_rd_mult[4]=
{
    Y1_RD_MULT,
    Y2_RD_MULT,
    UV_RD_MULT,
    Y1_RD_MULT
};

static void optimize_b(MACROBLOCK *mb, int ib, int type,
                       ENTROPY_CONTEXT *a, ENTROPY_CONTEXT *l,
                       const VP8_ENCODER_RTCD *rtcd)
{
    BLOCK *b;
    BLOCKD *d;
    vp8_token_state tokens[17][2];
    unsigned best_mask[2];
    const short *dequant_ptr;
    const short *coeff_ptr;
    short *qcoeff_ptr;
    short *dqcoeff_ptr;
    int eob;
    int i0;
    int rc;
    int x;
    int sz = 0;
    int next;
    int rdmult;
    int rddiv;
    int final_eob;
    int rd_cost0;
    int rd_cost1;
    int rate0;
    int rate1;
    int error0;
    int error1;
    int t0;
    int t1;
    int best;
    int band;
    int pt;
    int i;
    int err_mult = plane_rd_mult[type];

    b = &mb->block[ib];
    d = &mb->e_mbd.block[ib];

    /* Enable this to test the effect of RDO as a replacement for the dynamic
     *  zero bin instead of an augmentation of it.
     */
#if 0
    vp8_strict_quantize_b(b, d);
#endif

    dequant_ptr = d->dequant;
    coeff_ptr = b->coeff;
    qcoeff_ptr = d->qcoeff;
    dqcoeff_ptr = d->dqcoeff;
    i0 = !type;
    eob = d->eob;

    /* Now set up a Viterbi trellis to evaluate alternative roundings. */
    rdmult = mb->rdmult * err_mult;
    if(mb->e_mbd.mode_info_context->mbmi.ref_frame==INTRA_FRAME)
        rdmult = (rdmult * 9)>>4;

    rddiv = mb->rddiv;
    best_mask[0] = best_mask[1] = 0;
    /* Initialize the sentinel node of the trellis. */
    tokens[eob][0].rate = 0;
    tokens[eob][0].error = 0;
    tokens[eob][0].next = 16;
    tokens[eob][0].token = DCT_EOB_TOKEN;
    tokens[eob][0].qc = 0;
    *(tokens[eob] + 1) = *(tokens[eob] + 0);
    next = eob;
    for (i = eob; i-- > i0;)
    {
        int base_bits;
        int d2;
        int dx;

        rc = vp8_default_zig_zag1d[i];
        x = qcoeff_ptr[rc];
        /* Only add a trellis state for non-zero coefficients. */
        if (x)
        {
            int shortcut=0;
            error0 = tokens[next][0].error;
            error1 = tokens[next][1].error;
            /* Evaluate the first possibility for this state. */
            rate0 = tokens[next][0].rate;
            rate1 = tokens[next][1].rate;
            t0 = (vp8_dct_value_tokens_ptr + x)->Token;
            /* Consider both possible successor states. */
            if (next < 16)
            {
                band = vp8_coef_bands[i + 1];
                pt = vp8_prev_token_class[t0];
                rate0 +=
                    mb->token_costs[type][band][pt][tokens[next][0].token];
                rate1 +=
                    mb->token_costs[type][band][pt][tokens[next][1].token];
            }
            rd_cost0 = RDCOST(rdmult, rddiv, rate0, error0);
            rd_cost1 = RDCOST(rdmult, rddiv, rate1, error1);
            if (rd_cost0 == rd_cost1)
            {
                rd_cost0 = RDTRUNC(rdmult, rddiv, rate0, error0);
                rd_cost1 = RDTRUNC(rdmult, rddiv, rate1, error1);
            }
            /* And pick the best. */
            best = rd_cost1 < rd_cost0;
            base_bits = *(vp8_dct_value_cost_ptr + x);
            dx = dqcoeff_ptr[rc] - coeff_ptr[rc];
            d2 = dx*dx;
            tokens[i][0].rate = base_bits + (best ? rate1 : rate0);
            tokens[i][0].error = d2 + (best ? error1 : error0);
            tokens[i][0].next = next;
            tokens[i][0].token = t0;
            tokens[i][0].qc = x;
            best_mask[0] |= best << i;
            /* Evaluate the second possibility for this state. */
            rate0 = tokens[next][0].rate;
            rate1 = tokens[next][1].rate;

            if((abs(x)*dequant_ptr[rc]>abs(coeff_ptr[rc])) &&
               (abs(x)*dequant_ptr[rc]<abs(coeff_ptr[rc])+dequant_ptr[rc]))
                shortcut = 1;
            else
                shortcut = 0;

            if(shortcut)
            {
                sz = -(x < 0);
                x -= 2*sz + 1;
            }

            /* Consider both possible successor states. */
            if (!x)
            {
                /* If we reduced this coefficient to zero, check to see if
                 *  we need to move the EOB back here.
                 */
                t0 = tokens[next][0].token == DCT_EOB_TOKEN ?
                    DCT_EOB_TOKEN : ZERO_TOKEN;
                t1 = tokens[next][1].token == DCT_EOB_TOKEN ?
                    DCT_EOB_TOKEN : ZERO_TOKEN;
            }
            else
            {
                t0=t1 = (vp8_dct_value_tokens_ptr + x)->Token;
            }
            if (next < 16)
            {
                band = vp8_coef_bands[i + 1];
                if(t0!=DCT_EOB_TOKEN)
                {
                    pt = vp8_prev_token_class[t0];
                    rate0 += mb->token_costs[type][band][pt][
                        tokens[next][0].token];
                }
                if(t1!=DCT_EOB_TOKEN)
                {
                    pt = vp8_prev_token_class[t1];
                    rate1 += mb->token_costs[type][band][pt][
                        tokens[next][1].token];
                }
            }

            rd_cost0 = RDCOST(rdmult, rddiv, rate0, error0);
            rd_cost1 = RDCOST(rdmult, rddiv, rate1, error1);
            if (rd_cost0 == rd_cost1)
            {
                rd_cost0 = RDTRUNC(rdmult, rddiv, rate0, error0);
                rd_cost1 = RDTRUNC(rdmult, rddiv, rate1, error1);
            }
            /* And pick the best. */
            best = rd_cost1 < rd_cost0;
            base_bits = *(vp8_dct_value_cost_ptr + x);

            if(shortcut)
            {
                dx -= (dequant_ptr[rc] + sz) ^ sz;
                d2 = dx*dx;
            }
            tokens[i][1].rate = base_bits + (best ? rate1 : rate0);
            tokens[i][1].error = d2 + (best ? error1 : error0);
            tokens[i][1].next = next;
            tokens[i][1].token =best?t1:t0;
            tokens[i][1].qc = x;
            best_mask[1] |= best << i;
            /* Finally, make this the new head of the trellis. */
            next = i;
        }
        /* There's no choice to make for a zero coefficient, so we don't
         *  add a new trellis node, but we do need to update the costs.
         */
        else
        {
            band = vp8_coef_bands[i + 1];
            t0 = tokens[next][0].token;
            t1 = tokens[next][1].token;
            /* Update the cost of each path if we're past the EOB token. */
            if (t0 != DCT_EOB_TOKEN)
            {
                tokens[next][0].rate += mb->token_costs[type][band][0][t0];
                tokens[next][0].token = ZERO_TOKEN;
            }
            if (t1 != DCT_EOB_TOKEN)
            {
                tokens[next][1].rate += mb->token_costs[type][band][0][t1];
                tokens[next][1].token = ZERO_TOKEN;
            }
            /* Don't update next, because we didn't add a new node. */
        }
    }

    /* Now pick the best path through the whole trellis. */
    band = vp8_coef_bands[i + 1];
    VP8_COMBINEENTROPYCONTEXTS(pt, *a, *l);
    rate0 = tokens[next][0].rate;
    rate1 = tokens[next][1].rate;
    error0 = tokens[next][0].error;
    error1 = tokens[next][1].error;
    t0 = tokens[next][0].token;
    t1 = tokens[next][1].token;
    rate0 += mb->token_costs[type][band][pt][t0];
    rate1 += mb->token_costs[type][band][pt][t1];
    rd_cost0 = RDCOST(rdmult, rddiv, rate0, error0);
    rd_cost1 = RDCOST(rdmult, rddiv, rate1, error1);
    if (rd_cost0 == rd_cost1)
    {
        rd_cost0 = RDTRUNC(rdmult, rddiv, rate0, error0);
        rd_cost1 = RDTRUNC(rdmult, rddiv, rate1, error1);
    }
    best = rd_cost1 < rd_cost0;
    final_eob = i0 - 1;
    for (i = next; i < eob; i = next)
    {
        x = tokens[i][best].qc;
        if (x)
            final_eob = i;
        rc = vp8_default_zig_zag1d[i];
        qcoeff_ptr[rc] = x;
        dqcoeff_ptr[rc] = x * dequant_ptr[rc];
        next = tokens[i][best].next;
        best = (best_mask[best] >> i) & 1;
    }
    final_eob++;

    d->eob = final_eob;
    *a = *l = (d->eob != !type);
}

static void optimize_mb(MACROBLOCK *x, const VP8_ENCODER_RTCD *rtcd)
{
    int b;
    int type;
    int has_2nd_order;
    ENTROPY_CONTEXT_PLANES t_above, t_left;
    ENTROPY_CONTEXT *ta;
    ENTROPY_CONTEXT *tl;

    vpx_memcpy(&t_above, x->e_mbd.above_context, sizeof(ENTROPY_CONTEXT_PLANES));
    vpx_memcpy(&t_left, x->e_mbd.left_context, sizeof(ENTROPY_CONTEXT_PLANES));

    ta = (ENTROPY_CONTEXT *)&t_above;
    tl = (ENTROPY_CONTEXT *)&t_left;

    has_2nd_order = (x->e_mbd.mode_info_context->mbmi.mode != B_PRED
        && x->e_mbd.mode_info_context->mbmi.mode != SPLITMV);
    type = has_2nd_order ? PLANE_TYPE_Y_NO_DC : PLANE_TYPE_Y_WITH_DC;

    for (b = 0; b < 16; b++)
    {
        optimize_b(x, b, type,
            ta + vp8_block2above[b], tl + vp8_block2left[b], rtcd);
    }

    for (b = 16; b < 24; b++)
    {
        optimize_b(x, b, PLANE_TYPE_UV,
            ta + vp8_block2above[b], tl + vp8_block2left[b], rtcd);
    }

    if (has_2nd_order)
    {
        b=24;
        optimize_b(x, b, PLANE_TYPE_Y2,
            ta + vp8_block2above[b], tl + vp8_block2left[b], rtcd);
    }
}


void vp8_optimize_mby(MACROBLOCK *x, const VP8_ENCODER_RTCD *rtcd)
{
    int b;
    int type;
    int has_2nd_order;

    ENTROPY_CONTEXT_PLANES t_above, t_left;
    ENTROPY_CONTEXT *ta;
    ENTROPY_CONTEXT *tl;

    if (!x->e_mbd.above_context)
        return;

    if (!x->e_mbd.left_context)
        return;

    vpx_memcpy(&t_above, x->e_mbd.above_context, sizeof(ENTROPY_CONTEXT_PLANES));
    vpx_memcpy(&t_left, x->e_mbd.left_context, sizeof(ENTROPY_CONTEXT_PLANES));

    ta = (ENTROPY_CONTEXT *)&t_above;
    tl = (ENTROPY_CONTEXT *)&t_left;

    has_2nd_order = (x->e_mbd.mode_info_context->mbmi.mode != B_PRED
        && x->e_mbd.mode_info_context->mbmi.mode != SPLITMV);
    type = has_2nd_order ? PLANE_TYPE_Y_NO_DC : PLANE_TYPE_Y_WITH_DC;

    for (b = 0; b < 16; b++)
    {
        optimize_b(x, b, type,
        ta + vp8_block2above[b], tl + vp8_block2left[b], rtcd);
    }


    if (has_2nd_order)
    {
        b=24;
        optimize_b(x, b, PLANE_TYPE_Y2,
            ta + vp8_block2above[b], tl + vp8_block2left[b], rtcd);
    }
}

void vp8_optimize_mbuv(MACROBLOCK *x, const VP8_ENCODER_RTCD *rtcd)
{
    int b;
    ENTROPY_CONTEXT_PLANES t_above, t_left;
    ENTROPY_CONTEXT *ta;
    ENTROPY_CONTEXT *tl;

    if (!x->e_mbd.above_context)
        return;

    if (!x->e_mbd.left_context)
        return;

    vpx_memcpy(&t_above, x->e_mbd.above_context, sizeof(ENTROPY_CONTEXT_PLANES));
    vpx_memcpy(&t_left, x->e_mbd.left_context, sizeof(ENTROPY_CONTEXT_PLANES));

    ta = (ENTROPY_CONTEXT *)&t_above;
    tl = (ENTROPY_CONTEXT *)&t_left;

    for (b = 16; b < 24; b++)
    {
        optimize_b(x, b, PLANE_TYPE_UV,
            ta + vp8_block2above[b], tl + vp8_block2left[b], rtcd);
    }
}

#if CONFIG_T8X8
void optimize_b_8x8(MACROBLOCK *mb, int i, int type,
                    ENTROPY_CONTEXT *a, ENTROPY_CONTEXT *l,
                    ENTROPY_CONTEXT *a1, ENTROPY_CONTEXT *l1,
                    const VP8_ENCODER_RTCD *rtcd)
{
    BLOCK *b;
    BLOCKD *d;
    vp8_token_state tokens[65][2];
    unsigned best_mask[2];
    const short *dequant_ptr;
    const short *coeff_ptr;
    short *qcoeff_ptr;
    short *dqcoeff_ptr;
    int eob;
    int i0;
    int rc;
    int x;
    int sz = 0;
    int next;
    int rdmult;
    int rddiv;
    int final_eob;
    int rd_cost0;
    int rd_cost1;
    int rate0;
    int rate1;
    int error0;
    int error1;
    int t0;
    int t1;
    int best;
    int band;
    int pt;

    b = &mb->block[i];
    d = &mb->e_mbd.block[i];

    /* Enable this to test the effect of RDO as a replacement for the dynamic
     *  zero bin instead of an augmentation of it.
     */
#if 0
    vp8_strict_quantize_b(b, d);
#endif

    dequant_ptr = d->dequant;
    coeff_ptr = b->coeff;
    qcoeff_ptr = d->qcoeff;
    dqcoeff_ptr = d->dqcoeff;
    i0 = !type;
    eob = d->eob;

    /* Now set up a Viterbi trellis to evaluate alternative roundings. */
    /* TODO: These should vary with the block type, since the quantizer does. */
    rdmult = mb->rdmult << 2;
    rddiv = mb->rddiv;
    best_mask[0] = best_mask[1] = 0;
    /* Initialize the sentinel node of the trellis. */
    tokens[eob][0].rate = 0;
    tokens[eob][0].error = 0;
    tokens[eob][0].next = 64;
    tokens[eob][0].token = DCT_EOB_TOKEN;
    tokens[eob][0].qc = 0;
    *(tokens[eob] + 1) = *(tokens[eob] + 0);
    next = eob;
    for (i = eob; i-- > i0;)
    {
        int base_bits;
        int d2;
        int dx;

        rc = vp8_default_zig_zag1d_8x8[i];
        x = qcoeff_ptr[rc];
        /* Only add a trellis state for non-zero coefficients. */
        if (x)
        {
            int shortcut=0;
            error0 = tokens[next][0].error;
            error1 = tokens[next][1].error;
            /* Evaluate the first possibility for this state. */
            rate0 = tokens[next][0].rate;
            rate1 = tokens[next][1].rate;
            t0 = (vp8_dct_value_tokens_ptr + x)->Token;
            /* Consider both possible successor states. */
            if (next < 64)
            {
                band = vp8_coef_bands_8x8[i + 1];
                pt = vp8_prev_token_class[t0];
                rate0 +=
                    mb->token_costs[type][band][pt][tokens[next][0].token];
                rate1 +=
                    mb->token_costs[type][band][pt][tokens[next][1].token];
            }
            rd_cost0 = RDCOST_8x8(rdmult, rddiv, rate0, error0);
            rd_cost1 = RDCOST_8x8(rdmult, rddiv, rate1, error1);
            if (rd_cost0 == rd_cost1)
            {
                rd_cost0 = RDTRUNC_8x8(rdmult, rddiv, rate0, error0);
                rd_cost1 = RDTRUNC_8x8(rdmult, rddiv, rate1, error1);
            }
            /* And pick the best. */
            best = rd_cost1 < rd_cost0;
            base_bits = *(vp8_dct_value_cost_ptr + x);
            dx = dqcoeff_ptr[rc] - coeff_ptr[rc];
            d2 = dx*dx;
            tokens[i][0].rate = base_bits + (best ? rate1 : rate0);
            tokens[i][0].error = d2 + (best ? error1 : error0);
            tokens[i][0].next = next;
            tokens[i][0].token = t0;
            tokens[i][0].qc = x;
            best_mask[0] |= best << i;
            /* Evaluate the second possibility for this state. */
            rate0 = tokens[next][0].rate;
            rate1 = tokens[next][1].rate;

            if((abs(x)*dequant_ptr[rc!=0]>abs(coeff_ptr[rc])) &&
               (abs(x)*dequant_ptr[rc!=0]<abs(coeff_ptr[rc])+dequant_ptr[rc!=0]))
                shortcut = 1;
            else
                shortcut = 0;

            if(shortcut)
            {
                sz = -(x < 0);
                x -= 2*sz + 1;
            }

            /* Consider both possible successor states. */
            if (!x)
            {
                /* If we reduced this coefficient to zero, check to see if
                 *  we need to move the EOB back here.
                 */
                t0 = tokens[next][0].token == DCT_EOB_TOKEN ?
                    DCT_EOB_TOKEN : ZERO_TOKEN;
                t1 = tokens[next][1].token == DCT_EOB_TOKEN ?
                    DCT_EOB_TOKEN : ZERO_TOKEN;
            }
            else
            {
                t0=t1 = (vp8_dct_value_tokens_ptr + x)->Token;
            }
            if (next < 64)
            {
                band = vp8_coef_bands_8x8[i + 1];
                if(t0!=DCT_EOB_TOKEN)
                {
                    pt = vp8_prev_token_class[t0];
                    rate0 += mb->token_costs[type][band][pt][
                        tokens[next][0].token];
                }
                if(t1!=DCT_EOB_TOKEN)
                {
                    pt = vp8_prev_token_class[t1];
                    rate1 += mb->token_costs[type][band][pt][
                        tokens[next][1].token];
                }
            }

            rd_cost0 = RDCOST_8x8(rdmult, rddiv, rate0, error0);
            rd_cost1 = RDCOST_8x8(rdmult, rddiv, rate1, error1);
            if (rd_cost0 == rd_cost1)
            {
                rd_cost0 = RDTRUNC_8x8(rdmult, rddiv, rate0, error0);
                rd_cost1 = RDTRUNC_8x8(rdmult, rddiv, rate1, error1);
            }
            /* And pick the best. */
            best = rd_cost1 < rd_cost0;
            base_bits = *(vp8_dct_value_cost_ptr + x);

            if(shortcut)
            {
                dx -= (dequant_ptr[rc!=0] + sz) ^ sz;
                d2 = dx*dx;
            }
            tokens[i][1].rate = base_bits + (best ? rate1 : rate0);
            tokens[i][1].error = d2 + (best ? error1 : error0);
            tokens[i][1].next = next;
            tokens[i][1].token =best?t1:t0;
            tokens[i][1].qc = x;
            best_mask[1] |= best << i;
            /* Finally, make this the new head of the trellis. */
            next = i;
        }
        /* There's no choice to make for a zero coefficient, so we don't
         *  add a new trellis node, but we do need to update the costs.
         */
        else
        {
            band = vp8_coef_bands_8x8[i + 1];
            t0 = tokens[next][0].token;
            t1 = tokens[next][1].token;
            /* Update the cost of each path if we're past the EOB token. */
            if (t0 != DCT_EOB_TOKEN)
            {
                tokens[next][0].rate += mb->token_costs[type][band][0][t0];
                tokens[next][0].token = ZERO_TOKEN;
            }
            if (t1 != DCT_EOB_TOKEN)
            {
                tokens[next][1].rate += mb->token_costs[type][band][0][t1];
                tokens[next][1].token = ZERO_TOKEN;
            }
            /* Don't update next, because we didn't add a new node. */
        }
    }

    /* Now pick the best path through the whole trellis. */
    band = vp8_coef_bands_8x8[i + 1];
    VP8_COMBINEENTROPYCONTEXTS_8x8(pt, *a, *l, *a1, *l1);
    rate0 = tokens[next][0].rate;
    rate1 = tokens[next][1].rate;
    error0 = tokens[next][0].error;
    error1 = tokens[next][1].error;
    t0 = tokens[next][0].token;
    t1 = tokens[next][1].token;
    rate0 += mb->token_costs[type][band][pt][t0];
    rate1 += mb->token_costs[type][band][pt][t1];
    rd_cost0 = RDCOST_8x8(rdmult, rddiv, rate0, error0);
    rd_cost1 = RDCOST_8x8(rdmult, rddiv, rate1, error1);
    if (rd_cost0 == rd_cost1)
    {
        rd_cost0 = RDTRUNC_8x8(rdmult, rddiv, rate0, error0);
        rd_cost1 = RDTRUNC_8x8(rdmult, rddiv, rate1, error1);
    }
    best = rd_cost1 < rd_cost0;
    final_eob = i0 - 1;
    for (i = next; i < eob; i = next)
    {
        x = tokens[i][best].qc;
        if (x)
            final_eob = i;
        rc = vp8_default_zig_zag1d_8x8[i];
        qcoeff_ptr[rc] = x;
        dqcoeff_ptr[rc] = x * dequant_ptr[rc!=0];
        next = tokens[i][best].next;
        best = (best_mask[best] >> i) & 1;
    }
    final_eob++;

    d->eob = final_eob;
    *a = *l = (d->eob != !type);

}

void optimize_mb_8x8(MACROBLOCK *x, const VP8_ENCODER_RTCD *rtcd)
{
    int b;
    int type;
    int has_2nd_order;
    ENTROPY_CONTEXT_PLANES t_above, t_left;
    ENTROPY_CONTEXT *ta;
    ENTROPY_CONTEXT *tl;

    vpx_memcpy(&t_above, x->e_mbd.above_context, sizeof(ENTROPY_CONTEXT_PLANES));
    vpx_memcpy(&t_left, x->e_mbd.left_context, sizeof(ENTROPY_CONTEXT_PLANES));

    ta = (ENTROPY_CONTEXT *)&t_above;
    tl = (ENTROPY_CONTEXT *)&t_left;

    has_2nd_order = (x->e_mbd.mode_info_context->mbmi.mode != B_PRED
        && x->e_mbd.mode_info_context->mbmi.mode != SPLITMV);
    type = has_2nd_order ? 0 : 3;

    for (b = 0; b < 16; b+=4)
    {
        optimize_b_8x8(x, b, type,
            ta + vp8_block2above[b], tl + vp8_block2left[b],
            ta + vp8_block2above[b+1], tl + vp8_block2left[b+4],
            rtcd);

        if(b==0)
        {
          *(ta + vp8_block2above[1]) = *(ta + vp8_block2above[4]) = *(ta + vp8_block2above[5]) = *(ta + vp8_block2above[b]);
          *(tl + vp8_block2left[1]) = *(tl + vp8_block2left[4]) = *(tl + vp8_block2left[5]) = *(tl + vp8_block2left[b]);
        }
        else if(b==4)
        {
          *(ta + vp8_block2above[2]) = *(ta + vp8_block2above[3]) = *(ta + vp8_block2above[6]) = *(ta + vp8_block2above[7]) = *(ta + vp8_block2above[b]);
          *(tl + vp8_block2left[2]) = *(tl + vp8_block2left[3]) = *(tl + vp8_block2left[6]) = *(tl + vp8_block2left[7]) = *(tl + vp8_block2left[b]);
          *(ta + vp8_block2above[4]) = *(ta + vp8_block2above[1]);
          *(tl + vp8_block2left[4]) = *(tl + vp8_block2left[1]);
        }
        else if(b==8)
        {
          *(ta + vp8_block2above[9]) = *(ta + vp8_block2above[12]) = *(ta + vp8_block2above[13]) = *(ta + vp8_block2above[b]);
          *(tl + vp8_block2left[9]) = *(tl + vp8_block2left[12]) = *(tl + vp8_block2left[13]) = *(tl + vp8_block2left[b]);

        }
        else if(b==12)
        {
          *(ta + vp8_block2above[10]) = *(ta + vp8_block2above[11]) = *(ta + vp8_block2above[14]) = *(ta + vp8_block2above[15]) = *(ta + vp8_block2above[b]);
          *(tl + vp8_block2left[10]) = *(tl + vp8_block2left[11]) = *(tl + vp8_block2left[14]) = *(tl + vp8_block2left[15]) = *(tl + vp8_block2left[b]);
          *(ta + vp8_block2above[12]) = *(ta + vp8_block2above[8]);
          *(tl + vp8_block2left[12]) = *(tl + vp8_block2left[8]);

        }



    }

    for (b = 16; b < 20; b+=4)
    {
        optimize_b_8x8(x, b, PLANE_TYPE_UV, //vp8_block2type[b],
            ta + vp8_block2above[b], tl + vp8_block2left[b],
            ta + vp8_block2above[b+1], tl + vp8_block2left[b+2],
            rtcd);
        *(ta + vp8_block2above[b+1]) = *(ta + vp8_block2above[b+2]) = *(ta + vp8_block2above[b+3]) =
            *(ta + vp8_block2above[b]);
        *(tl + vp8_block2left[b+1]) = *(tl + vp8_block2left[b+2]) = *(tl + vp8_block2left[b+3]) =
            *(tl + vp8_block2left[b]);

    }

    for (b = 20; b < 24; b+=4)
    {
        optimize_b_8x8(x, b, PLANE_TYPE_UV, //vp8_block2type[b],
            ta + vp8_block2above[b], tl + vp8_block2left[b],
            ta + vp8_block2above[b+1], tl + vp8_block2left[b+2],
            rtcd);
        *(ta + vp8_block2above[b+1]) = *(ta + vp8_block2above[b+2]) = *(ta + vp8_block2above[b+3]) =
            *(ta + vp8_block2above[b]);
        *(tl + vp8_block2left[b+1]) = *(tl + vp8_block2left[b+2]) = *(tl + vp8_block2left[b+3]) =
            *(tl + vp8_block2left[b]);

    }


    /*
    if (has_2nd_order)
    {
        vp8_setup_temp_context(&t, x->e_mbd.above_context[Y2CONTEXT],
            x->e_mbd.left_context[Y2CONTEXT], 1);
        optimize_b(x, 24, 1, t.a, t.l, rtcd);
    }
    */
}

void vp8_optimize_mby_8x8(MACROBLOCK *x, const VP8_ENCODER_RTCD *rtcd)
{
    int b;
    int type;
    int has_2nd_order;

    ENTROPY_CONTEXT_PLANES t_above, t_left;
    ENTROPY_CONTEXT *ta;
    ENTROPY_CONTEXT *tl;

    if (!x->e_mbd.above_context)
        return;

    if (!x->e_mbd.left_context)
        return;

    vpx_memcpy(&t_above, x->e_mbd.above_context, sizeof(ENTROPY_CONTEXT_PLANES));
    vpx_memcpy(&t_left, x->e_mbd.left_context, sizeof(ENTROPY_CONTEXT_PLANES));

    ta = (ENTROPY_CONTEXT *)&t_above;
    tl = (ENTROPY_CONTEXT *)&t_left;

    has_2nd_order = (x->e_mbd.mode_info_context->mbmi.mode != B_PRED
        && x->e_mbd.mode_info_context->mbmi.mode != SPLITMV);
    type = has_2nd_order ? 0 : 3;

    for (b = 0; b < 16; b+=4)
    {
        optimize_b_8x8(x, b, type,
        ta + vp8_block2above[b], tl + vp8_block2left[b],
        ta + vp8_block2above[b+1], tl + vp8_block2left[b+4],
        rtcd);
        if(b==0)
        {
          *(ta + vp8_block2above[1]) = *(ta + vp8_block2above[4]) = *(ta + vp8_block2above[5]) = *(ta + vp8_block2above[b]);
          *(tl + vp8_block2left[1]) = *(tl + vp8_block2left[4]) = *(tl + vp8_block2left[5]) = *(tl + vp8_block2left[b]);
        }
        else if(b==4)
        {
          *(ta + vp8_block2above[2]) = *(ta + vp8_block2above[3]) = *(ta + vp8_block2above[6]) = *(ta + vp8_block2above[7]) = *(ta + vp8_block2above[b]);
          *(tl + vp8_block2left[2]) = *(tl + vp8_block2left[3]) = *(tl + vp8_block2left[6]) = *(tl + vp8_block2left[7]) = *(tl + vp8_block2left[b]);
          *(ta + vp8_block2above[4]) = *(ta + vp8_block2above[1]);
          *(tl + vp8_block2left[4]) = *(tl + vp8_block2left[1]);
        }
        else if(b==8)
        {
          *(ta + vp8_block2above[9]) = *(ta + vp8_block2above[12]) = *(ta + vp8_block2above[13]) = *(ta + vp8_block2above[b]);
          *(tl + vp8_block2left[9]) = *(tl + vp8_block2left[12]) = *(tl + vp8_block2left[13]) = *(tl + vp8_block2left[b]);

        }
        else if(b==12)
        {
          *(ta + vp8_block2above[10]) = *(ta + vp8_block2above[11]) = *(ta + vp8_block2above[14]) = *(ta + vp8_block2above[15]) = *(ta + vp8_block2above[b]);
          *(tl + vp8_block2left[10]) = *(tl + vp8_block2left[11]) = *(tl + vp8_block2left[14]) = *(tl + vp8_block2left[15]) = *(tl + vp8_block2left[b]);
          *(ta + vp8_block2above[12]) = *(ta + vp8_block2above[8]);
          *(tl + vp8_block2left[12]) = *(tl + vp8_block2left[8]);

        }


    }

    /*
    if (has_2nd_order)
    {
        vp8_setup_temp_context(&t, x->e_mbd.above_context[Y2CONTEXT],
            x->e_mbd.left_context[Y2CONTEXT], 1);
        optimize_b(x, 24, 1, t.a, t.l, rtcd);
    }
    */
}

void vp8_optimize_mbuv_8x8(MACROBLOCK *x, const VP8_ENCODER_RTCD *rtcd)
{
    int b;
    ENTROPY_CONTEXT_PLANES t_above, t_left;
    ENTROPY_CONTEXT *ta;
    ENTROPY_CONTEXT *tl;

    if (!x->e_mbd.above_context)
        return;

    if (!x->e_mbd.left_context)
        return;

    vpx_memcpy(&t_above, x->e_mbd.above_context, sizeof(ENTROPY_CONTEXT_PLANES));
    vpx_memcpy(&t_left, x->e_mbd.left_context, sizeof(ENTROPY_CONTEXT_PLANES));

    ta = (ENTROPY_CONTEXT *)&t_above;
    tl = (ENTROPY_CONTEXT *)&t_left;

    for (b = 16; b < 20; b+=4)
    {
        optimize_b_8x8(x, b, PLANE_TYPE_UV, //vp8_block2type[b],
            ta + vp8_block2above[b], tl + vp8_block2left[b],
            ta + vp8_block2above[b+1], tl + vp8_block2left[b+2],
            rtcd);
        *(ta + vp8_block2above[b+1]) = *(ta + vp8_block2above[b+2]) = *(ta + vp8_block2above[b+3]) =
            *(ta + vp8_block2above[b]);
        *(tl + vp8_block2left[b+1]) = *(tl + vp8_block2left[b+2]) = *(tl + vp8_block2left[b+3]) =
            *(tl + vp8_block2left[b]);

    }

    for (b = 20; b < 24; b+=4)
    {
        optimize_b_8x8(x, b, PLANE_TYPE_UV, //vp8_block2type[b],
            ta + vp8_block2above[b], tl + vp8_block2left[b],
            ta + vp8_block2above[b+1], tl + vp8_block2left[b+2],
            rtcd);
        *(ta + vp8_block2above[b+1]) = *(ta + vp8_block2above[b+2]) = *(ta + vp8_block2above[b+3]) =
            *(ta + vp8_block2above[b]);
        *(tl + vp8_block2left[b+1]) = *(tl + vp8_block2left[b+2]) = *(tl + vp8_block2left[b+3]) =
            *(tl + vp8_block2left[b]);

    }

}
#endif

void vp8_encode_inter16x16(const VP8_ENCODER_RTCD *rtcd, MACROBLOCK *x)
{
    vp8_build_inter_predictors_mb(&x->e_mbd);

    vp8_subtract_mb(rtcd, x);

#if  CONFIG_T8X8
    if(x->e_mbd.mode_info_context->mbmi.segment_id >= 2)
         vp8_transform_mb_8x8(x);
    else
#endif
         transform_mb(x);

#if  CONFIG_T8X8
    if(x->e_mbd.mode_info_context->mbmi.segment_id >= 2)
        vp8_quantize_mb_8x8(x);
    else
#endif
        vp8_quantize_mb(x);

    if (x->optimize)
    {
#if CONFIG_T8X8
      if(x->e_mbd.mode_info_context->mbmi.segment_id >= 2)
        optimize_mb_8x8(x, rtcd);
      else
#endif
        optimize_mb(x, rtcd);
    }

#if CONFIG_T8X8
    if(x->e_mbd.mode_info_context->mbmi.segment_id >= 2)
        vp8_inverse_transform_mb_8x8(IF_RTCD(&rtcd->common->idct), &x->e_mbd);
    else
#endif
        vp8_inverse_transform_mb(IF_RTCD(&rtcd->common->idct), &x->e_mbd);
    if(x->e_mbd.mode_info_context->mbmi.segment_id >= 2) {
#ifdef ENC_DEBUG
        if (enc_debug)
        {
          int i;
          printf("qcoeff:\n");
          printf("%d %d:\n", x->e_mbd.mb_to_left_edge, x->e_mbd.mb_to_top_edge);
          for (i =0; i<400; i++) {
            printf("%3d ", x->e_mbd.qcoeff[i]);
            if (i%16 == 15) printf("\n");
          }
          printf("dqcoeff:\n");
          for (i =0; i<400; i++) {
            printf("%3d ", x->e_mbd.dqcoeff[i]);
            if (i%16 == 15) printf("\n");
          }
          printf("diff:\n");
          for (i =0; i<400; i++) {
            printf("%3d ", x->e_mbd.diff[i]);
            if (i%16 == 15) printf("\n");
          }
          printf("predictor:\n");
          for (i =0; i<400; i++) {
            printf("%3d ", x->e_mbd.predictor[i]);
            if (i%16 == 15) printf("\n");
          }
          printf("\n");
        }
#endif
    }

    RECON_INVOKE(&rtcd->common->recon, recon_mb)
        (IF_RTCD(&rtcd->common->recon), &x->e_mbd);
#ifdef ENC_DEBUG
    if (enc_debug) {
      int i, j, k;
      printf("Final Reconstruction\n");
      for (i =0; i<16; i+=4) {
        BLOCKD *b = &x->e_mbd.block[i];
        unsigned char *d = *(b->base_dst) + b->dst;
        for (k=0; k<4; k++) {
          for (j=0; j<16; j++)
            printf("%3d ", d[j]);
          printf("\n");
          d+=b->dst_stride;
        }
      }
    }
#endif
}


/* this function is used by first pass only */
void vp8_encode_inter16x16y(const VP8_ENCODER_RTCD *rtcd, MACROBLOCK *x)
{
    BLOCK *b = &x->block[0];

    vp8_build_inter16x16_predictors_mby(&x->e_mbd);

    ENCODEMB_INVOKE(&rtcd->encodemb, submby)(x->src_diff, *(b->base_src), x->e_mbd.predictor, b->src_stride);

#if CONFIG_T8X8
    if(x->e_mbd.mode_info_context->mbmi.segment_id >= 2)
          vp8_transform_mby_8x8(x);
    else
#endif
          transform_mby(x);

    vp8_quantize_mby(x);
#if CONFIG_T8X8
    if(x->e_mbd.mode_info_context->mbmi.segment_id >= 2)
          vp8_inverse_transform_mby_8x8(IF_RTCD(&rtcd->common->idct), &x->e_mbd);
    else
#endif
          vp8_inverse_transform_mby(IF_RTCD(&rtcd->common->idct), &x->e_mbd);

    RECON_INVOKE(&rtcd->common->recon, recon_mby)
        (IF_RTCD(&rtcd->common->recon), &x->e_mbd);
<<<<<<< HEAD
}

void vp8_encode_inter16x16uvrd(const VP8_ENCODER_RTCD *rtcd, MACROBLOCK *x)
{
    vp8_build_inter_predictors_mbuv(&x->e_mbd);
    ENCODEMB_INVOKE(&rtcd->encodemb, submbuv)(x->src_diff, x->src.u_buffer, x->src.v_buffer, x->e_mbd.predictor, x->src.uv_stride);
#if CONFIG_T8X8
    if(x->e_mbd.mode_info_context->mbmi.segment_id >= 2)
       vp8_transform_mbuv_8x8(x);
    else
#endif
    vp8_transform_mbuv(x);

    vp8_quantize_mbuv(x);

=======
>>>>>>> e47306eb
}<|MERGE_RESOLUTION|>--- conflicted
+++ resolved
@@ -1267,22 +1267,4 @@
 
     RECON_INVOKE(&rtcd->common->recon, recon_mby)
         (IF_RTCD(&rtcd->common->recon), &x->e_mbd);
-<<<<<<< HEAD
-}
-
-void vp8_encode_inter16x16uvrd(const VP8_ENCODER_RTCD *rtcd, MACROBLOCK *x)
-{
-    vp8_build_inter_predictors_mbuv(&x->e_mbd);
-    ENCODEMB_INVOKE(&rtcd->encodemb, submbuv)(x->src_diff, x->src.u_buffer, x->src.v_buffer, x->e_mbd.predictor, x->src.uv_stride);
-#if CONFIG_T8X8
-    if(x->e_mbd.mode_info_context->mbmi.segment_id >= 2)
-       vp8_transform_mbuv_8x8(x);
-    else
-#endif
-    vp8_transform_mbuv(x);
-
-    vp8_quantize_mbuv(x);
-
-=======
->>>>>>> e47306eb
 }