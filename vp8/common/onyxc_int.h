--- conflicted
+++ resolved
@@ -116,12 +116,8 @@
     int mb_cols;
     int mode_info_stride;
 
-<<<<<<< HEAD
-    // prfile settings
+    /* profile settings */
     int experimental;
-=======
-    /* profile settings */
->>>>>>> 507eb4b5
     int mb_no_coeff_skip;
     int no_lpf;
     int simpler_lpf;
