--- conflicted
+++ resolved
@@ -117,854 +117,6 @@
   return 0;
 }
 
-<<<<<<< HEAD
-static const arg_def_t help =
-    ARG_DEF(NULL, "help", 0, "Show usage options and exit");
-static const arg_def_t debugmode =
-    ARG_DEF("D", "debug", 0, "Debug mode (makes output deterministic)");
-static const arg_def_t outputfile =
-    ARG_DEF("o", "output", 1, "Output filename");
-static const arg_def_t reconfile = ARG_DEF(NULL, "recon", 1, "Recon filename");
-static const arg_def_t use_yv12 =
-    ARG_DEF(NULL, "yv12", 0, "Input file is YV12 ");
-static const arg_def_t use_i420 =
-    ARG_DEF(NULL, "i420", 0, "Input file is I420 (default)");
-static const arg_def_t use_i422 =
-    ARG_DEF(NULL, "i422", 0, "Input file is I422");
-static const arg_def_t use_i444 =
-    ARG_DEF(NULL, "i444", 0, "Input file is I444");
-static const arg_def_t codecarg = ARG_DEF(NULL, "codec", 1, "Codec to use");
-static const arg_def_t passes =
-    ARG_DEF("p", "passes", 1, "Number of passes (must be 1)");
-static const arg_def_t pass_arg = ARG_DEF(
-    NULL, "pass", 1, "Pass to execute (0/1). 0 (default) indicates all passes");
-static const arg_def_t fpf_name =
-    ARG_DEF(NULL, "fpf", 1, "First pass statistics file name");
-static const arg_def_t limit =
-    ARG_DEF(NULL, "limit", 1, "Stop encoding after n input frames");
-static const arg_def_t skip =
-    ARG_DEF(NULL, "skip", 1, "Skip the first n input frames");
-static const arg_def_t step = ARG_DEF(
-    NULL, "step", 1, "Encode every n-th frame (after the --skip frames)");
-static const arg_def_t good_dl =
-    ARG_DEF(NULL, "good", 0, "Use Good Quality Deadline");
-static const arg_def_t rt_dl =
-    ARG_DEF(NULL, "rt", 0, "Use Realtime Quality Deadline");
-static const arg_def_t quietarg =
-    ARG_DEF("q", "quiet", 0, "Do not print encode progress");
-static const arg_def_t verbosearg =
-    ARG_DEF("v", "verbose", 0, "Show encoder parameters");
-static const arg_def_t psnrarg =
-    ARG_DEF(NULL, "psnr", 0, "Show PSNR in status line");
-static const arg_def_t use_cfg = ARG_DEF("c", "cfg", 1, "Config file to use");
-
-static const struct arg_enum_list test_decode_enum[] = {
-  { "off", TEST_DECODE_OFF },
-  { "fatal", TEST_DECODE_FATAL },
-  { "warn", TEST_DECODE_WARN },
-  { NULL, 0 }
-};
-static const arg_def_t recontest = ARG_DEF_ENUM(
-    NULL, "test-decode", 1, "Test encode/decode mismatch", test_decode_enum);
-static const arg_def_t framerate =
-    ARG_DEF(NULL, "fps", 1, "Stream frame rate (rate/scale)");
-static const arg_def_t use_webm =
-    ARG_DEF(NULL, "webm", 0, "Output WebM (default when WebM IO is enabled)");
-static const arg_def_t use_ivf = ARG_DEF(NULL, "ivf", 0, "Output IVF");
-static const arg_def_t use_obu = ARG_DEF(NULL, "obu", 0, "Output OBU");
-static const arg_def_t q_hist_n =
-    ARG_DEF(NULL, "q-hist", 1, "Show quantizer histogram (n-buckets)");
-static const arg_def_t rate_hist_n =
-    ARG_DEF(NULL, "rate-hist", 1, "Show rate histogram (n-buckets)");
-static const arg_def_t disable_warnings =
-    ARG_DEF(NULL, "disable-warnings", 0,
-            "Disable warnings about potentially incorrect encode settings.");
-static const arg_def_t disable_warning_prompt =
-    ARG_DEF("y", "disable-warning-prompt", 0,
-            "Display warnings, but do not prompt user to continue.");
-static const struct arg_enum_list bitdepth_enum[] = {
-  { "8", AOM_BITS_8 }, { "10", AOM_BITS_10 }, { "12", AOM_BITS_12 }, { NULL, 0 }
-};
-
-static const arg_def_t bitdeptharg = ARG_DEF_ENUM(
-    "b", "bit-depth", 1,
-    "Bit depth for codec (8 for version <=1, 10 or 12 for version 2)",
-    bitdepth_enum);
-static const arg_def_t inbitdeptharg =
-    ARG_DEF(NULL, "input-bit-depth", 1, "Bit depth of input");
-
-static const arg_def_t input_chroma_subsampling_x = ARG_DEF(
-    NULL, "input-chroma-subsampling-x", 1, "chroma subsampling x value.");
-static const arg_def_t input_chroma_subsampling_y = ARG_DEF(
-    NULL, "input-chroma-subsampling-y", 1, "chroma subsampling y value.");
-
-static const arg_def_t *main_args[] = { &help,
-                                        &use_cfg,
-                                        &debugmode,
-                                        &outputfile,
-                                        &reconfile,
-                                        &codecarg,
-                                        &passes,
-                                        &pass_arg,
-                                        &fpf_name,
-                                        &limit,
-                                        &skip,
-                                        &step,
-                                        &good_dl,
-                                        &rt_dl,
-                                        &quietarg,
-                                        &verbosearg,
-                                        &psnrarg,
-                                        &use_webm,
-                                        &use_ivf,
-                                        &use_obu,
-                                        &q_hist_n,
-                                        &rate_hist_n,
-                                        &disable_warnings,
-                                        &disable_warning_prompt,
-                                        &recontest,
-                                        NULL };
-
-static const arg_def_t usage =
-    ARG_DEF("u", "usage", 1, "Usage profile number to use");
-static const arg_def_t threads =
-    ARG_DEF("t", "threads", 1, "Max number of threads to use");
-static const arg_def_t profile =
-    ARG_DEF(NULL, "profile", 1, "Bitstream profile number to use");
-static const arg_def_t width = ARG_DEF("w", "width", 1, "Frame width");
-static const arg_def_t height = ARG_DEF("h", "height", 1, "Frame height");
-static const arg_def_t forced_max_frame_width = ARG_DEF(
-    NULL, "forced_max_frame_width", 1, "Maximum frame width value to force");
-static const arg_def_t forced_max_frame_height = ARG_DEF(
-    NULL, "forced_max_frame_height", 1, "Maximum frame height value to force");
-#if CONFIG_WEBM_IO
-static const struct arg_enum_list stereo_mode_enum[] = {
-  { "mono", STEREO_FORMAT_MONO },
-  { "left-right", STEREO_FORMAT_LEFT_RIGHT },
-  { "bottom-top", STEREO_FORMAT_BOTTOM_TOP },
-  { "top-bottom", STEREO_FORMAT_TOP_BOTTOM },
-  { "right-left", STEREO_FORMAT_RIGHT_LEFT },
-  { NULL, 0 }
-};
-static const arg_def_t stereo_mode = ARG_DEF_ENUM(
-    NULL, "stereo-mode", 1, "Stereo 3D video format", stereo_mode_enum);
-#endif
-static const arg_def_t timebase = ARG_DEF(
-    NULL, "timebase", 1, "Output timestamp precision (fractional seconds)");
-static const arg_def_t global_error_resilient =
-    ARG_DEF(NULL, "global-error-resilient", 1,
-            "Enable global error resiliency features");
-static const arg_def_t lag_in_frames =
-    ARG_DEF(NULL, "lag-in-frames", 1, "Max number of frames to lag");
-static const arg_def_t large_scale_tile = ARG_DEF(
-    NULL, "large-scale-tile", 1,
-    "Large scale tile coding (0: off (default), 1: on (ivf output only))");
-static const arg_def_t monochrome =
-    ARG_DEF(NULL, "monochrome", 0, "Monochrome video (no chroma planes)");
-static const arg_def_t full_still_picture_hdr = ARG_DEF(
-    NULL, "full-still-picture-hdr", 0, "Use full header for still picture");
-static const arg_def_t use_16bit_internal =
-    ARG_DEF(NULL, "use-16bit-internal", 0, "Force use of 16-bit pipeline");
-
-static const arg_def_t *global_args[] = { &use_yv12,
-                                          &use_i420,
-                                          &use_i422,
-                                          &use_i444,
-                                          &usage,
-                                          &threads,
-                                          &profile,
-                                          &width,
-                                          &height,
-                                          &forced_max_frame_width,
-                                          &forced_max_frame_height,
-#if CONFIG_WEBM_IO
-                                          &stereo_mode,
-#endif
-                                          &timebase,
-                                          &framerate,
-                                          &global_error_resilient,
-                                          &bitdeptharg,
-                                          &lag_in_frames,
-                                          &large_scale_tile,
-                                          &monochrome,
-                                          &full_still_picture_hdr,
-                                          &use_16bit_internal,
-                                          NULL };
-
-static const arg_def_t dropframe_thresh =
-    ARG_DEF(NULL, "drop-frame", 1, "Temporal resampling threshold (buf %)");
-static const arg_def_t resize_mode =
-    ARG_DEF(NULL, "resize-mode", 1, "Frame resize mode");
-static const arg_def_t resize_denominator =
-    ARG_DEF(NULL, "resize-denominator", 1, "Frame resize denominator");
-static const arg_def_t resize_kf_denominator = ARG_DEF(
-    NULL, "resize-kf-denominator", 1, "Frame resize keyframe denominator");
-static const arg_def_t superres_mode =
-    ARG_DEF(NULL, "superres-mode", 1, "Frame super-resolution mode");
-static const arg_def_t superres_denominator = ARG_DEF(
-    NULL, "superres-denominator", 1, "Frame super-resolution denominator");
-static const arg_def_t superres_kf_denominator =
-    ARG_DEF(NULL, "superres-kf-denominator", 1,
-            "Frame super-resolution keyframe denominator");
-static const arg_def_t superres_qthresh = ARG_DEF(
-    NULL, "superres-qthresh", 1, "Frame super-resolution qindex threshold");
-static const arg_def_t superres_kf_qthresh =
-    ARG_DEF(NULL, "superres-kf-qthresh", 1,
-            "Frame super-resolution keyframe qindex threshold");
-static const struct arg_enum_list end_usage_enum[] = { { "vbr", AOM_VBR },
-                                                       { "cbr", AOM_CBR },
-                                                       { "cq", AOM_CQ },
-                                                       { "q", AOM_Q },
-                                                       { NULL, 0 } };
-static const arg_def_t end_usage =
-    ARG_DEF_ENUM(NULL, "end-usage", 1, "Rate control mode", end_usage_enum);
-static const arg_def_t target_bitrate =
-    ARG_DEF(NULL, "target-bitrate", 1, "Bitrate (kbps)");
-static const arg_def_t min_qp_level =
-    ARG_DEF(NULL, "min-qp", 1, "Minimum (best) quantizer");
-static const arg_def_t max_qp_level =
-    ARG_DEF(NULL, "max-qp", 1, "Maximum (worst) quantizer");
-static const arg_def_t min_q_level = ARG_DEF(
-    NULL, "min-q", 1, "Minimum (best) quantizer in range 0 to 63 (DEPRECATED)");
-static const arg_def_t max_q_level =
-    ARG_DEF(NULL, "max-q", 1,
-            "Maximum (worst) quantizer in range 0 to 63 (DEPRECATED)");
-
-static const arg_def_t undershoot_pct =
-    ARG_DEF(NULL, "undershoot-pct", 1, "Datarate undershoot (min) target (%)");
-static const arg_def_t overshoot_pct =
-    ARG_DEF(NULL, "overshoot-pct", 1, "Datarate overshoot (max) target (%)");
-static const arg_def_t buf_sz =
-    ARG_DEF(NULL, "buf-sz", 1, "Client buffer size (ms)");
-static const arg_def_t buf_initial_sz =
-    ARG_DEF(NULL, "buf-initial-sz", 1, "Client initial buffer size (ms)");
-static const arg_def_t buf_optimal_sz =
-    ARG_DEF(NULL, "buf-optimal-sz", 1, "Client optimal buffer size (ms)");
-static const arg_def_t minsection_pct =
-    ARG_DEF(NULL, "minsection-pct", 1, "GOP min bitrate (% of target)");
-static const arg_def_t maxsection_pct =
-    ARG_DEF(NULL, "maxsection-pct", 1, "GOP max bitrate (% of target)");
-static const arg_def_t *rc_args[] = { &dropframe_thresh,
-                                      &resize_mode,
-                                      &resize_denominator,
-                                      &resize_kf_denominator,
-                                      &superres_mode,
-                                      &superres_denominator,
-                                      &superres_kf_denominator,
-                                      &superres_qthresh,
-                                      &superres_kf_qthresh,
-                                      &end_usage,
-                                      &target_bitrate,
-                                      &min_qp_level,
-                                      &max_qp_level,
-                                      &undershoot_pct,
-                                      &overshoot_pct,
-                                      &buf_sz,
-                                      &buf_initial_sz,
-                                      &buf_optimal_sz,
-                                      &minsection_pct,
-                                      &maxsection_pct,
-                                      NULL };
-
-static const arg_def_t fwd_kf_enabled =
-    ARG_DEF(NULL, "enable-fwd-kf", 1, "Enable forward reference keyframes");
-static const arg_def_t kf_min_dist =
-    ARG_DEF(NULL, "kf-min-dist", 1, "Minimum keyframe interval (frames)");
-static const arg_def_t kf_max_dist =
-    ARG_DEF(NULL, "kf-max-dist", 1, "Maximum keyframe interval (frames)");
-static const arg_def_t kf_disabled =
-    ARG_DEF(NULL, "disable-kf", 0, "Disable keyframe placement");
-static const arg_def_t *kf_args[] = { &fwd_kf_enabled, &kf_min_dist,
-                                      &kf_max_dist, &kf_disabled, NULL };
-static const arg_def_t sframe_dist =
-    ARG_DEF(NULL, "sframe-dist", 1, "S-Frame interval (frames)");
-static const arg_def_t sframe_mode =
-    ARG_DEF(NULL, "sframe-mode", 1, "S-Frame insertion mode (1..2)");
-static const arg_def_t save_as_annexb =
-    ARG_DEF(NULL, "annexb", 1, "Save as Annex-B");
-static const arg_def_t noise_sens =
-    ARG_DEF(NULL, "noise-sensitivity", 1, "Noise sensitivity (frames to blur)");
-static const arg_def_t sharpness =
-    ARG_DEF(NULL, "sharpness", 1, "Loop filter sharpness (0..7)");
-static const arg_def_t static_thresh =
-    ARG_DEF(NULL, "static-thresh", 1, "Motion detection threshold");
-static const arg_def_t auto_altref =
-    ARG_DEF(NULL, "auto-alt-ref", 1, "Enable automatic alt reference frames");
-static const arg_def_t arnr_maxframes =
-    ARG_DEF(NULL, "arnr-maxframes", 1, "AltRef max frames (0..15)");
-static const arg_def_t arnr_strength =
-    ARG_DEF(NULL, "arnr-strength", 1, "AltRef filter strength (0..6)");
-static const struct arg_enum_list tuning_enum[] = {
-  { "psnr", AOM_TUNE_PSNR },
-  { "ssim", AOM_TUNE_SSIM },
-  { "vmaf_with_preprocessing", AOM_TUNE_VMAF_WITH_PREPROCESSING },
-  { "vmaf_without_preprocessing", AOM_TUNE_VMAF_WITHOUT_PREPROCESSING },
-  { "vmaf", AOM_TUNE_VMAF_MAX_GAIN },
-  { "vmaf_neg", AOM_TUNE_VMAF_NEG_MAX_GAIN },
-  { NULL, 0 }
-};
-static const arg_def_t tune_metric =
-    ARG_DEF_ENUM(NULL, "tune", 1, "Distortion metric tuned with", tuning_enum);
-static const arg_def_t qp_level =
-    ARG_DEF(NULL, "qp", 1, "Constant/Constrained Quality level");
-static const arg_def_t cq_level =
-    ARG_DEF(NULL, "cq-level", 1,
-            "Constant/Constrained Quality level in range 0 to 63 (DEPRECATED)");
-static const arg_def_t max_intra_rate_pct =
-    ARG_DEF(NULL, "max-intra-rate", 1, "Max I-frame bitrate (pct)");
-
-#if CONFIG_AV1_ENCODER
-static const arg_def_t cpu_used_av1 =
-    ARG_DEF(NULL, "cpu-used", 1,
-            "Speed setting (0..6 in good mode, 6..9 in realtime mode)");
-static const arg_def_t rowmtarg =
-    ARG_DEF(NULL, "row-mt", 1,
-            "Enable row based multi-threading (0: off, 1: on (default))");
-static const arg_def_t tile_cols =
-    ARG_DEF(NULL, "tile-columns", 1, "Number of tile columns to use, log2");
-static const arg_def_t tile_rows =
-    ARG_DEF(NULL, "tile-rows", 1, "Number of tile rows to use, log2");
-static const arg_def_t enable_tpl_model =
-    ARG_DEF(NULL, "enable-tpl-model", 1,
-            "RDO based on frame temporal dependency "
-            "(0: off, 1: backward source based). "
-            "This is required for deltaq mode.");
-static const arg_def_t enable_keyframe_filtering =
-    ARG_DEF(NULL, "enable-keyframe-filtering", 1,
-            "Apply temporal filtering on key frame"
-            "(0: no filter, 1: filter without overlay (default),"
-            "2: filter with overlay)");
-static const arg_def_t tile_width =
-    ARG_DEF(NULL, "tile-width", 1, "Tile widths (comma separated)");
-static const arg_def_t tile_height =
-    ARG_DEF(NULL, "tile-height", 1, "Tile heights (command separated)");
-static const arg_def_t lossless =
-    ARG_DEF(NULL, "lossless", 1, "Lossless mode (0: false (default), 1: true)");
-static const arg_def_t enable_deblocking =
-    ARG_DEF(NULL, "enable-deblocking", 1,
-            "Enable the deblocking filter (0: false, 1: true (default))");
-static const arg_def_t enable_cdef =
-    ARG_DEF(NULL, "enable-cdef", 1,
-            "Enable the constrained directional enhancement filter (0: false, "
-            "1: true (default))");
-static const arg_def_t enable_restoration = ARG_DEF(
-    NULL, "enable-restoration", 1,
-    "Enable the loop restoration filter (0: false (default in Realtime mode), "
-    "1: true (default in Non-realtime mode))");
-static const arg_def_t disable_ml_partition_speed_features =
-    ARG_DEF(NULL, "disable-ml-partition-speed-features", 1,
-            "Disable ML partition speed features "
-            "(0: false (default), 1: true)");
-static const arg_def_t enable_rect_partitions =
-    ARG_DEF(NULL, "enable-rect-partitions", 1,
-            "Enable rectangular partitions "
-            "(0: false, 1: true (default))");
-static const arg_def_t enable_ab_partitions =
-    ARG_DEF(NULL, "enable-ab-partitions", 1,
-            "Enable ab partitions (0: false, 1: true (default))");
-static const arg_def_t enable_1to4_partitions =
-    ARG_DEF(NULL, "enable-1to4-partitions", 1,
-            "Enable 1:4 and 4:1 partitions "
-            "(0: false, 1: true (default))");
-static const arg_def_t min_partition_size =
-    ARG_DEF(NULL, "min-partition-size", 1,
-            "Set min partition size "
-            "(4:4x4, 8:8x8, 16:16x16, 32:32x32, 64:64x64, 128:128x128). "
-            "On frame with 4k+ resolutions or higher speed settings, the min "
-            "partition size will have a minimum of 8.");
-static const arg_def_t max_partition_size =
-    ARG_DEF(NULL, "max-partition-size", 1,
-            "Set max partition size "
-            "(4:4x4, 8:8x8, 16:16x16, 32:32x32, 64:64x64, 128:128x128)");
-#if !CONFIG_REMOVE_DUAL_FILTER
-static const arg_def_t enable_dual_filter =
-    ARG_DEF(NULL, "enable-dual-filter", 1,
-            "Enable dual filter "
-            "(0: false, 1: true (default))");
-#endif  // !CONFIG_REMOVE_DUAL_FILTER
-static const arg_def_t enable_chroma_deltaq =
-    ARG_DEF(NULL, "enable-chroma-deltaq", 1,
-            "Enable chroma delta quant "
-            "(0: false (default), 1: true)");
-static const arg_def_t enable_intra_edge_filter =
-    ARG_DEF(NULL, "enable-intra-edge-filter", 1,
-            "Enable intra edge filtering "
-            "(0: false, 1: true (default))");
-static const arg_def_t enable_order_hint =
-    ARG_DEF(NULL, "enable-order-hint", 1,
-            "Enable order hint "
-            "(0: false, 1: true (default))");
-static const arg_def_t enable_tx64 =
-    ARG_DEF(NULL, "enable-tx64", 1,
-            "Enable 64-pt transform (0: false, 1: true (default))");
-static const arg_def_t enable_flip_idtx =
-    ARG_DEF(NULL, "enable-flip-idtx", 1,
-            "Enable extended transform type (0: false, 1: true (default)) "
-            "including FLIPADST_DCT, DCT_FLIPADST, FLIPADST_FLIPADST, "
-            "ADST_FLIPADST, FLIPADST_ADST, IDTX, V_DCT, H_DCT, V_ADST, "
-            "H_ADST, V_FLIPADST, H_FLIPADST");
-#if !CONFIG_REMOVE_DIST_WTD_COMP
-static const arg_def_t enable_dist_wtd_comp =
-    ARG_DEF(NULL, "enable-dist-wtd-comp", 1,
-            "Enable distance-weighted compound "
-            "(0: false, 1: true (default))");
-#endif  // !CONFIG_REMOVE_DIST_WTD_COMP
-static const arg_def_t enable_masked_comp =
-    ARG_DEF(NULL, "enable-masked-comp", 1,
-            "Enable masked (wedge/diff-wtd) compound "
-            "(0: false, 1: true (default))");
-static const arg_def_t enable_onesided_comp =
-    ARG_DEF(NULL, "enable-onesided-comp", 1,
-            "Enable one sided compound "
-            "(0: false, 1: true (default))");
-static const arg_def_t enable_interintra_comp =
-    ARG_DEF(NULL, "enable-interintra-comp", 1,
-            "Enable interintra compound "
-            "(0: false, 1: true (default))");
-static const arg_def_t enable_smooth_interintra =
-    ARG_DEF(NULL, "enable-smooth-interintra", 1,
-            "Enable smooth interintra mode "
-            "(0: false, 1: true (default))");
-static const arg_def_t enable_diff_wtd_comp =
-    ARG_DEF(NULL, "enable-diff-wtd-comp", 1,
-            "Enable difference-weighted compound "
-            "(0: false, 1: true (default))");
-static const arg_def_t enable_interinter_wedge =
-    ARG_DEF(NULL, "enable-interinter-wedge", 1,
-            "Enable interinter wedge compound "
-            "(0: false, 1: true (default))");
-static const arg_def_t enable_interintra_wedge =
-    ARG_DEF(NULL, "enable-interintra-wedge", 1,
-            "Enable interintra wedge compound "
-            "(0: false, 1: true (default))");
-static const arg_def_t enable_global_motion =
-    ARG_DEF(NULL, "enable-global-motion", 1,
-            "Enable global motion "
-            "(0: false, 1: true (default))");
-static const arg_def_t enable_warped_motion =
-    ARG_DEF(NULL, "enable-warped-motion", 1,
-            "Enable local warped motion "
-            "(0: false, 1: true (default))");
-static const arg_def_t enable_filter_intra =
-    ARG_DEF(NULL, "enable-filter-intra", 1,
-            "Enable filter intra prediction mode "
-            "(0: false, 1: true (default))");
-static const arg_def_t enable_smooth_intra =
-    ARG_DEF(NULL, "enable-smooth-intra", 1,
-            "Enable smooth intra prediction modes "
-            "(0: false, 1: true (default))");
-static const arg_def_t enable_paeth_intra =
-    ARG_DEF(NULL, "enable-paeth-intra", 1,
-            "Enable Paeth intra prediction mode (0: false, 1: true (default))");
-static const arg_def_t enable_cfl_intra =
-    ARG_DEF(NULL, "enable-cfl-intra", 1,
-            "Enable chroma from luma intra prediction mode "
-            "(0: false, 1: true (default))");
-static const arg_def_t force_video_mode =
-    ARG_DEF(NULL, "force-video-mode", 1,
-            "Force video mode (0: false, 1: true (default))");
-static const arg_def_t enable_obmc = ARG_DEF(
-    NULL, "enable-obmc", 1, "Enable OBMC (0: false, 1: true (default))");
-static const arg_def_t enable_overlay =
-    ARG_DEF(NULL, "enable-overlay", 1,
-            "Enable coding overlay frames (0: false, 1: true (default))");
-static const arg_def_t enable_palette =
-    ARG_DEF(NULL, "enable-palette", 1,
-            "Enable palette prediction mode (0: false, 1: true (default))");
-static const arg_def_t enable_intrabc =
-    ARG_DEF(NULL, "enable-intrabc", 1,
-            "Enable intra block copy prediction mode "
-            "(0: false, 1: true (default))");
-static const arg_def_t enable_angle_delta =
-    ARG_DEF(NULL, "enable-angle-delta", 1,
-            "Enable intra angle delta (0: false, 1: true (default))");
-static const arg_def_t enable_trellis_quant =
-    ARG_DEF(NULL, "enable-trellis-quant", 1,
-            "Enable trellis optimization of quantized coefficients "
-            "(0: no trellis, 1: enable trellis for all encoding stages, "
-            "2: enable trellis only in the last encoding pass, 3: disable "
-            "trellis in estimate_yrd_for_sb (default))");
-static const arg_def_t enable_qm =
-    ARG_DEF(NULL, "enable-qm", 1,
-            "Enable quantisation matrices (0: false (default), 1: true)");
-static const arg_def_t qm_min = ARG_DEF(
-    NULL, "qm-min", 1, "Min quant matrix flatness (0..15), default is 8");
-static const arg_def_t qm_max = ARG_DEF(
-    NULL, "qm-max", 1, "Max quant matrix flatness (0..15), default is 15");
-static const arg_def_t reduced_tx_type_set = ARG_DEF(
-    NULL, "reduced-tx-type-set", 1, "Use reduced set of transform types");
-static const arg_def_t use_intra_dct_only =
-    ARG_DEF(NULL, "use-intra-dct-only", 1, "Use DCT only for INTRA modes");
-static const arg_def_t use_inter_dct_only =
-    ARG_DEF(NULL, "use-inter-dct-only", 1, "Use DCT only for INTER modes");
-static const arg_def_t use_intra_default_tx_only =
-    ARG_DEF(NULL, "use-intra-default-tx-only", 1,
-            "Use Default-transform only for INTRA modes");
-static const arg_def_t quant_b_adapt =
-    ARG_DEF(NULL, "quant-b-adapt", 1, "Use adaptive quantize_b");
-static const arg_def_t coeff_cost_upd_freq =
-    ARG_DEF(NULL, "coeff-cost-upd-freq", 1,
-            "Update freq for coeff costs"
-            "0: SB, 1: SB Row per Tile, 2: Tile");
-static const arg_def_t mode_cost_upd_freq =
-    ARG_DEF(NULL, "mode-cost-upd-freq", 1,
-            "Update freq for mode costs"
-            "0: SB, 1: SB Row per Tile, 2: Tile");
-static const arg_def_t mv_cost_upd_freq =
-    ARG_DEF(NULL, "mv-cost-upd-freq", 1,
-            "Update freq for mv costs"
-            "0: SB, 1: SB Row per Tile, 2: Tile, 3: Off");
-static const arg_def_t num_tg = ARG_DEF(
-    NULL, "num-tile-groups", 1, "Maximum number of tile groups, default is 1");
-static const arg_def_t mtu_size =
-    ARG_DEF(NULL, "mtu-size", 1,
-            "MTU size for a tile group, default is 0 (no MTU targeting), "
-            "overrides maximum number of tile groups");
-static const struct arg_enum_list timing_info_enum[] = {
-  { "unspecified", AOM_TIMING_UNSPECIFIED },
-  { "constant", AOM_TIMING_EQUAL },
-  { "model", AOM_TIMING_DEC_MODEL },
-  { NULL, 0 }
-};
-static const arg_def_t timing_info =
-    ARG_DEF_ENUM(NULL, "timing-info", 1,
-                 "Signal timing info in the bitstream (model unly works for no "
-                 "hidden frames, no super-res yet):",
-                 timing_info_enum);
-#if CONFIG_TUNE_VMAF
-static const arg_def_t vmaf_model_path =
-    ARG_DEF(NULL, "vmaf-model-path", 1, "Path to the VMAF model file");
-#endif
-static const arg_def_t film_grain_test =
-    ARG_DEF(NULL, "film-grain-test", 1,
-            "Film grain test vectors (0: none (default), 1: test-1  2: test-2, "
-            "... 16: test-16)");
-static const arg_def_t film_grain_table =
-    ARG_DEF(NULL, "film-grain-table", 1,
-            "Path to file containing film grain parameters");
-#if CONFIG_DENOISE
-static const arg_def_t denoise_noise_level =
-    ARG_DEF(NULL, "denoise-noise-level", 1,
-            "Amount of noise (from 0 = don't denoise, to 50)");
-static const arg_def_t denoise_block_size =
-    ARG_DEF(NULL, "denoise-block-size", 1, "Denoise block size (default = 32)");
-#endif
-static const arg_def_t enable_ref_frame_mvs =
-    ARG_DEF(NULL, "enable-ref-frame-mvs", 1,
-            "Enable temporal mv prediction (default is 1)");
-static const arg_def_t frame_parallel_decoding =
-    ARG_DEF(NULL, "frame-parallel", 1,
-            "Enable frame parallel decodability features "
-            "(0: false (default), 1: true)");
-static const arg_def_t error_resilient_mode =
-    ARG_DEF(NULL, "error-resilient", 1,
-            "Enable error resilient features "
-            "(0: false (default), 1: true)");
-static const arg_def_t aq_mode = ARG_DEF(
-    NULL, "aq-mode", 1,
-    "Adaptive quantization mode (0: off (default), 1: variance 2: complexity, "
-    "3: cyclic refresh)");
-static const arg_def_t deltaq_mode =
-    ARG_DEF(NULL, "deltaq-mode", 1,
-            "Delta qindex mode (0: off, 1: deltaq objective (default), "
-            "2: deltaq perceptual). "
-            "Currently this requires enable-tpl-model as a prerequisite.");
-static const arg_def_t deltalf_mode = ARG_DEF(
-    NULL, "delta-lf-mode", 1, "Enable delta-lf-mode (0: off (default), 1: on)");
-static const arg_def_t frame_periodic_boost =
-    ARG_DEF(NULL, "frame-boost", 1,
-            "Enable frame periodic boost (0: off (default), 1: on)");
-static const arg_def_t gf_cbr_boost_pct = ARG_DEF(
-    NULL, "gf-cbr-boost", 1, "Boost for Golden Frame in CBR mode (pct)");
-static const arg_def_t max_inter_rate_pct =
-    ARG_DEF(NULL, "max-inter-rate", 1, "Max P-frame bitrate (pct)");
-static const arg_def_t min_gf_interval = ARG_DEF(
-    NULL, "min-gf-interval", 1,
-    "min gf/arf frame interval (default 0, indicating in-built behavior)");
-static const arg_def_t max_gf_interval = ARG_DEF(
-    NULL, "max-gf-interval", 1,
-    "max gf/arf frame interval (default 0, indicating in-built behavior)");
-static const arg_def_t gf_min_pyr_height =
-    ARG_DEF(NULL, "gf-min-pyr-height", 1,
-            "Min height for GF group pyramid structure (0 (default) to 5)");
-static const arg_def_t gf_max_pyr_height =
-    ARG_DEF(NULL, "gf-max-pyr-height", 1,
-            "maximum height for GF group pyramid structure (0 to 5 (default))");
-static const arg_def_t max_reference_frames = ARG_DEF(
-    NULL, "max-reference-frames", 1,
-    "maximum number of reference frames allowed per frame (3 to 7 (default))");
-static const arg_def_t reduced_reference_set =
-    ARG_DEF(NULL, "reduced-reference-set", 1,
-            "Use reduced set of single and compound references (0: off "
-            "(default), 1: on)");
-static const arg_def_t target_seq_level_idx =
-    ARG_DEF(NULL, "target-seq-level-idx", 1,
-            "Target sequence level index. "
-            "Possible values are in the form of \"ABxy\"(pad leading zeros if "
-            "less than 4 digits). "
-            "AB: Operating point(OP) index; "
-            "xy: Target level index for the OP. "
-            "E.g. \"0\" means target level index 0 for the 0th OP; "
-            "\"1021\" means target level index 21 for the 10th OP.");
-static const arg_def_t set_min_cr =
-    ARG_DEF(NULL, "min-cr", 1,
-            "Set minimum compression ratio. Take integer values. Default is 0. "
-            "If non-zero, encoder will try to keep the compression ratio of "
-            "each frame to be higher than the given value divided by 100.");
-
-static const struct arg_enum_list color_primaries_enum[] = {
-  { "bt709", AOM_CICP_CP_BT_709 },
-  { "unspecified", AOM_CICP_CP_UNSPECIFIED },
-  { "bt601", AOM_CICP_CP_BT_601 },
-  { "bt470m", AOM_CICP_CP_BT_470_M },
-  { "bt470bg", AOM_CICP_CP_BT_470_B_G },
-  { "smpte240", AOM_CICP_CP_SMPTE_240 },
-  { "film", AOM_CICP_CP_GENERIC_FILM },
-  { "bt2020", AOM_CICP_CP_BT_2020 },
-  { "xyz", AOM_CICP_CP_XYZ },
-  { "smpte431", AOM_CICP_CP_SMPTE_431 },
-  { "smpte432", AOM_CICP_CP_SMPTE_432 },
-  { "ebu3213", AOM_CICP_CP_EBU_3213 },
-  { NULL, 0 }
-};
-
-static const arg_def_t input_color_primaries = ARG_DEF_ENUM(
-    NULL, "color-primaries", 1,
-    "Color primaries (CICP) of input content:", color_primaries_enum);
-
-static const struct arg_enum_list transfer_characteristics_enum[] = {
-  { "unspecified", AOM_CICP_CP_UNSPECIFIED },
-  { "bt709", AOM_CICP_TC_BT_709 },
-  { "bt470m", AOM_CICP_TC_BT_470_M },
-  { "bt470bg", AOM_CICP_TC_BT_470_B_G },
-  { "bt601", AOM_CICP_TC_BT_601 },
-  { "smpte240", AOM_CICP_TC_SMPTE_240 },
-  { "lin", AOM_CICP_TC_LINEAR },
-  { "log100", AOM_CICP_TC_LOG_100 },
-  { "log100sq10", AOM_CICP_TC_LOG_100_SQRT10 },
-  { "iec61966", AOM_CICP_TC_IEC_61966 },
-  { "bt1361", AOM_CICP_TC_BT_1361 },
-  { "srgb", AOM_CICP_TC_SRGB },
-  { "bt2020-10bit", AOM_CICP_TC_BT_2020_10_BIT },
-  { "bt2020-12bit", AOM_CICP_TC_BT_2020_12_BIT },
-  { "smpte2084", AOM_CICP_TC_SMPTE_2084 },
-  { "hlg", AOM_CICP_TC_HLG },
-  { "smpte428", AOM_CICP_TC_SMPTE_428 },
-  { NULL, 0 }
-};
-
-static const arg_def_t input_transfer_characteristics =
-    ARG_DEF_ENUM(NULL, "transfer-characteristics", 1,
-                 "Transfer characteristics (CICP) of input content:",
-                 transfer_characteristics_enum);
-
-static const struct arg_enum_list matrix_coefficients_enum[] = {
-  { "identity", AOM_CICP_MC_IDENTITY },
-  { "bt709", AOM_CICP_MC_BT_709 },
-  { "unspecified", AOM_CICP_MC_UNSPECIFIED },
-  { "fcc73", AOM_CICP_MC_FCC },
-  { "bt470bg", AOM_CICP_MC_BT_470_B_G },
-  { "bt601", AOM_CICP_MC_BT_601 },
-  { "smpte240", AOM_CICP_CP_SMPTE_240 },
-  { "ycgco", AOM_CICP_MC_SMPTE_YCGCO },
-  { "bt2020ncl", AOM_CICP_MC_BT_2020_NCL },
-  { "bt2020cl", AOM_CICP_MC_BT_2020_CL },
-  { "smpte2085", AOM_CICP_MC_SMPTE_2085 },
-  { "chromncl", AOM_CICP_MC_CHROMAT_NCL },
-  { "chromcl", AOM_CICP_MC_CHROMAT_CL },
-  { "ictcp", AOM_CICP_MC_ICTCP },
-  { NULL, 0 }
-};
-
-static const arg_def_t input_matrix_coefficients = ARG_DEF_ENUM(
-    NULL, "matrix-coefficients", 1,
-    "Matrix coefficients (CICP) of input content:", matrix_coefficients_enum);
-
-static const struct arg_enum_list chroma_sample_position_enum[] = {
-  { "unknown", AOM_CSP_UNKNOWN },
-  { "vertical", AOM_CSP_VERTICAL },
-  { "colocated", AOM_CSP_COLOCATED },
-  { NULL, 0 }
-};
-
-static const arg_def_t input_chroma_sample_position =
-    ARG_DEF_ENUM(NULL, "chroma-sample-position", 1,
-                 "The chroma sample position when chroma 4:2:0 is signaled:",
-                 chroma_sample_position_enum);
-
-static const struct arg_enum_list tune_content_enum[] = {
-  { "default", AOM_CONTENT_DEFAULT },
-  { "screen", AOM_CONTENT_SCREEN },
-  { NULL, 0 }
-};
-
-static const arg_def_t tune_content = ARG_DEF_ENUM(
-    NULL, "tune-content", 1, "Tune content type", tune_content_enum);
-
-static const arg_def_t cdf_update_mode =
-    ARG_DEF(NULL, "cdf-update-mode", 1,
-            "CDF update mode for entropy coding "
-            "(0: no CDF update; 1: update CDF on all frames(default); "
-            "2: selectively update CDF on some frames");
-
-static const struct arg_enum_list superblock_size_enum[] = {
-  { "dynamic", AOM_SUPERBLOCK_SIZE_DYNAMIC },
-  { "64", AOM_SUPERBLOCK_SIZE_64X64 },
-  { "128", AOM_SUPERBLOCK_SIZE_128X128 },
-  { NULL, 0 }
-};
-static const arg_def_t superblock_size = ARG_DEF_ENUM(
-    NULL, "sb-size", 1, "Superblock size to use", superblock_size_enum);
-
-static const arg_def_t set_tier_mask =
-    ARG_DEF(NULL, "set-tier-mask", 1,
-            "Set bit mask to specify which tier each of the 32 possible "
-            "operating points conforms to. "
-            "Bit value 0(defualt): Main Tier; 1: High Tier.");
-
-static const arg_def_t use_fixed_qp_offsets =
-    ARG_DEF(NULL, "use-fixed-qp-offsets", 1,
-            "Enable fixed QP offsets for frames at different levels of the "
-            "pyramid. Selected automatically from --qp if "
-            "--fixed-qp-offsets is not provided. If this option is not "
-            "specified (default), offsets are adaptively chosen by the "
-            "encoder.");
-
-static const arg_def_t fixed_qp_offsets =
-    ARG_DEF(NULL, "fixed-qp-offsets", 1,
-            "Set fixed QP offsets for frames at different levels of the "
-            "pyramid. Comma-separated list of 5 offsets for keyframe, ALTREF, "
-            "and 3 levels of internal alt-refs. If this option is not "
-            "specified (default), offsets are adaptively chosen by the "
-            "encoder.");
-
-static const arg_def_t vbr_corpus_complexity_lap = ARG_DEF(
-    NULL, "vbr-corpus-complexity-lap", 1,
-    "Set average corpus complexity per mb for single pass VBR using lap. "
-    "(0..10000), default is 0");
-
-static const arg_def_t subgop_config_str =
-    ARG_DEF(NULL, "subgop-config-str", 1,
-            "Set specified SubGOP configurations in string format provided "
-            "for various SubGOP lengths. "
-            "If this option is not specified (default), the configurations "
-            "are chosen by the encoder using a default algorithm.");
-
-static const arg_def_t subgop_config_path =
-    ARG_DEF(NULL, "subgop-config-path", 1,
-            "Set specified SubGOP configurations in config file path provided "
-            "for various SubGOP lengths. "
-            "If this option is not specified (default), the configurations "
-            "are chosen by the encoder using a default algorithm.");
-
-static const arg_def_t *av1_args[] = { &cpu_used_av1,
-                                       &auto_altref,
-                                       &sharpness,
-                                       &static_thresh,
-                                       &rowmtarg,
-                                       &tile_cols,
-                                       &tile_rows,
-                                       &enable_tpl_model,
-                                       &enable_keyframe_filtering,
-                                       &arnr_maxframes,
-                                       &arnr_strength,
-                                       &tune_metric,
-                                       &qp_level,
-                                       &max_intra_rate_pct,
-                                       &max_inter_rate_pct,
-                                       &gf_cbr_boost_pct,
-                                       &lossless,
-                                       &enable_deblocking,
-                                       &enable_cdef,
-                                       &enable_restoration,
-                                       &disable_ml_partition_speed_features,
-                                       &enable_rect_partitions,
-                                       &enable_ab_partitions,
-                                       &enable_1to4_partitions,
-                                       &min_partition_size,
-                                       &max_partition_size,
-#if !CONFIG_REMOVE_DUAL_FILTER
-                                       &enable_dual_filter,
-#endif  // !CONFIG_REMOVE_DUAL_FILTER
-                                       &enable_chroma_deltaq,
-                                       &enable_intra_edge_filter,
-                                       &enable_order_hint,
-                                       &enable_tx64,
-                                       &enable_flip_idtx,
-#if !CONFIG_REMOVE_DIST_WTD_COMP
-                                       &enable_dist_wtd_comp,
-#endif  // !CONFIG_REMOVE_DIST_WTD_COMP
-                                       &enable_masked_comp,
-                                       &enable_onesided_comp,
-                                       &enable_interintra_comp,
-                                       &enable_smooth_interintra,
-                                       &enable_diff_wtd_comp,
-                                       &enable_interinter_wedge,
-                                       &enable_interintra_wedge,
-                                       &enable_global_motion,
-                                       &enable_warped_motion,
-                                       &enable_filter_intra,
-                                       &enable_smooth_intra,
-                                       &enable_paeth_intra,
-                                       &enable_cfl_intra,
-                                       &force_video_mode,
-                                       &enable_obmc,
-                                       &enable_overlay,
-                                       &enable_palette,
-                                       &enable_intrabc,
-                                       &enable_angle_delta,
-                                       &enable_trellis_quant,
-                                       &enable_qm,
-                                       &qm_min,
-                                       &qm_max,
-                                       &reduced_tx_type_set,
-                                       &use_intra_dct_only,
-                                       &use_inter_dct_only,
-                                       &use_intra_default_tx_only,
-                                       &quant_b_adapt,
-                                       &coeff_cost_upd_freq,
-                                       &mode_cost_upd_freq,
-                                       &mv_cost_upd_freq,
-                                       &frame_parallel_decoding,
-                                       &error_resilient_mode,
-                                       &aq_mode,
-                                       &deltaq_mode,
-                                       &deltalf_mode,
-                                       &frame_periodic_boost,
-                                       &noise_sens,
-                                       &tune_content,
-                                       &cdf_update_mode,
-                                       &input_color_primaries,
-                                       &input_transfer_characteristics,
-                                       &input_matrix_coefficients,
-                                       &input_chroma_sample_position,
-                                       &min_gf_interval,
-                                       &max_gf_interval,
-                                       &gf_min_pyr_height,
-                                       &gf_max_pyr_height,
-                                       &superblock_size,
-                                       &num_tg,
-                                       &mtu_size,
-                                       &timing_info,
-                                       &film_grain_test,
-                                       &film_grain_table,
-#if CONFIG_DENOISE
-                                       &denoise_noise_level,
-                                       &denoise_block_size,
-#endif  // CONFIG_DENOISE
-                                       &max_reference_frames,
-                                       &reduced_reference_set,
-                                       &enable_ref_frame_mvs,
-                                       &target_seq_level_idx,
-                                       &set_tier_mask,
-                                       &set_min_cr,
-                                       &vbr_corpus_complexity_lap,
-#if CONFIG_TUNE_VMAF
-                                       &vmaf_model_path,
-#endif
-                                       &subgop_config_str,
-                                       &subgop_config_path,
-                                       NULL };
 static const int av1_arg_ctrl_map[] = {
   AOME_SET_CPUUSED,
   AOME_SET_ENABLEAUTOALTREF,
@@ -992,33 +144,6 @@
   AV1E_SET_ENABLE_1TO4_PARTITIONS,
   AV1E_SET_MIN_PARTITION_SIZE,
   AV1E_SET_MAX_PARTITION_SIZE,
-=======
-static const int av1_arg_ctrl_map[] = { AOME_SET_CPUUSED,
-                                        AOME_SET_ENABLEAUTOALTREF,
-                                        AOME_SET_SHARPNESS,
-                                        AOME_SET_STATIC_THRESHOLD,
-                                        AV1E_SET_ROW_MT,
-                                        AV1E_SET_TILE_COLUMNS,
-                                        AV1E_SET_TILE_ROWS,
-                                        AV1E_SET_ENABLE_TPL_MODEL,
-                                        AV1E_SET_ENABLE_KEYFRAME_FILTERING,
-                                        AOME_SET_ARNR_MAXFRAMES,
-                                        AOME_SET_ARNR_STRENGTH,
-                                        AOME_SET_TUNING,
-                                        AOME_SET_QP,
-                                        AOME_SET_MAX_INTRA_BITRATE_PCT,
-                                        AV1E_SET_MAX_INTER_BITRATE_PCT,
-                                        AV1E_SET_GF_CBR_BOOST_PCT,
-                                        AV1E_SET_LOSSLESS,
-                                        AV1E_SET_ENABLE_DEBLOCKING,
-                                        AV1E_SET_ENABLE_CDEF,
-                                        AV1E_SET_ENABLE_RESTORATION,
-                                        AV1E_SET_ENABLE_RECT_PARTITIONS,
-                                        AV1E_SET_ENABLE_AB_PARTITIONS,
-                                        AV1E_SET_ENABLE_1TO4_PARTITIONS,
-                                        AV1E_SET_MIN_PARTITION_SIZE,
-                                        AV1E_SET_MAX_PARTITION_SIZE,
->>>>>>> 72b391ac
 #if !CONFIG_REMOVE_DUAL_FILTER
   AV1E_SET_ENABLE_DUAL_FILTER,
 #endif  // !CONFIG_REMOVE_DUAL_FILTER
@@ -1088,7 +213,6 @@
   AV1E_SET_DENOISE_NOISE_LEVEL,
   AV1E_SET_DENOISE_BLOCK_SIZE,
 #endif  // CONFIG_DENOISE
-<<<<<<< HEAD
   AV1E_SET_MAX_REFERENCE_FRAMES,
   AV1E_SET_REDUCED_REFERENCE_SET,
   AV1E_SET_ENABLE_REF_FRAME_MVS,
@@ -1096,30 +220,15 @@
   AV1E_SET_TIER_MASK,
   AV1E_SET_MIN_CR,
   AV1E_SET_VBR_CORPUS_COMPLEXITY_LAP,
-=======
-                                        AV1E_SET_MAX_REFERENCE_FRAMES,
-                                        AV1E_SET_REDUCED_REFERENCE_SET,
-                                        AV1E_SET_ENABLE_REF_FRAME_MVS,
-                                        AV1E_SET_TARGET_SEQ_LEVEL_IDX,
-                                        AV1E_SET_TIER_MASK,
-                                        AV1E_SET_MIN_CR,
-                                        AV1E_SET_VBR_CORPUS_COMPLEXITY_LAP,
-                                        AV1E_SET_CHROMA_SUBSAMPLING_X,
-                                        AV1E_SET_CHROMA_SUBSAMPLING_Y,
->>>>>>> 72b391ac
+  AV1E_SET_CHROMA_SUBSAMPLING_X,
+  AV1E_SET_CHROMA_SUBSAMPLING_Y,
 #if CONFIG_TUNE_VMAF
   AV1E_SET_VMAF_MODEL_PATH,
 #endif
-<<<<<<< HEAD
   AV1E_SET_SUBGOP_CONFIG_STR,
   AV1E_SET_SUBGOP_CONFIG_PATH,
   0
 };
-#endif  // CONFIG_AV1_ENCODER
-=======
-                                        AV1E_SET_SUBGOP_CONFIG_STR,
-                                        AV1E_SET_SUBGOP_CONFIG_PATH,
-                                        0 };
 
 const arg_def_t *main_args[] = { &g_av1_codec_arg_defs.help,
                                  &g_av1_codec_arg_defs.use_cfg,
@@ -1172,7 +281,7 @@
   &g_av1_codec_arg_defs.large_scale_tile,
   &g_av1_codec_arg_defs.monochrome,
   &g_av1_codec_arg_defs.full_still_picture_hdr,
-  &g_av1_codec_arg_defs.use_16bit_internal,
+  &g_av1_codec_arg_defs.use_16bit_internal,  // extra?
   &g_av1_codec_arg_defs.save_as_annexb,
   NULL
 };
@@ -1232,6 +341,7 @@
   &g_av1_codec_arg_defs.enable_deblocking,
   &g_av1_codec_arg_defs.enable_cdef,
   &g_av1_codec_arg_defs.enable_restoration,
+  &g_av1_codec_arg_defs.disable_ml_partition_speed_features,
   &g_av1_codec_arg_defs.enable_rect_partitions,
   &g_av1_codec_arg_defs.enable_ab_partitions,
   &g_av1_codec_arg_defs.enable_1to4_partitions,
@@ -1326,7 +436,6 @@
 const arg_def_t *av1_key_val_args[] = {
   NULL,
 };
->>>>>>> 72b391ac
 
 static const arg_def_t *no_args[] = { NULL };
 
