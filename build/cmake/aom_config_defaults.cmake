--- conflicted
+++ resolved
@@ -135,12 +135,9 @@
 set_aom_config_var(CONFIG_RD_DEBUG 0 NUMBER "AV1 experiment flag.")
 set_aom_config_var(CONFIG_2PASS_PARTITION_SEARCH_LVL 1 NUMBER
                    "AV1 experiment flag.")
-<<<<<<< HEAD
 set_aom_config_var(CONFIG_ADAPT_FILTER_INTRA 0 NUMBER "AV1 experiment flag.")
-=======
 set_aom_config_var(CONFIG_SHARP_SETTINGS 0 NUMBER
                    "Use sharper encoding settings")
->>>>>>> 3b16e009
 
 #
 # Variables in this section control optional features of the build system.
