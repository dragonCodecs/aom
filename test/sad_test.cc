/*
 * Copyright (c) 2016, Alliance for Open Media. All rights reserved
 *
 * This source code is subject to the terms of the BSD 2 Clause License and
 * the Alliance for Open Media Patent License 1.0. If the BSD 2 Clause License
 * was not distributed with this source code in the LICENSE file, you can
 * obtain it at www.aomedia.org/license/software. If the Alliance for Open
 * Media Patent License 1.0 was not distributed with this source code in the
 * PATENTS file, you can obtain it at www.aomedia.org/license/patent.
 */

#include <string.h>
#include <limits.h>
#include <stdio.h>

#include "third_party/googletest/src/googletest/include/gtest/gtest.h"

#include "config/aom_config.h"
#include "config/aom_dsp_rtcd.h"

#include "test/acm_random.h"
#include "test/clear_system_state.h"
#include "test/register_state_check.h"
#include "test/util.h"
#include "aom/aom_codec.h"
#include "aom_mem/aom_mem.h"
#include "aom_ports/mem.h"

typedef unsigned int (*SadMxNFunc)(const uint8_t *src_ptr, int src_stride,
                                   const uint8_t *ref_ptr, int ref_stride);
typedef ::testing::tuple<int, int, SadMxNFunc, int> SadMxNParam;

typedef uint32_t (*SadMxNAvgFunc)(const uint8_t *src_ptr, int src_stride,
                                  const uint8_t *ref_ptr, int ref_stride,
                                  const uint8_t *second_pred);
typedef ::testing::tuple<int, int, SadMxNAvgFunc, int> SadMxNAvgParam;

typedef void (*DistWtdCompAvgFunc)(uint8_t *comp_pred, const uint8_t *pred,
                                   int width, int height, const uint8_t *ref,
                                   int ref_stride,
                                   const DIST_WTD_COMP_PARAMS *jcp_param);
typedef ::testing::tuple<int, int, DistWtdCompAvgFunc, int> DistWtdCompAvgParam;

typedef unsigned int (*DistWtdSadMxhFunc)(const uint8_t *src_ptr,
                                          int src_stride,
                                          const uint8_t *ref_ptr,
                                          int ref_stride, int width,
                                          int height);
typedef ::testing::tuple<int, int, DistWtdSadMxhFunc, int> DistWtdSadMxhParam;

typedef uint32_t (*DistWtdSadMxNAvgFunc)(const uint8_t *src_ptr, int src_stride,
                                         const uint8_t *ref_ptr, int ref_stride,
                                         const uint8_t *second_pred,
                                         const DIST_WTD_COMP_PARAMS *jcp_param);
typedef ::testing::tuple<int, int, DistWtdSadMxNAvgFunc, int>
    DistWtdSadMxNAvgParam;

typedef void (*SadMxNx4Func)(const uint8_t *src_ptr, int src_stride,
                             const uint8_t *const ref_ptr[], int ref_stride,
                             uint32_t *sad_array);
typedef ::testing::tuple<int, int, SadMxNx4Func, int> SadMxNx4Param;

using libaom_test::ACMRandom;

namespace {
class SADTestBase : public ::testing::Test {
 public:
  SADTestBase(int width, int height, int bit_depth)
      : width_(width), height_(height), bd_(bit_depth) {}

  static void SetUpTestCase() {
    source_data8_ = reinterpret_cast<uint8_t *>(
        aom_memalign(kDataAlignment, kDataBlockSize));
    reference_data8_ = reinterpret_cast<uint8_t *>(
        aom_memalign(kDataAlignment, kDataBufferSize));
    second_pred8_ =
        reinterpret_cast<uint8_t *>(aom_memalign(kDataAlignment, 128 * 128));
    comp_pred8_ =
        reinterpret_cast<uint8_t *>(aom_memalign(kDataAlignment, 128 * 128));
    comp_pred8_test_ =
        reinterpret_cast<uint8_t *>(aom_memalign(kDataAlignment, 128 * 128));
    source_data16_ = reinterpret_cast<uint16_t *>(
        aom_memalign(kDataAlignment, kDataBlockSize * sizeof(uint16_t)));
    reference_data16_ = reinterpret_cast<uint16_t *>(
        aom_memalign(kDataAlignment, kDataBufferSize * sizeof(uint16_t)));
    second_pred16_ = reinterpret_cast<uint16_t *>(
        aom_memalign(kDataAlignment, 128 * 128 * sizeof(uint16_t)));
    comp_pred16_ = reinterpret_cast<uint16_t *>(
        aom_memalign(kDataAlignment, 128 * 128 * sizeof(uint16_t)));
    comp_pred16_test_ = reinterpret_cast<uint16_t *>(
        aom_memalign(kDataAlignment, 128 * 128 * sizeof(uint16_t)));
  }

  static void TearDownTestCase() {
    aom_free(source_data8_);
    source_data8_ = NULL;
    aom_free(reference_data8_);
    reference_data8_ = NULL;
    aom_free(second_pred8_);
    second_pred8_ = NULL;
    aom_free(comp_pred8_);
    comp_pred8_ = NULL;
    aom_free(comp_pred8_test_);
    comp_pred8_test_ = NULL;
    aom_free(source_data16_);
    source_data16_ = NULL;
    aom_free(reference_data16_);
    reference_data16_ = NULL;
    aom_free(second_pred16_);
    second_pred16_ = NULL;
    aom_free(comp_pred16_);
    comp_pred16_ = NULL;
    aom_free(comp_pred16_test_);
    comp_pred16_test_ = NULL;
  }

  virtual void TearDown() { libaom_test::ClearSystemState(); }

 protected:
  // Handle up to 4 128x128 blocks, with stride up to 256
  static const int kDataAlignment = 16;
  static const int kDataBlockSize = 128 * 256;
  static const int kDataBufferSize = 4 * kDataBlockSize;

  virtual void SetUp() {
    if (bd_ == -1) {
      use_high_bit_depth_ = false;
      bit_depth_ = AOM_BITS_8;
      source_data_ = source_data8_;
      reference_data_ = reference_data8_;
      second_pred_ = second_pred8_;
      comp_pred_ = comp_pred8_;
      comp_pred_test_ = comp_pred8_test_;
    } else {
      use_high_bit_depth_ = true;
      bit_depth_ = static_cast<aom_bit_depth_t>(bd_);
      source_data_ = CONVERT_TO_BYTEPTR(source_data16_);
      reference_data_ = CONVERT_TO_BYTEPTR(reference_data16_);
      second_pred_ = CONVERT_TO_BYTEPTR(second_pred16_);
      comp_pred_ = CONVERT_TO_BYTEPTR(comp_pred16_);
      comp_pred_test_ = CONVERT_TO_BYTEPTR(comp_pred16_test_);
    }
    mask_ = (1 << bit_depth_) - 1;
    source_stride_ = (width_ + 31) & ~31;
    reference_stride_ = width_ * 2;
    rnd_.Reset(ACMRandom::DeterministicSeed());
  }

  virtual uint8_t *GetReference(int block_idx) {
    if (use_high_bit_depth_)
      return CONVERT_TO_BYTEPTR(CONVERT_TO_SHORTPTR(reference_data_) +
                                block_idx * kDataBlockSize);
    return reference_data_ + block_idx * kDataBlockSize;
  }

  // Sum of Absolute Differences. Given two blocks, calculate the absolute
  // difference between two pixels in the same relative location; accumulate.
  unsigned int ReferenceSAD(int block_idx) {
    unsigned int sad = 0;
    const uint8_t *const reference8 = GetReference(block_idx);
    const uint8_t *const source8 = source_data_;
    const uint16_t *const reference16 =
        CONVERT_TO_SHORTPTR(GetReference(block_idx));
    const uint16_t *const source16 = CONVERT_TO_SHORTPTR(source_data_);
    for (int h = 0; h < height_; ++h) {
      for (int w = 0; w < width_; ++w) {
        if (!use_high_bit_depth_) {
          sad += abs(source8[h * source_stride_ + w] -
                     reference8[h * reference_stride_ + w]);
        } else {
          sad += abs(source16[h * source_stride_ + w] -
                     reference16[h * reference_stride_ + w]);
        }
      }
    }
    return sad;
  }

  // Sum of Absolute Differences Average. Given two blocks, and a prediction
  // calculate the absolute difference between one pixel and average of the
  // corresponding and predicted pixels; accumulate.
  unsigned int ReferenceSADavg(int block_idx) {
    unsigned int sad = 0;
    const uint8_t *const reference8 = GetReference(block_idx);
    const uint8_t *const source8 = source_data_;
    const uint8_t *const second_pred8 = second_pred_;
    const uint16_t *const reference16 =
        CONVERT_TO_SHORTPTR(GetReference(block_idx));
    const uint16_t *const source16 = CONVERT_TO_SHORTPTR(source_data_);
    const uint16_t *const second_pred16 = CONVERT_TO_SHORTPTR(second_pred_);
    for (int h = 0; h < height_; ++h) {
      for (int w = 0; w < width_; ++w) {
        if (!use_high_bit_depth_) {
          const int tmp = second_pred8[h * width_ + w] +
                          reference8[h * reference_stride_ + w];
          const uint8_t comp_pred = ROUND_POWER_OF_TWO(tmp, 1);
          sad += abs(source8[h * source_stride_ + w] - comp_pred);
        } else {
          const int tmp = second_pred16[h * width_ + w] +
                          reference16[h * reference_stride_ + w];
          const uint16_t comp_pred = ROUND_POWER_OF_TWO(tmp, 1);
          sad += abs(source16[h * source_stride_ + w] - comp_pred);
        }
      }
    }
    return sad;
  }

  void ReferenceDistWtdCompAvg(int block_idx) {
    const uint8_t *const reference8 = GetReference(block_idx);
    const uint8_t *const second_pred8 = second_pred_;
    uint8_t *const comp_pred8 = comp_pred_;
    const uint16_t *const reference16 =
        CONVERT_TO_SHORTPTR(GetReference(block_idx));
    const uint16_t *const second_pred16 = CONVERT_TO_SHORTPTR(second_pred_);
    uint16_t *const comp_pred16 = CONVERT_TO_SHORTPTR(comp_pred_);
    for (int h = 0; h < height_; ++h) {
      for (int w = 0; w < width_; ++w) {
        if (!use_high_bit_depth_) {
          const int tmp =
              second_pred8[h * width_ + w] * jcp_param_.bck_offset +
              reference8[h * reference_stride_ + w] * jcp_param_.fwd_offset;
          comp_pred8[h * width_ + w] = ROUND_POWER_OF_TWO(tmp, 4);
        } else {
          const int tmp =
              second_pred16[h * width_ + w] * jcp_param_.bck_offset +
              reference16[h * reference_stride_ + w] * jcp_param_.fwd_offset;
          comp_pred16[h * width_ + w] = ROUND_POWER_OF_TWO(tmp, 4);
        }
      }
    }
  }

  unsigned int ReferenceDistWtdSADavg(int block_idx) {
    unsigned int sad = 0;
    const uint8_t *const reference8 = GetReference(block_idx);
    const uint8_t *const source8 = source_data_;
    const uint8_t *const second_pred8 = second_pred_;
    const uint16_t *const reference16 =
        CONVERT_TO_SHORTPTR(GetReference(block_idx));
    const uint16_t *const source16 = CONVERT_TO_SHORTPTR(source_data_);
    const uint16_t *const second_pred16 = CONVERT_TO_SHORTPTR(second_pred_);
    for (int h = 0; h < height_; ++h) {
      for (int w = 0; w < width_; ++w) {
        if (!use_high_bit_depth_) {
          const int tmp =
              second_pred8[h * width_ + w] * jcp_param_.bck_offset +
              reference8[h * reference_stride_ + w] * jcp_param_.fwd_offset;
          const uint8_t comp_pred = ROUND_POWER_OF_TWO(tmp, 4);
          sad += abs(source8[h * source_stride_ + w] - comp_pred);
        } else {
          const int tmp =
              second_pred16[h * width_ + w] * jcp_param_.bck_offset +
              reference16[h * reference_stride_ + w] * jcp_param_.fwd_offset;
          const uint16_t comp_pred = ROUND_POWER_OF_TWO(tmp, 4);
          sad += abs(source16[h * source_stride_ + w] - comp_pred);
        }
      }
    }
    return sad;
  }

  void FillConstant(uint8_t *data, int stride, uint16_t fill_constant) {
    uint8_t *data8 = data;
    uint16_t *data16 = CONVERT_TO_SHORTPTR(data);
    for (int h = 0; h < height_; ++h) {
      for (int w = 0; w < width_; ++w) {
        if (!use_high_bit_depth_) {
          data8[h * stride + w] = static_cast<uint8_t>(fill_constant);
        } else {
          data16[h * stride + w] = fill_constant;
        }
      }
    }
  }

  void FillRandom(uint8_t *data, int stride) {
    uint8_t *data8 = data;
    uint16_t *data16 = CONVERT_TO_SHORTPTR(data);
    for (int h = 0; h < height_; ++h) {
      for (int w = 0; w < width_; ++w) {
        if (!use_high_bit_depth_) {
          data8[h * stride + w] = rnd_.Rand8();
        } else {
          data16[h * stride + w] = rnd_.Rand16() & mask_;
        }
      }
    }
  }

  int width_, height_, mask_, bd_;
  aom_bit_depth_t bit_depth_;
  static uint8_t *source_data_;
  static uint8_t *reference_data_;
  static uint8_t *second_pred_;
  int source_stride_;
  bool use_high_bit_depth_;
  static uint8_t *source_data8_;
  static uint8_t *reference_data8_;
  static uint8_t *second_pred8_;
  static uint16_t *source_data16_;
  static uint16_t *reference_data16_;
  static uint16_t *second_pred16_;
  int reference_stride_;
  static uint8_t *comp_pred_;
  static uint8_t *comp_pred8_;
  static uint16_t *comp_pred16_;
  static uint8_t *comp_pred_test_;
  static uint8_t *comp_pred8_test_;
  static uint16_t *comp_pred16_test_;
  DIST_WTD_COMP_PARAMS jcp_param_;

  ACMRandom rnd_;
};

class SADx4Test : public ::testing::WithParamInterface<SadMxNx4Param>,
                  public SADTestBase {
 public:
  SADx4Test() : SADTestBase(GET_PARAM(0), GET_PARAM(1), GET_PARAM(3)) {}

 protected:
  void SADs(unsigned int *results) {
    const uint8_t *references[] = { GetReference(0), GetReference(1),
                                    GetReference(2), GetReference(3) };

    ASM_REGISTER_STATE_CHECK(GET_PARAM(2)(
        source_data_, source_stride_, references, reference_stride_, results));
  }

  void CheckSADs() {
    unsigned int reference_sad, exp_sad[4];

    SADs(exp_sad);
    for (int block = 0; block < 4; ++block) {
      reference_sad = ReferenceSAD(block);

      EXPECT_EQ(reference_sad, exp_sad[block]) << "block " << block;
    }
  }
};

class SADTest : public ::testing::WithParamInterface<SadMxNParam>,
                public SADTestBase {
 public:
  SADTest() : SADTestBase(GET_PARAM(0), GET_PARAM(1), GET_PARAM(3)) {}

 protected:
  unsigned int SAD(int block_idx) {
    unsigned int ret;
    const uint8_t *const reference = GetReference(block_idx);

    ASM_REGISTER_STATE_CHECK(ret = GET_PARAM(2)(source_data_, source_stride_,
                                                reference, reference_stride_));
    return ret;
  }

  void CheckSAD() {
    const unsigned int reference_sad = ReferenceSAD(0);
    const unsigned int exp_sad = SAD(0);

    ASSERT_EQ(reference_sad, exp_sad);
  }

  void SpeedSAD() {
    int test_count = 20000000;
    while (test_count > 0) {
      SAD(0);
      test_count -= 1;
    }
  }
};

class SADavgTest : public ::testing::WithParamInterface<SadMxNAvgParam>,
                   public SADTestBase {
 public:
  SADavgTest() : SADTestBase(GET_PARAM(0), GET_PARAM(1), GET_PARAM(3)) {}

 protected:
  unsigned int SAD_avg(int block_idx) {
    unsigned int ret;
    const uint8_t *const reference = GetReference(block_idx);

    ASM_REGISTER_STATE_CHECK(ret = GET_PARAM(2)(source_data_, source_stride_,
                                                reference, reference_stride_,
                                                second_pred_));
    return ret;
  }

  void CheckSAD() {
    const unsigned int reference_sad = ReferenceSADavg(0);
    const unsigned int exp_sad = SAD_avg(0);

    ASSERT_EQ(reference_sad, exp_sad);
  }
};

class DistWtdCompAvgTest
    : public ::testing::WithParamInterface<DistWtdCompAvgParam>,
      public SADTestBase {
 public:
  DistWtdCompAvgTest()
      : SADTestBase(GET_PARAM(0), GET_PARAM(1), GET_PARAM(3)) {}

 protected:
  void dist_wtd_comp_avg(int block_idx) {
    const uint8_t *const reference = GetReference(block_idx);

    ASM_REGISTER_STATE_CHECK(GET_PARAM(2)(comp_pred_test_, second_pred_, width_,
                                          height_, reference, reference_stride_,
                                          &jcp_param_));
  }

  void CheckCompAvg() {
    for (int j = 0; j < 2; ++j) {
      for (int i = 0; i < 4; ++i) {
        jcp_param_.fwd_offset = quant_dist_lookup_table[j][i][0];
        jcp_param_.bck_offset = quant_dist_lookup_table[j][i][1];

        ReferenceDistWtdCompAvg(0);
        dist_wtd_comp_avg(0);

        for (int y = 0; y < height_; ++y)
          for (int x = 0; x < width_; ++x)
            ASSERT_EQ(comp_pred_[y * width_ + x],
                      comp_pred_test_[y * width_ + x]);
      }
    }
  }
};

class DistWtdSADTest : public ::testing::WithParamInterface<DistWtdSadMxhParam>,
                       public SADTestBase {
 public:
  DistWtdSADTest() : SADTestBase(GET_PARAM(0), GET_PARAM(1), GET_PARAM(3)) {}

 protected:
  unsigned int SAD(int block_idx) {
    unsigned int ret;
    const uint8_t *const reference = GetReference(block_idx);

    ASM_REGISTER_STATE_CHECK(ret = GET_PARAM(2)(source_data_, source_stride_,
                                                reference, reference_stride_,
                                                GET_PARAM(0), GET_PARAM(1)));
    return ret;
  }

  void CheckSAD() {
    const unsigned int reference_sad = ReferenceSAD(0);
    const unsigned int exp_sad = SAD(0);

    ASSERT_EQ(reference_sad, exp_sad);
  }

  void SpeedSAD() {
    int test_count = 20000000;
    while (test_count > 0) {
      SAD(0);
      test_count -= 1;
    }
  }
};

class DistWtdSADavgTest
    : public ::testing::WithParamInterface<DistWtdSadMxNAvgParam>,
      public SADTestBase {
 public:
  DistWtdSADavgTest() : SADTestBase(GET_PARAM(0), GET_PARAM(1), GET_PARAM(3)) {}

 protected:
  unsigned int dist_wtd_SAD_avg(int block_idx) {
    unsigned int ret;
    const uint8_t *const reference = GetReference(block_idx);

    ASM_REGISTER_STATE_CHECK(ret = GET_PARAM(2)(source_data_, source_stride_,
                                                reference, reference_stride_,
                                                second_pred_, &jcp_param_));
    return ret;
  }

  void CheckSAD() {
    for (int j = 0; j < 2; ++j) {
      for (int i = 0; i < 4; ++i) {
        jcp_param_.fwd_offset = quant_dist_lookup_table[j][i][0];
        jcp_param_.bck_offset = quant_dist_lookup_table[j][i][1];

        const unsigned int reference_sad = ReferenceDistWtdSADavg(0);
        const unsigned int exp_sad = dist_wtd_SAD_avg(0);

        ASSERT_EQ(reference_sad, exp_sad);
      }
    }
  }
};

uint8_t *SADTestBase::source_data_ = NULL;
uint8_t *SADTestBase::reference_data_ = NULL;
uint8_t *SADTestBase::second_pred_ = NULL;
uint8_t *SADTestBase::comp_pred_ = NULL;
uint8_t *SADTestBase::comp_pred_test_ = NULL;
uint8_t *SADTestBase::source_data8_ = NULL;
uint8_t *SADTestBase::reference_data8_ = NULL;
uint8_t *SADTestBase::second_pred8_ = NULL;
uint8_t *SADTestBase::comp_pred8_ = NULL;
uint8_t *SADTestBase::comp_pred8_test_ = NULL;
uint16_t *SADTestBase::source_data16_ = NULL;
uint16_t *SADTestBase::reference_data16_ = NULL;
uint16_t *SADTestBase::second_pred16_ = NULL;
uint16_t *SADTestBase::comp_pred16_ = NULL;
uint16_t *SADTestBase::comp_pred16_test_ = NULL;

TEST_P(SADTest, MaxRef) {
  FillConstant(source_data_, source_stride_, 0);
  FillConstant(reference_data_, reference_stride_, mask_);
  CheckSAD();
}

TEST_P(SADTest, MaxSrc) {
  FillConstant(source_data_, source_stride_, mask_);
  FillConstant(reference_data_, reference_stride_, 0);
  CheckSAD();
}

TEST_P(SADTest, ShortRef) {
  const int tmp_stride = reference_stride_;
  reference_stride_ >>= 1;
  FillRandom(source_data_, source_stride_);
  FillRandom(reference_data_, reference_stride_);
  CheckSAD();
  reference_stride_ = tmp_stride;
}

TEST_P(SADTest, UnalignedRef) {
  // The reference frame, but not the source frame, may be unaligned for
  // certain types of searches.
  const int tmp_stride = reference_stride_;
  reference_stride_ -= 1;
  FillRandom(source_data_, source_stride_);
  FillRandom(reference_data_, reference_stride_);
  CheckSAD();
  reference_stride_ = tmp_stride;
}

TEST_P(SADTest, ShortSrc) {
  const int tmp_stride = source_stride_;
  source_stride_ >>= 1;
  int test_count = 2000;
  while (test_count > 0) {
    FillRandom(source_data_, source_stride_);
    FillRandom(reference_data_, reference_stride_);
    CheckSAD();
    test_count -= 1;
  }
  source_stride_ = tmp_stride;
}

#define SPEED_TEST (0)
#if SPEED_TEST
TEST_P(SADTest, Speed) {
  const int tmp_stride = source_stride_;
  source_stride_ >>= 1;
  FillRandom(source_data_, source_stride_);
  FillRandom(reference_data_, reference_stride_);
  SpeedSAD();
  source_stride_ = tmp_stride;
}
#endif

TEST_P(SADavgTest, MaxRef) {
  FillConstant(source_data_, source_stride_, 0);
  FillConstant(reference_data_, reference_stride_, mask_);
  FillConstant(second_pred_, width_, 0);
  CheckSAD();
}
TEST_P(SADavgTest, MaxSrc) {
  FillConstant(source_data_, source_stride_, mask_);
  FillConstant(reference_data_, reference_stride_, 0);
  FillConstant(second_pred_, width_, 0);
  CheckSAD();
}

TEST_P(SADavgTest, ShortRef) {
  const int tmp_stride = reference_stride_;
  reference_stride_ >>= 1;
  FillRandom(source_data_, source_stride_);
  FillRandom(reference_data_, reference_stride_);
  FillRandom(second_pred_, width_);
  CheckSAD();
  reference_stride_ = tmp_stride;
}

TEST_P(SADavgTest, UnalignedRef) {
  // The reference frame, but not the source frame, may be unaligned for
  // certain types of searches.
  const int tmp_stride = reference_stride_;
  reference_stride_ -= 1;
  FillRandom(source_data_, source_stride_);
  FillRandom(reference_data_, reference_stride_);
  FillRandom(second_pred_, width_);
  CheckSAD();
  reference_stride_ = tmp_stride;
}

TEST_P(SADavgTest, ShortSrc) {
  const int tmp_stride = source_stride_;
  source_stride_ >>= 1;
  int test_count = 2000;
  while (test_count > 0) {
    FillRandom(source_data_, source_stride_);
    FillRandom(reference_data_, reference_stride_);
    FillRandom(second_pred_, width_);
    CheckSAD();
    test_count -= 1;
  }
  source_stride_ = tmp_stride;
}

TEST_P(DistWtdCompAvgTest, MaxRef) {
  FillConstant(reference_data_, reference_stride_, mask_);
  FillConstant(second_pred_, width_, 0);
  CheckCompAvg();
}

TEST_P(DistWtdCompAvgTest, MaxSecondPred) {
  FillConstant(reference_data_, reference_stride_, 0);
  FillConstant(second_pred_, width_, mask_);
  CheckCompAvg();
}

TEST_P(DistWtdCompAvgTest, ShortRef) {
  const int tmp_stride = reference_stride_;
  reference_stride_ >>= 1;
  FillRandom(reference_data_, reference_stride_);
  FillRandom(second_pred_, width_);
  CheckCompAvg();
  reference_stride_ = tmp_stride;
}

TEST_P(DistWtdCompAvgTest, UnalignedRef) {
  // The reference frame, but not the source frame, may be unaligned for
  // certain types of searches.
  const int tmp_stride = reference_stride_;
  reference_stride_ -= 1;
  FillRandom(reference_data_, reference_stride_);
  FillRandom(second_pred_, width_);
  CheckCompAvg();
  reference_stride_ = tmp_stride;
}

TEST_P(DistWtdSADTest, MaxRef) {
  FillConstant(source_data_, source_stride_, 0);
  FillConstant(reference_data_, reference_stride_, mask_);
  CheckSAD();
}

TEST_P(DistWtdSADTest, MaxSrc) {
  FillConstant(source_data_, source_stride_, mask_);
  FillConstant(reference_data_, reference_stride_, 0);
  CheckSAD();
}

TEST_P(DistWtdSADTest, ShortRef) {
  const int tmp_stride = reference_stride_;
  reference_stride_ >>= 1;
  FillRandom(source_data_, source_stride_);
  FillRandom(reference_data_, reference_stride_);
  CheckSAD();
  reference_stride_ = tmp_stride;
}

TEST_P(DistWtdSADTest, UnalignedRef) {
  // The reference frame, but not the source frame, may be unaligned for
  // certain types of searches.
  const int tmp_stride = reference_stride_;
  reference_stride_ -= 1;
  FillRandom(source_data_, source_stride_);
  FillRandom(reference_data_, reference_stride_);
  CheckSAD();
  reference_stride_ = tmp_stride;
}

TEST_P(DistWtdSADTest, ShortSrc) {
  const int tmp_stride = source_stride_;
  source_stride_ >>= 1;
  int test_count = 2000;
  while (test_count > 0) {
    FillRandom(source_data_, source_stride_);
    FillRandom(reference_data_, reference_stride_);
    CheckSAD();
    test_count -= 1;
  }
  source_stride_ = tmp_stride;
}

TEST_P(DistWtdSADavgTest, MaxRef) {
  FillConstant(source_data_, source_stride_, 0);
  FillConstant(reference_data_, reference_stride_, mask_);
  FillConstant(second_pred_, width_, 0);
  CheckSAD();
}
TEST_P(DistWtdSADavgTest, MaxSrc) {
  FillConstant(source_data_, source_stride_, mask_);
  FillConstant(reference_data_, reference_stride_, 0);
  FillConstant(second_pred_, width_, 0);
  CheckSAD();
}

TEST_P(DistWtdSADavgTest, ShortRef) {
  const int tmp_stride = reference_stride_;
  reference_stride_ >>= 1;
  FillRandom(source_data_, source_stride_);
  FillRandom(reference_data_, reference_stride_);
  FillRandom(second_pred_, width_);
  CheckSAD();
  reference_stride_ = tmp_stride;
}

TEST_P(DistWtdSADavgTest, UnalignedRef) {
  // The reference frame, but not the source frame, may be unaligned for
  // certain types of searches.
  const int tmp_stride = reference_stride_;
  reference_stride_ -= 1;
  FillRandom(source_data_, source_stride_);
  FillRandom(reference_data_, reference_stride_);
  FillRandom(second_pred_, width_);
  CheckSAD();
  reference_stride_ = tmp_stride;
}

TEST_P(DistWtdSADavgTest, ShortSrc) {
  const int tmp_stride = source_stride_;
  source_stride_ >>= 1;
  int test_count = 2000;
  while (test_count > 0) {
    FillRandom(source_data_, source_stride_);
    FillRandom(reference_data_, reference_stride_);
    FillRandom(second_pred_, width_);
    CheckSAD();
    test_count -= 1;
  }
  source_stride_ = tmp_stride;
}

TEST_P(SADx4Test, MaxRef) {
  FillConstant(source_data_, source_stride_, 0);
  FillConstant(GetReference(0), reference_stride_, mask_);
  FillConstant(GetReference(1), reference_stride_, mask_);
  FillConstant(GetReference(2), reference_stride_, mask_);
  FillConstant(GetReference(3), reference_stride_, mask_);
  CheckSADs();
}

TEST_P(SADx4Test, MaxSrc) {
  FillConstant(source_data_, source_stride_, mask_);
  FillConstant(GetReference(0), reference_stride_, 0);
  FillConstant(GetReference(1), reference_stride_, 0);
  FillConstant(GetReference(2), reference_stride_, 0);
  FillConstant(GetReference(3), reference_stride_, 0);
  CheckSADs();
}

TEST_P(SADx4Test, ShortRef) {
  int tmp_stride = reference_stride_;
  reference_stride_ >>= 1;
  FillRandom(source_data_, source_stride_);
  FillRandom(GetReference(0), reference_stride_);
  FillRandom(GetReference(1), reference_stride_);
  FillRandom(GetReference(2), reference_stride_);
  FillRandom(GetReference(3), reference_stride_);
  CheckSADs();
  reference_stride_ = tmp_stride;
}

TEST_P(SADx4Test, UnalignedRef) {
  // The reference frame, but not the source frame, may be unaligned for
  // certain types of searches.
  int tmp_stride = reference_stride_;
  reference_stride_ -= 1;
  FillRandom(source_data_, source_stride_);
  FillRandom(GetReference(0), reference_stride_);
  FillRandom(GetReference(1), reference_stride_);
  FillRandom(GetReference(2), reference_stride_);
  FillRandom(GetReference(3), reference_stride_);
  CheckSADs();
  reference_stride_ = tmp_stride;
}

TEST_P(SADx4Test, ShortSrc) {
  int tmp_stride = source_stride_;
  source_stride_ >>= 1;
  int test_count = 1000;
  while (test_count > 0) {
    FillRandom(source_data_, source_stride_);
    FillRandom(GetReference(0), reference_stride_);
    FillRandom(GetReference(1), reference_stride_);
    FillRandom(GetReference(2), reference_stride_);
    FillRandom(GetReference(3), reference_stride_);
    CheckSADs();
    test_count -= 1;
  }
  source_stride_ = tmp_stride;
}

TEST_P(SADx4Test, SrcAlignedByWidth) {
  uint8_t *tmp_source_data = source_data_;
  source_data_ += width_;
  FillRandom(source_data_, source_stride_);
  FillRandom(GetReference(0), reference_stride_);
  FillRandom(GetReference(1), reference_stride_);
  FillRandom(GetReference(2), reference_stride_);
  FillRandom(GetReference(3), reference_stride_);
  CheckSADs();
  source_data_ = tmp_source_data;
}

using ::testing::make_tuple;

//------------------------------------------------------------------------------
// C functions
const SadMxNParam c_tests[] = {
  make_tuple(128, 128, &aom_sad128x128_c, -1),
  make_tuple(128, 64, &aom_sad128x64_c, -1),
  make_tuple(64, 128, &aom_sad64x128_c, -1),
  make_tuple(64, 64, &aom_sad64x64_c, -1),
  make_tuple(64, 32, &aom_sad64x32_c, -1),
  make_tuple(32, 64, &aom_sad32x64_c, -1),
  make_tuple(32, 32, &aom_sad32x32_c, -1),
  make_tuple(32, 16, &aom_sad32x16_c, -1),
  make_tuple(16, 32, &aom_sad16x32_c, -1),
  make_tuple(16, 16, &aom_sad16x16_c, -1),
  make_tuple(16, 8, &aom_sad16x8_c, -1),
  make_tuple(8, 16, &aom_sad8x16_c, -1),
  make_tuple(8, 8, &aom_sad8x8_c, -1),
  make_tuple(8, 4, &aom_sad8x4_c, -1),
  make_tuple(4, 8, &aom_sad4x8_c, -1),
  make_tuple(4, 4, &aom_sad4x4_c, -1),
  make_tuple(128, 128, &aom_highbd_sad128x128_c, 8),
  make_tuple(128, 64, &aom_highbd_sad128x64_c, 8),
  make_tuple(64, 128, &aom_highbd_sad64x128_c, 8),
  make_tuple(64, 64, &aom_highbd_sad64x64_c, 8),
  make_tuple(64, 32, &aom_highbd_sad64x32_c, 8),
  make_tuple(32, 64, &aom_highbd_sad32x64_c, 8),
  make_tuple(32, 32, &aom_highbd_sad32x32_c, 8),
  make_tuple(32, 16, &aom_highbd_sad32x16_c, 8),
  make_tuple(16, 32, &aom_highbd_sad16x32_c, 8),
  make_tuple(16, 16, &aom_highbd_sad16x16_c, 8),
  make_tuple(16, 8, &aom_highbd_sad16x8_c, 8),
  make_tuple(8, 16, &aom_highbd_sad8x16_c, 8),
  make_tuple(8, 8, &aom_highbd_sad8x8_c, 8),
  make_tuple(8, 4, &aom_highbd_sad8x4_c, 8),
  make_tuple(4, 8, &aom_highbd_sad4x8_c, 8),
  make_tuple(4, 4, &aom_highbd_sad4x4_c, 8),
  make_tuple(128, 128, &aom_highbd_sad128x128_c, 10),
  make_tuple(128, 64, &aom_highbd_sad128x64_c, 10),
  make_tuple(64, 128, &aom_highbd_sad64x128_c, 10),
  make_tuple(64, 64, &aom_highbd_sad64x64_c, 10),
  make_tuple(64, 32, &aom_highbd_sad64x32_c, 10),
  make_tuple(32, 64, &aom_highbd_sad32x64_c, 10),
  make_tuple(32, 32, &aom_highbd_sad32x32_c, 10),
  make_tuple(32, 16, &aom_highbd_sad32x16_c, 10),
  make_tuple(16, 32, &aom_highbd_sad16x32_c, 10),
  make_tuple(16, 16, &aom_highbd_sad16x16_c, 10),
  make_tuple(16, 8, &aom_highbd_sad16x8_c, 10),
  make_tuple(8, 16, &aom_highbd_sad8x16_c, 10),
  make_tuple(8, 8, &aom_highbd_sad8x8_c, 10),
  make_tuple(8, 4, &aom_highbd_sad8x4_c, 10),
  make_tuple(4, 8, &aom_highbd_sad4x8_c, 10),
  make_tuple(4, 4, &aom_highbd_sad4x4_c, 10),
  make_tuple(128, 128, &aom_highbd_sad128x128_c, 12),
  make_tuple(128, 64, &aom_highbd_sad128x64_c, 12),
  make_tuple(64, 128, &aom_highbd_sad64x128_c, 12),
  make_tuple(64, 64, &aom_highbd_sad64x64_c, 12),
  make_tuple(64, 32, &aom_highbd_sad64x32_c, 12),
  make_tuple(32, 64, &aom_highbd_sad32x64_c, 12),
  make_tuple(32, 32, &aom_highbd_sad32x32_c, 12),
  make_tuple(32, 16, &aom_highbd_sad32x16_c, 12),
  make_tuple(16, 32, &aom_highbd_sad16x32_c, 12),
  make_tuple(16, 16, &aom_highbd_sad16x16_c, 12),
  make_tuple(16, 8, &aom_highbd_sad16x8_c, 12),
  make_tuple(8, 16, &aom_highbd_sad8x16_c, 12),
  make_tuple(8, 8, &aom_highbd_sad8x8_c, 12),
  make_tuple(8, 4, &aom_highbd_sad8x4_c, 12),
  make_tuple(4, 8, &aom_highbd_sad4x8_c, 12),
  make_tuple(4, 4, &aom_highbd_sad4x4_c, 12),

  make_tuple(64, 16, &aom_sad64x16_c, -1),
  make_tuple(16, 64, &aom_sad16x64_c, -1),
  make_tuple(64, 16, &aom_highbd_sad64x16_c, 8),
  make_tuple(16, 64, &aom_highbd_sad16x64_c, 8),
  make_tuple(64, 16, &aom_highbd_sad64x16_c, 10),
  make_tuple(16, 64, &aom_highbd_sad16x64_c, 10),
  make_tuple(64, 16, &aom_highbd_sad64x16_c, 12),
  make_tuple(16, 64, &aom_highbd_sad16x64_c, 12),

  make_tuple(32, 8, &aom_sad32x8_c, -1),
  make_tuple(8, 32, &aom_sad8x32_c, -1),
  make_tuple(32, 8, &aom_highbd_sad32x8_c, 8),
  make_tuple(8, 32, &aom_highbd_sad8x32_c, 8),
  make_tuple(32, 8, &aom_highbd_sad32x8_c, 10),
  make_tuple(8, 32, &aom_highbd_sad8x32_c, 10),
  make_tuple(32, 8, &aom_highbd_sad32x8_c, 12),
  make_tuple(8, 32, &aom_highbd_sad8x32_c, 12),

  make_tuple(16, 4, &aom_sad16x4_c, -1),
  make_tuple(4, 16, &aom_sad4x16_c, -1),
  make_tuple(16, 4, &aom_highbd_sad16x4_c, 8),
  make_tuple(4, 16, &aom_highbd_sad4x16_c, 8),
  make_tuple(16, 4, &aom_highbd_sad16x4_c, 10),
  make_tuple(4, 16, &aom_highbd_sad4x16_c, 10),
  make_tuple(16, 4, &aom_highbd_sad16x4_c, 12),
  make_tuple(4, 16, &aom_highbd_sad4x16_c, 12),

#if CONFIG_FLEX_PARTITION
  make_tuple(64, 8, &aom_sad64x8_c, -1),
  make_tuple(8, 64, &aom_sad8x64_c, -1),
  make_tuple(64, 8, &aom_highbd_sad64x8_c, 8),
  make_tuple(8, 64, &aom_highbd_sad8x64_c, 8),
  make_tuple(64, 8, &aom_highbd_sad64x8_c, 10),
  make_tuple(8, 64, &aom_highbd_sad8x64_c, 10),
  make_tuple(64, 8, &aom_highbd_sad64x8_c, 12),
  make_tuple(8, 64, &aom_highbd_sad8x64_c, 12),

  make_tuple(32, 4, &aom_sad32x4_c, -1),
  make_tuple(4, 32, &aom_sad4x32_c, -1),
  make_tuple(32, 4, &aom_highbd_sad32x4_c, 8),
  make_tuple(4, 32, &aom_highbd_sad4x32_c, 8),
  make_tuple(32, 4, &aom_highbd_sad32x4_c, 10),
  make_tuple(4, 32, &aom_highbd_sad4x32_c, 10),
  make_tuple(32, 4, &aom_highbd_sad32x4_c, 12),
  make_tuple(4, 32, &aom_highbd_sad4x32_c, 12),

  make_tuple(64, 4, &aom_sad64x4_c, -1),
  make_tuple(4, 64, &aom_sad4x64_c, -1),
  make_tuple(64, 4, &aom_highbd_sad64x4_c, 8),
  make_tuple(4, 64, &aom_highbd_sad4x64_c, 8),
  make_tuple(64, 4, &aom_highbd_sad64x4_c, 10),
  make_tuple(4, 64, &aom_highbd_sad4x64_c, 10),
  make_tuple(64, 4, &aom_highbd_sad64x4_c, 12),
  make_tuple(4, 64, &aom_highbd_sad4x64_c, 12),
#endif  // CONFIG_FLEX_PARTITION
};
INSTANTIATE_TEST_CASE_P(C, SADTest, ::testing::ValuesIn(c_tests));

const SadMxNAvgParam avg_c_tests[] = {
  make_tuple(128, 128, &aom_sad128x128_avg_c, -1),
  make_tuple(128, 64, &aom_sad128x64_avg_c, -1),
  make_tuple(64, 128, &aom_sad64x128_avg_c, -1),
  make_tuple(64, 64, &aom_sad64x64_avg_c, -1),
  make_tuple(64, 32, &aom_sad64x32_avg_c, -1),
  make_tuple(32, 64, &aom_sad32x64_avg_c, -1),
  make_tuple(32, 32, &aom_sad32x32_avg_c, -1),
  make_tuple(32, 16, &aom_sad32x16_avg_c, -1),
  make_tuple(16, 32, &aom_sad16x32_avg_c, -1),
  make_tuple(16, 16, &aom_sad16x16_avg_c, -1),
  make_tuple(16, 8, &aom_sad16x8_avg_c, -1),
  make_tuple(8, 16, &aom_sad8x16_avg_c, -1),
  make_tuple(8, 8, &aom_sad8x8_avg_c, -1),
  make_tuple(8, 4, &aom_sad8x4_avg_c, -1),
  make_tuple(4, 8, &aom_sad4x8_avg_c, -1),
  make_tuple(4, 4, &aom_sad4x4_avg_c, -1),
  make_tuple(128, 128, &aom_highbd_sad128x128_avg_c, 8),
  make_tuple(128, 64, &aom_highbd_sad128x64_avg_c, 8),
  make_tuple(64, 128, &aom_highbd_sad64x128_avg_c, 8),
  make_tuple(64, 64, &aom_highbd_sad64x64_avg_c, 8),
  make_tuple(64, 32, &aom_highbd_sad64x32_avg_c, 8),
  make_tuple(32, 64, &aom_highbd_sad32x64_avg_c, 8),
  make_tuple(32, 32, &aom_highbd_sad32x32_avg_c, 8),
  make_tuple(32, 16, &aom_highbd_sad32x16_avg_c, 8),
  make_tuple(16, 32, &aom_highbd_sad16x32_avg_c, 8),
  make_tuple(16, 16, &aom_highbd_sad16x16_avg_c, 8),
  make_tuple(16, 8, &aom_highbd_sad16x8_avg_c, 8),
  make_tuple(8, 16, &aom_highbd_sad8x16_avg_c, 8),
  make_tuple(8, 8, &aom_highbd_sad8x8_avg_c, 8),
  make_tuple(8, 4, &aom_highbd_sad8x4_avg_c, 8),
  make_tuple(4, 8, &aom_highbd_sad4x8_avg_c, 8),
  make_tuple(4, 4, &aom_highbd_sad4x4_avg_c, 8),
  make_tuple(128, 128, &aom_highbd_sad128x128_avg_c, 10),
  make_tuple(128, 64, &aom_highbd_sad128x64_avg_c, 10),
  make_tuple(64, 128, &aom_highbd_sad64x128_avg_c, 10),
  make_tuple(64, 64, &aom_highbd_sad64x64_avg_c, 10),
  make_tuple(64, 32, &aom_highbd_sad64x32_avg_c, 10),
  make_tuple(32, 64, &aom_highbd_sad32x64_avg_c, 10),
  make_tuple(32, 32, &aom_highbd_sad32x32_avg_c, 10),
  make_tuple(32, 16, &aom_highbd_sad32x16_avg_c, 10),
  make_tuple(16, 32, &aom_highbd_sad16x32_avg_c, 10),
  make_tuple(16, 16, &aom_highbd_sad16x16_avg_c, 10),
  make_tuple(16, 8, &aom_highbd_sad16x8_avg_c, 10),
  make_tuple(8, 16, &aom_highbd_sad8x16_avg_c, 10),
  make_tuple(8, 8, &aom_highbd_sad8x8_avg_c, 10),
  make_tuple(8, 4, &aom_highbd_sad8x4_avg_c, 10),
  make_tuple(4, 8, &aom_highbd_sad4x8_avg_c, 10),
  make_tuple(4, 4, &aom_highbd_sad4x4_avg_c, 10),
  make_tuple(128, 128, &aom_highbd_sad128x128_avg_c, 12),
  make_tuple(128, 64, &aom_highbd_sad128x64_avg_c, 12),
  make_tuple(64, 128, &aom_highbd_sad64x128_avg_c, 12),
  make_tuple(64, 64, &aom_highbd_sad64x64_avg_c, 12),
  make_tuple(64, 32, &aom_highbd_sad64x32_avg_c, 12),
  make_tuple(32, 64, &aom_highbd_sad32x64_avg_c, 12),
  make_tuple(32, 32, &aom_highbd_sad32x32_avg_c, 12),
  make_tuple(32, 16, &aom_highbd_sad32x16_avg_c, 12),
  make_tuple(16, 32, &aom_highbd_sad16x32_avg_c, 12),
  make_tuple(16, 16, &aom_highbd_sad16x16_avg_c, 12),
  make_tuple(16, 8, &aom_highbd_sad16x8_avg_c, 12),
  make_tuple(8, 16, &aom_highbd_sad8x16_avg_c, 12),
  make_tuple(8, 8, &aom_highbd_sad8x8_avg_c, 12),
  make_tuple(8, 4, &aom_highbd_sad8x4_avg_c, 12),
  make_tuple(4, 8, &aom_highbd_sad4x8_avg_c, 12),
  make_tuple(4, 4, &aom_highbd_sad4x4_avg_c, 12),

  make_tuple(64, 16, &aom_sad64x16_avg_c, -1),
  make_tuple(16, 64, &aom_sad16x64_avg_c, -1),
  make_tuple(64, 16, &aom_highbd_sad64x16_avg_c, 8),
  make_tuple(16, 64, &aom_highbd_sad16x64_avg_c, 8),
  make_tuple(64, 16, &aom_highbd_sad64x16_avg_c, 10),
  make_tuple(16, 64, &aom_highbd_sad16x64_avg_c, 10),
  make_tuple(64, 16, &aom_highbd_sad64x16_avg_c, 12),
  make_tuple(16, 64, &aom_highbd_sad16x64_avg_c, 12),

  make_tuple(32, 8, &aom_sad32x8_avg_c, -1),
  make_tuple(8, 32, &aom_sad8x32_avg_c, -1),
  make_tuple(32, 8, &aom_highbd_sad32x8_avg_c, 8),
  make_tuple(8, 32, &aom_highbd_sad8x32_avg_c, 8),
  make_tuple(32, 8, &aom_highbd_sad32x8_avg_c, 10),
  make_tuple(8, 32, &aom_highbd_sad8x32_avg_c, 10),
  make_tuple(32, 8, &aom_highbd_sad32x8_avg_c, 12),
  make_tuple(8, 32, &aom_highbd_sad8x32_avg_c, 12),

  make_tuple(16, 4, &aom_sad16x4_avg_c, -1),
  make_tuple(4, 16, &aom_sad4x16_avg_c, -1),
  make_tuple(16, 4, &aom_highbd_sad16x4_avg_c, 8),
  make_tuple(4, 16, &aom_highbd_sad4x16_avg_c, 8),
  make_tuple(16, 4, &aom_highbd_sad16x4_avg_c, 10),
  make_tuple(4, 16, &aom_highbd_sad4x16_avg_c, 10),
  make_tuple(16, 4, &aom_highbd_sad16x4_avg_c, 12),
  make_tuple(4, 16, &aom_highbd_sad4x16_avg_c, 12),

#if CONFIG_FLEX_PARTITION
  make_tuple(64, 8, &aom_sad64x8_avg_c, -1),
  make_tuple(8, 64, &aom_sad8x64_avg_c, -1),
  make_tuple(64, 8, &aom_highbd_sad64x8_avg_c, 8),
  make_tuple(8, 64, &aom_highbd_sad8x64_avg_c, 8),
  make_tuple(64, 8, &aom_highbd_sad64x8_avg_c, 10),
  make_tuple(8, 64, &aom_highbd_sad8x64_avg_c, 10),
  make_tuple(64, 8, &aom_highbd_sad64x8_avg_c, 12),
  make_tuple(8, 64, &aom_highbd_sad8x64_avg_c, 12),

  make_tuple(32, 4, &aom_sad32x4_avg_c, -1),
  make_tuple(4, 32, &aom_sad4x32_avg_c, -1),
  make_tuple(32, 4, &aom_highbd_sad32x4_avg_c, 8),
  make_tuple(4, 32, &aom_highbd_sad4x32_avg_c, 8),
  make_tuple(32, 4, &aom_highbd_sad32x4_avg_c, 10),
  make_tuple(4, 32, &aom_highbd_sad4x32_avg_c, 10),
  make_tuple(32, 4, &aom_highbd_sad32x4_avg_c, 12),
  make_tuple(4, 32, &aom_highbd_sad4x32_avg_c, 12),

  make_tuple(64, 4, &aom_sad64x4_avg_c, -1),
  make_tuple(4, 64, &aom_sad4x64_avg_c, -1),
  make_tuple(64, 4, &aom_highbd_sad64x4_avg_c, 8),
  make_tuple(4, 64, &aom_highbd_sad4x64_avg_c, 8),
  make_tuple(64, 4, &aom_highbd_sad64x4_avg_c, 10),
  make_tuple(4, 64, &aom_highbd_sad4x64_avg_c, 10),
  make_tuple(64, 4, &aom_highbd_sad64x4_avg_c, 12),
  make_tuple(4, 64, &aom_highbd_sad4x64_avg_c, 12),
#endif  // CONFIG_FLEX_PARTITION
};
INSTANTIATE_TEST_CASE_P(C, SADavgTest, ::testing::ValuesIn(avg_c_tests));

// TODO(chengchen): add highbd tests
const DistWtdCompAvgParam dist_wtd_comp_avg_c_tests[] = {
  make_tuple(128, 128, &aom_dist_wtd_comp_avg_pred_c, -1),
  make_tuple(128, 64, &aom_dist_wtd_comp_avg_pred_c, -1),
  make_tuple(64, 128, &aom_dist_wtd_comp_avg_pred_c, -1),
  make_tuple(64, 64, &aom_dist_wtd_comp_avg_pred_c, -1),
  make_tuple(64, 32, &aom_dist_wtd_comp_avg_pred_c, -1),
  make_tuple(32, 64, &aom_dist_wtd_comp_avg_pred_c, -1),
  make_tuple(32, 32, &aom_dist_wtd_comp_avg_pred_c, -1),
  make_tuple(32, 16, &aom_dist_wtd_comp_avg_pred_c, -1),
  make_tuple(16, 32, &aom_dist_wtd_comp_avg_pred_c, -1),
  make_tuple(16, 16, &aom_dist_wtd_comp_avg_pred_c, -1),
  make_tuple(16, 8, &aom_dist_wtd_comp_avg_pred_c, -1),
  make_tuple(8, 16, &aom_dist_wtd_comp_avg_pred_c, -1),
  make_tuple(8, 8, &aom_dist_wtd_comp_avg_pred_c, -1),
  make_tuple(8, 4, &aom_dist_wtd_comp_avg_pred_c, -1),
  make_tuple(4, 8, &aom_dist_wtd_comp_avg_pred_c, -1),
  make_tuple(4, 4, &aom_dist_wtd_comp_avg_pred_c, -1),

  make_tuple(64, 16, &aom_dist_wtd_comp_avg_pred_c, -1),
  make_tuple(16, 64, &aom_dist_wtd_comp_avg_pred_c, -1),
  make_tuple(32, 8, &aom_dist_wtd_comp_avg_pred_c, -1),
  make_tuple(8, 32, &aom_dist_wtd_comp_avg_pred_c, -1),
  make_tuple(16, 4, &aom_dist_wtd_comp_avg_pred_c, -1),
  make_tuple(4, 16, &aom_dist_wtd_comp_avg_pred_c, -1),

#if CONFIG_FLEX_PARTITION
  make_tuple(64, 8, &aom_dist_wtd_comp_avg_pred_c, -1),
  make_tuple(8, 64, &aom_dist_wtd_comp_avg_pred_c, -1),
  make_tuple(32, 4, &aom_dist_wtd_comp_avg_pred_c, -1),
  make_tuple(4, 32, &aom_dist_wtd_comp_avg_pred_c, -1),
  make_tuple(64, 4, &aom_dist_wtd_comp_avg_pred_c, -1),
  make_tuple(4, 64, &aom_dist_wtd_comp_avg_pred_c, -1),
#endif  // CONFIG_FLEX_PARTITION
};

INSTANTIATE_TEST_CASE_P(C, DistWtdCompAvgTest,
                        ::testing::ValuesIn(dist_wtd_comp_avg_c_tests));

const DistWtdSadMxNAvgParam dist_wtd_avg_c_tests[] = {
  make_tuple(128, 128, &aom_dist_wtd_sad128x128_avg_c, -1),
  make_tuple(128, 64, &aom_dist_wtd_sad128x64_avg_c, -1),
  make_tuple(64, 128, &aom_dist_wtd_sad64x128_avg_c, -1),
  make_tuple(64, 64, &aom_dist_wtd_sad64x64_avg_c, -1),
  make_tuple(64, 32, &aom_dist_wtd_sad64x32_avg_c, -1),
  make_tuple(32, 64, &aom_dist_wtd_sad32x64_avg_c, -1),
  make_tuple(32, 32, &aom_dist_wtd_sad32x32_avg_c, -1),
  make_tuple(32, 16, &aom_dist_wtd_sad32x16_avg_c, -1),
  make_tuple(16, 32, &aom_dist_wtd_sad16x32_avg_c, -1),
  make_tuple(16, 16, &aom_dist_wtd_sad16x16_avg_c, -1),
  make_tuple(16, 8, &aom_dist_wtd_sad16x8_avg_c, -1),
  make_tuple(8, 16, &aom_dist_wtd_sad8x16_avg_c, -1),
  make_tuple(8, 8, &aom_dist_wtd_sad8x8_avg_c, -1),
  make_tuple(8, 4, &aom_dist_wtd_sad8x4_avg_c, -1),
  make_tuple(4, 8, &aom_dist_wtd_sad4x8_avg_c, -1),
  make_tuple(4, 4, &aom_dist_wtd_sad4x4_avg_c, -1),

  make_tuple(64, 16, &aom_dist_wtd_sad64x16_avg_c, -1),
  make_tuple(16, 64, &aom_dist_wtd_sad16x64_avg_c, -1),
  make_tuple(32, 8, &aom_dist_wtd_sad32x8_avg_c, -1),
  make_tuple(8, 32, &aom_dist_wtd_sad8x32_avg_c, -1),
  make_tuple(16, 4, &aom_dist_wtd_sad16x4_avg_c, -1),
  make_tuple(4, 16, &aom_dist_wtd_sad4x16_avg_c, -1),

#if CONFIG_FLEX_PARTITION
  make_tuple(64, 8, &aom_dist_wtd_sad64x8_avg_c, -1),
  make_tuple(8, 64, &aom_dist_wtd_sad8x64_avg_c, -1),
  make_tuple(32, 4, &aom_dist_wtd_sad32x4_avg_c, -1),
  make_tuple(4, 32, &aom_dist_wtd_sad4x32_avg_c, -1),
  make_tuple(64, 4, &aom_dist_wtd_sad64x4_avg_c, -1),
  make_tuple(4, 64, &aom_dist_wtd_sad4x64_avg_c, -1),
#endif  // CONFIG_FLEX_PARTITION
};

INSTANTIATE_TEST_CASE_P(C, DistWtdSADavgTest,
                        ::testing::ValuesIn(dist_wtd_avg_c_tests));

const SadMxNx4Param x4d_c_tests[] = {
  make_tuple(128, 128, &aom_sad128x128x4d_c, -1),
  make_tuple(128, 64, &aom_sad128x64x4d_c, -1),
  make_tuple(64, 128, &aom_sad64x128x4d_c, -1),
  make_tuple(64, 64, &aom_sad64x64x4d_c, -1),
  make_tuple(64, 32, &aom_sad64x32x4d_c, -1),
  make_tuple(32, 64, &aom_sad32x64x4d_c, -1),
  make_tuple(32, 32, &aom_sad32x32x4d_c, -1),
  make_tuple(32, 16, &aom_sad32x16x4d_c, -1),
  make_tuple(16, 32, &aom_sad16x32x4d_c, -1),
  make_tuple(16, 16, &aom_sad16x16x4d_c, -1),
  make_tuple(16, 8, &aom_sad16x8x4d_c, -1),
  make_tuple(8, 16, &aom_sad8x16x4d_c, -1),
  make_tuple(8, 8, &aom_sad8x8x4d_c, -1),
  make_tuple(8, 4, &aom_sad8x4x4d_c, -1),
  make_tuple(4, 8, &aom_sad4x8x4d_c, -1),
  make_tuple(4, 4, &aom_sad4x4x4d_c, -1),
  make_tuple(128, 128, &aom_highbd_sad128x128x4d_c, 8),
  make_tuple(128, 64, &aom_highbd_sad128x64x4d_c, 8),
  make_tuple(64, 128, &aom_highbd_sad64x128x4d_c, 8),
  make_tuple(64, 64, &aom_highbd_sad64x64x4d_c, 8),
  make_tuple(64, 32, &aom_highbd_sad64x32x4d_c, 8),
  make_tuple(32, 64, &aom_highbd_sad32x64x4d_c, 8),
  make_tuple(32, 32, &aom_highbd_sad32x32x4d_c, 8),
  make_tuple(32, 16, &aom_highbd_sad32x16x4d_c, 8),
  make_tuple(16, 32, &aom_highbd_sad16x32x4d_c, 8),
  make_tuple(16, 16, &aom_highbd_sad16x16x4d_c, 8),
  make_tuple(16, 8, &aom_highbd_sad16x8x4d_c, 8),
  make_tuple(8, 16, &aom_highbd_sad8x16x4d_c, 8),
  make_tuple(8, 8, &aom_highbd_sad8x8x4d_c, 8),
  make_tuple(8, 4, &aom_highbd_sad8x4x4d_c, 8),
  make_tuple(4, 8, &aom_highbd_sad4x8x4d_c, 8),
  make_tuple(4, 4, &aom_highbd_sad4x4x4d_c, 8),
  make_tuple(128, 128, &aom_highbd_sad128x128x4d_c, 10),
  make_tuple(128, 64, &aom_highbd_sad128x64x4d_c, 10),
  make_tuple(64, 128, &aom_highbd_sad64x128x4d_c, 10),
  make_tuple(64, 64, &aom_highbd_sad64x64x4d_c, 10),
  make_tuple(64, 32, &aom_highbd_sad64x32x4d_c, 10),
  make_tuple(32, 64, &aom_highbd_sad32x64x4d_c, 10),
  make_tuple(32, 32, &aom_highbd_sad32x32x4d_c, 10),
  make_tuple(32, 16, &aom_highbd_sad32x16x4d_c, 10),
  make_tuple(16, 32, &aom_highbd_sad16x32x4d_c, 10),
  make_tuple(16, 16, &aom_highbd_sad16x16x4d_c, 10),
  make_tuple(16, 8, &aom_highbd_sad16x8x4d_c, 10),
  make_tuple(8, 16, &aom_highbd_sad8x16x4d_c, 10),
  make_tuple(8, 8, &aom_highbd_sad8x8x4d_c, 10),
  make_tuple(8, 4, &aom_highbd_sad8x4x4d_c, 10),
  make_tuple(4, 8, &aom_highbd_sad4x8x4d_c, 10),
  make_tuple(4, 4, &aom_highbd_sad4x4x4d_c, 10),
  make_tuple(128, 128, &aom_highbd_sad128x128x4d_c, 12),
  make_tuple(128, 64, &aom_highbd_sad128x64x4d_c, 12),
  make_tuple(64, 128, &aom_highbd_sad64x128x4d_c, 12),
  make_tuple(64, 64, &aom_highbd_sad64x64x4d_c, 12),
  make_tuple(64, 32, &aom_highbd_sad64x32x4d_c, 12),
  make_tuple(32, 64, &aom_highbd_sad32x64x4d_c, 12),
  make_tuple(32, 32, &aom_highbd_sad32x32x4d_c, 12),
  make_tuple(32, 16, &aom_highbd_sad32x16x4d_c, 12),
  make_tuple(16, 32, &aom_highbd_sad16x32x4d_c, 12),
  make_tuple(16, 16, &aom_highbd_sad16x16x4d_c, 12),
  make_tuple(16, 8, &aom_highbd_sad16x8x4d_c, 12),
  make_tuple(8, 16, &aom_highbd_sad8x16x4d_c, 12),
  make_tuple(8, 8, &aom_highbd_sad8x8x4d_c, 12),
  make_tuple(8, 4, &aom_highbd_sad8x4x4d_c, 12),
  make_tuple(4, 8, &aom_highbd_sad4x8x4d_c, 12),
  make_tuple(4, 4, &aom_highbd_sad4x4x4d_c, 12),

  make_tuple(64, 16, &aom_sad64x16x4d_c, -1),
  make_tuple(16, 64, &aom_sad16x64x4d_c, -1),
  make_tuple(64, 16, &aom_highbd_sad64x16x4d_c, 8),
  make_tuple(16, 64, &aom_highbd_sad16x64x4d_c, 8),
  make_tuple(64, 16, &aom_highbd_sad64x16x4d_c, 10),
  make_tuple(16, 64, &aom_highbd_sad16x64x4d_c, 10),
  make_tuple(64, 16, &aom_highbd_sad64x16x4d_c, 12),
  make_tuple(16, 64, &aom_highbd_sad16x64x4d_c, 12),

  make_tuple(32, 8, &aom_sad32x8x4d_c, -1),
  make_tuple(8, 32, &aom_sad8x32x4d_c, -1),
  make_tuple(32, 8, &aom_highbd_sad32x8x4d_c, 8),
  make_tuple(8, 32, &aom_highbd_sad8x32x4d_c, 8),
  make_tuple(32, 8, &aom_highbd_sad32x8x4d_c, 10),
  make_tuple(8, 32, &aom_highbd_sad8x32x4d_c, 10),
  make_tuple(32, 8, &aom_highbd_sad32x8x4d_c, 12),
  make_tuple(8, 32, &aom_highbd_sad8x32x4d_c, 12),

  make_tuple(16, 4, &aom_sad16x4x4d_c, -1),
  make_tuple(4, 16, &aom_sad4x16x4d_c, -1),
  make_tuple(16, 4, &aom_highbd_sad16x4x4d_c, 8),
  make_tuple(4, 16, &aom_highbd_sad4x16x4d_c, 8),
  make_tuple(16, 4, &aom_highbd_sad16x4x4d_c, 10),
  make_tuple(4, 16, &aom_highbd_sad4x16x4d_c, 10),
  make_tuple(16, 4, &aom_highbd_sad16x4x4d_c, 12),
  make_tuple(4, 16, &aom_highbd_sad4x16x4d_c, 12),

#if CONFIG_FLEX_PARTITION
  make_tuple(64, 8, &aom_sad64x8x4d_c, -1),
  make_tuple(8, 64, &aom_sad8x64x4d_c, -1),
  make_tuple(64, 8, &aom_highbd_sad64x8x4d_c, 8),
  make_tuple(8, 64, &aom_highbd_sad8x64x4d_c, 8),
  make_tuple(64, 8, &aom_highbd_sad64x8x4d_c, 10),
  make_tuple(8, 64, &aom_highbd_sad8x64x4d_c, 10),
  make_tuple(64, 8, &aom_highbd_sad64x8x4d_c, 12),
  make_tuple(8, 64, &aom_highbd_sad8x64x4d_c, 12),

  make_tuple(32, 4, &aom_sad32x4x4d_c, -1),
  make_tuple(4, 32, &aom_sad4x32x4d_c, -1),
  make_tuple(32, 4, &aom_highbd_sad32x4x4d_c, 8),
  make_tuple(4, 32, &aom_highbd_sad4x32x4d_c, 8),
  make_tuple(32, 4, &aom_highbd_sad32x4x4d_c, 10),
  make_tuple(4, 32, &aom_highbd_sad4x32x4d_c, 10),
  make_tuple(32, 4, &aom_highbd_sad32x4x4d_c, 12),
  make_tuple(4, 32, &aom_highbd_sad4x32x4d_c, 12),

  make_tuple(64, 4, &aom_sad64x4x4d_c, -1),
  make_tuple(4, 64, &aom_sad4x64x4d_c, -1),
  make_tuple(64, 4, &aom_highbd_sad64x4x4d_c, 8),
  make_tuple(4, 64, &aom_highbd_sad4x64x4d_c, 8),
  make_tuple(64, 4, &aom_highbd_sad64x4x4d_c, 10),
  make_tuple(4, 64, &aom_highbd_sad4x64x4d_c, 10),
  make_tuple(64, 4, &aom_highbd_sad64x4x4d_c, 12),
  make_tuple(4, 64, &aom_highbd_sad4x64x4d_c, 12),
#endif  // CONFIG_FLEX_PARTITION
};
INSTANTIATE_TEST_CASE_P(C, SADx4Test, ::testing::ValuesIn(x4d_c_tests));

//------------------------------------------------------------------------------
// ARM functions
#if HAVE_NEON
const SadMxNParam neon_tests[] = {
  make_tuple(64, 64, &aom_sad64x64_neon, -1),
  make_tuple(32, 32, &aom_sad32x32_neon, -1),
  make_tuple(16, 16, &aom_sad16x16_neon, -1),
  make_tuple(16, 8, &aom_sad16x8_neon, -1),
  make_tuple(8, 16, &aom_sad8x16_neon, -1),
  make_tuple(8, 8, &aom_sad8x8_neon, -1),
  make_tuple(4, 4, &aom_sad4x4_neon, -1),
};
INSTANTIATE_TEST_CASE_P(NEON, SADTest, ::testing::ValuesIn(neon_tests));

const SadMxNx4Param x4d_neon_tests[] = {
  make_tuple(64, 64, &aom_sad64x64x4d_neon, -1),
  make_tuple(32, 32, &aom_sad32x32x4d_neon, -1),
  make_tuple(16, 16, &aom_sad16x16x4d_neon, -1),
};
INSTANTIATE_TEST_CASE_P(NEON, SADx4Test, ::testing::ValuesIn(x4d_neon_tests));
#endif  // HAVE_NEON

//------------------------------------------------------------------------------
// x86 functions
#if HAVE_SSE2
const SadMxNParam sse2_tests[] = {
  make_tuple(128, 128, &aom_sad128x128_sse2, -1),
  make_tuple(128, 64, &aom_sad128x64_sse2, -1),
  make_tuple(64, 128, &aom_sad64x128_sse2, -1),
  make_tuple(64, 64, &aom_sad64x64_sse2, -1),
  make_tuple(64, 32, &aom_sad64x32_sse2, -1),
  make_tuple(32, 64, &aom_sad32x64_sse2, -1),
  make_tuple(32, 32, &aom_sad32x32_sse2, -1),
  make_tuple(32, 16, &aom_sad32x16_sse2, -1),
  make_tuple(16, 32, &aom_sad16x32_sse2, -1),
  make_tuple(16, 16, &aom_sad16x16_sse2, -1),
  make_tuple(16, 8, &aom_sad16x8_sse2, -1),
  make_tuple(8, 16, &aom_sad8x16_sse2, -1),
  make_tuple(8, 8, &aom_sad8x8_sse2, -1),
  make_tuple(8, 4, &aom_sad8x4_sse2, -1),
  make_tuple(4, 8, &aom_sad4x8_sse2, -1),
  make_tuple(4, 4, &aom_sad4x4_sse2, -1),
  make_tuple(64, 64, &aom_highbd_sad64x64_sse2, 8),
  make_tuple(64, 32, &aom_highbd_sad64x32_sse2, 8),
  make_tuple(32, 64, &aom_highbd_sad32x64_sse2, 8),
  make_tuple(32, 32, &aom_highbd_sad32x32_sse2, 8),
  make_tuple(32, 16, &aom_highbd_sad32x16_sse2, 8),
  make_tuple(16, 32, &aom_highbd_sad16x32_sse2, 8),
  make_tuple(16, 16, &aom_highbd_sad16x16_sse2, 8),
  make_tuple(16, 8, &aom_highbd_sad16x8_sse2, 8),
  make_tuple(8, 16, &aom_highbd_sad8x16_sse2, 8),
  make_tuple(8, 8, &aom_highbd_sad8x8_sse2, 8),
  make_tuple(8, 4, &aom_highbd_sad8x4_sse2, 8),
  make_tuple(4, 8, &aom_highbd_sad4x8_sse2, 8),
  make_tuple(4, 4, &aom_highbd_sad4x4_sse2, 8),
  make_tuple(64, 64, &aom_highbd_sad64x64_sse2, 10),
  make_tuple(64, 32, &aom_highbd_sad64x32_sse2, 10),
  make_tuple(32, 64, &aom_highbd_sad32x64_sse2, 10),
  make_tuple(32, 32, &aom_highbd_sad32x32_sse2, 10),
  make_tuple(32, 16, &aom_highbd_sad32x16_sse2, 10),
  make_tuple(16, 32, &aom_highbd_sad16x32_sse2, 10),
  make_tuple(16, 16, &aom_highbd_sad16x16_sse2, 10),
  make_tuple(16, 8, &aom_highbd_sad16x8_sse2, 10),
  make_tuple(8, 16, &aom_highbd_sad8x16_sse2, 10),
  make_tuple(8, 8, &aom_highbd_sad8x8_sse2, 10),
  make_tuple(8, 4, &aom_highbd_sad8x4_sse2, 10),
  make_tuple(4, 8, &aom_highbd_sad4x8_sse2, 10),
  make_tuple(4, 4, &aom_highbd_sad4x4_sse2, 10),
  make_tuple(64, 64, &aom_highbd_sad64x64_sse2, 12),
  make_tuple(64, 32, &aom_highbd_sad64x32_sse2, 12),
  make_tuple(32, 64, &aom_highbd_sad32x64_sse2, 12),
  make_tuple(32, 32, &aom_highbd_sad32x32_sse2, 12),
  make_tuple(32, 16, &aom_highbd_sad32x16_sse2, 12),
  make_tuple(16, 32, &aom_highbd_sad16x32_sse2, 12),
  make_tuple(16, 16, &aom_highbd_sad16x16_sse2, 12),
  make_tuple(16, 8, &aom_highbd_sad16x8_sse2, 12),
  make_tuple(8, 16, &aom_highbd_sad8x16_sse2, 12),
  make_tuple(8, 8, &aom_highbd_sad8x8_sse2, 12),
  make_tuple(8, 4, &aom_highbd_sad8x4_sse2, 12),
  make_tuple(4, 8, &aom_highbd_sad4x8_sse2, 12),
  make_tuple(4, 4, &aom_highbd_sad4x4_sse2, 12),

  make_tuple(64, 16, &aom_sad64x16_sse2, -1),
  make_tuple(16, 64, &aom_sad16x64_sse2, -1),
  make_tuple(64, 16, &aom_highbd_sad64x16_sse2, 8),
  make_tuple(16, 64, &aom_highbd_sad16x64_sse2, 8),
  make_tuple(64, 16, &aom_highbd_sad64x16_sse2, 10),
  make_tuple(16, 64, &aom_highbd_sad16x64_sse2, 10),
  make_tuple(64, 16, &aom_highbd_sad64x16_sse2, 12),
  make_tuple(16, 64, &aom_highbd_sad16x64_sse2, 12),

  make_tuple(32, 8, &aom_sad32x8_sse2, -1),
  make_tuple(8, 32, &aom_sad8x32_sse2, -1),
  make_tuple(32, 8, &aom_highbd_sad32x8_sse2, 8),
  make_tuple(8, 32, &aom_highbd_sad8x32_sse2, 8),
  make_tuple(32, 8, &aom_highbd_sad32x8_sse2, 10),
  make_tuple(8, 32, &aom_highbd_sad8x32_sse2, 10),
  make_tuple(32, 8, &aom_highbd_sad32x8_sse2, 12),
  make_tuple(8, 32, &aom_highbd_sad8x32_sse2, 12),

  make_tuple(16, 4, &aom_sad16x4_sse2, -1),
  make_tuple(4, 16, &aom_sad4x16_sse2, -1),
  make_tuple(16, 4, &aom_highbd_sad16x4_sse2, 8),
  make_tuple(4, 16, &aom_highbd_sad4x16_sse2, 8),
  make_tuple(16, 4, &aom_highbd_sad16x4_sse2, 10),
  make_tuple(4, 16, &aom_highbd_sad4x16_sse2, 10),
  make_tuple(16, 4, &aom_highbd_sad16x4_sse2, 12),
  make_tuple(4, 16, &aom_highbd_sad4x16_sse2, 12),
<<<<<<< HEAD

#if CONFIG_FLEX_PARTITION
  make_tuple(64, 8, &aom_sad64x8_sse2, -1),
  make_tuple(8, 64, &aom_sad8x64_sse2, -1),
  make_tuple(64, 8, &aom_highbd_sad64x8_sse2, 8),
  make_tuple(8, 64, &aom_highbd_sad8x64_sse2, 8),
  make_tuple(64, 8, &aom_highbd_sad64x8_sse2, 10),
  make_tuple(8, 64, &aom_highbd_sad8x64_sse2, 10),
  make_tuple(64, 8, &aom_highbd_sad64x8_sse2, 12),
  make_tuple(8, 64, &aom_highbd_sad8x64_sse2, 12),

  make_tuple(32, 4, &aom_sad32x4_sse2, -1),
  make_tuple(4, 32, &aom_sad4x32_sse2, -1),
  make_tuple(32, 4, &aom_highbd_sad32x4_sse2, 8),
  make_tuple(4, 32, &aom_highbd_sad4x32_sse2, 8),
  make_tuple(32, 4, &aom_highbd_sad32x4_sse2, 10),
  make_tuple(4, 32, &aom_highbd_sad4x32_sse2, 10),
  make_tuple(32, 4, &aom_highbd_sad32x4_sse2, 12),
  make_tuple(4, 32, &aom_highbd_sad4x32_sse2, 12),

  make_tuple(64, 4, &aom_sad64x4_sse2, -1),
  make_tuple(4, 64, &aom_sad4x64_sse2, -1),
  make_tuple(64, 4, &aom_highbd_sad64x4_sse2, 8),
  make_tuple(4, 64, &aom_highbd_sad4x64_sse2, 8),
  make_tuple(64, 4, &aom_highbd_sad64x4_sse2, 10),
  make_tuple(4, 64, &aom_highbd_sad4x64_sse2, 10),
  make_tuple(64, 4, &aom_highbd_sad64x4_sse2, 12),
  make_tuple(4, 64, &aom_highbd_sad4x64_sse2, 12),
#endif  // CONFIG_FLEX_PARTITION
=======
>>>>>>> 79b924e5
};
INSTANTIATE_TEST_CASE_P(SSE2, SADTest, ::testing::ValuesIn(sse2_tests));

const SadMxNAvgParam avg_sse2_tests[] = {
  make_tuple(128, 128, &aom_sad128x128_avg_sse2, -1),
  make_tuple(128, 64, &aom_sad128x64_avg_sse2, -1),
  make_tuple(64, 128, &aom_sad64x128_avg_sse2, -1),
  make_tuple(64, 64, &aom_sad64x64_avg_sse2, -1),
  make_tuple(64, 32, &aom_sad64x32_avg_sse2, -1),
  make_tuple(32, 64, &aom_sad32x64_avg_sse2, -1),
  make_tuple(32, 32, &aom_sad32x32_avg_sse2, -1),
  make_tuple(32, 16, &aom_sad32x16_avg_sse2, -1),
  make_tuple(16, 32, &aom_sad16x32_avg_sse2, -1),
  make_tuple(16, 16, &aom_sad16x16_avg_sse2, -1),
  make_tuple(16, 8, &aom_sad16x8_avg_sse2, -1),
  make_tuple(8, 16, &aom_sad8x16_avg_sse2, -1),
  make_tuple(8, 8, &aom_sad8x8_avg_sse2, -1),
  make_tuple(8, 4, &aom_sad8x4_avg_sse2, -1),
  make_tuple(4, 8, &aom_sad4x8_avg_sse2, -1),
  make_tuple(4, 4, &aom_sad4x4_avg_sse2, -1),
  make_tuple(64, 64, &aom_highbd_sad64x64_avg_sse2, 8),
  make_tuple(64, 32, &aom_highbd_sad64x32_avg_sse2, 8),
  make_tuple(32, 64, &aom_highbd_sad32x64_avg_sse2, 8),
  make_tuple(32, 32, &aom_highbd_sad32x32_avg_sse2, 8),
  make_tuple(32, 16, &aom_highbd_sad32x16_avg_sse2, 8),
  make_tuple(16, 32, &aom_highbd_sad16x32_avg_sse2, 8),
  make_tuple(16, 16, &aom_highbd_sad16x16_avg_sse2, 8),
  make_tuple(16, 8, &aom_highbd_sad16x8_avg_sse2, 8),
  make_tuple(8, 16, &aom_highbd_sad8x16_avg_sse2, 8),
  make_tuple(8, 8, &aom_highbd_sad8x8_avg_sse2, 8),
  make_tuple(8, 4, &aom_highbd_sad8x4_avg_sse2, 8),
  make_tuple(4, 8, &aom_highbd_sad4x8_avg_sse2, 8),
  make_tuple(4, 4, &aom_highbd_sad4x4_avg_sse2, 8),
  make_tuple(64, 64, &aom_highbd_sad64x64_avg_sse2, 10),
  make_tuple(64, 32, &aom_highbd_sad64x32_avg_sse2, 10),
  make_tuple(32, 64, &aom_highbd_sad32x64_avg_sse2, 10),
  make_tuple(32, 32, &aom_highbd_sad32x32_avg_sse2, 10),
  make_tuple(32, 16, &aom_highbd_sad32x16_avg_sse2, 10),
  make_tuple(16, 32, &aom_highbd_sad16x32_avg_sse2, 10),
  make_tuple(16, 16, &aom_highbd_sad16x16_avg_sse2, 10),
  make_tuple(16, 8, &aom_highbd_sad16x8_avg_sse2, 10),
  make_tuple(8, 16, &aom_highbd_sad8x16_avg_sse2, 10),
  make_tuple(8, 8, &aom_highbd_sad8x8_avg_sse2, 10),
  make_tuple(8, 4, &aom_highbd_sad8x4_avg_sse2, 10),
  make_tuple(4, 8, &aom_highbd_sad4x8_avg_sse2, 10),
  make_tuple(4, 4, &aom_highbd_sad4x4_avg_sse2, 10),
  make_tuple(64, 64, &aom_highbd_sad64x64_avg_sse2, 12),
  make_tuple(64, 32, &aom_highbd_sad64x32_avg_sse2, 12),
  make_tuple(32, 64, &aom_highbd_sad32x64_avg_sse2, 12),
  make_tuple(32, 32, &aom_highbd_sad32x32_avg_sse2, 12),
  make_tuple(32, 16, &aom_highbd_sad32x16_avg_sse2, 12),
  make_tuple(16, 32, &aom_highbd_sad16x32_avg_sse2, 12),
  make_tuple(16, 16, &aom_highbd_sad16x16_avg_sse2, 12),
  make_tuple(16, 8, &aom_highbd_sad16x8_avg_sse2, 12),
  make_tuple(8, 16, &aom_highbd_sad8x16_avg_sse2, 12),
  make_tuple(8, 8, &aom_highbd_sad8x8_avg_sse2, 12),
  make_tuple(8, 4, &aom_highbd_sad8x4_avg_sse2, 12),
  make_tuple(4, 8, &aom_highbd_sad4x8_avg_sse2, 12),
  make_tuple(4, 4, &aom_highbd_sad4x4_avg_sse2, 12),

  make_tuple(64, 16, &aom_sad64x16_avg_sse2, -1),
  make_tuple(16, 64, &aom_sad16x64_avg_sse2, -1),
  make_tuple(64, 16, &aom_highbd_sad64x16_avg_sse2, 8),
  make_tuple(16, 64, &aom_highbd_sad16x64_avg_sse2, 8),
  make_tuple(64, 16, &aom_highbd_sad64x16_avg_sse2, 10),
  make_tuple(16, 64, &aom_highbd_sad16x64_avg_sse2, 10),
  make_tuple(64, 16, &aom_highbd_sad64x16_avg_sse2, 12),
  make_tuple(16, 64, &aom_highbd_sad16x64_avg_sse2, 12),

  make_tuple(32, 8, &aom_sad32x8_avg_sse2, -1),
  make_tuple(8, 32, &aom_sad8x32_avg_sse2, -1),
  make_tuple(32, 8, &aom_highbd_sad32x8_avg_sse2, 8),
  make_tuple(8, 32, &aom_highbd_sad8x32_avg_sse2, 8),
  make_tuple(32, 8, &aom_highbd_sad32x8_avg_sse2, 10),
  make_tuple(8, 32, &aom_highbd_sad8x32_avg_sse2, 10),
  make_tuple(32, 8, &aom_highbd_sad32x8_avg_sse2, 12),
  make_tuple(8, 32, &aom_highbd_sad8x32_avg_sse2, 12),

  make_tuple(16, 4, &aom_sad16x4_avg_sse2, -1),
  make_tuple(4, 16, &aom_sad4x16_avg_sse2, -1),
  make_tuple(16, 4, &aom_highbd_sad16x4_avg_sse2, 8),
  make_tuple(4, 16, &aom_highbd_sad4x16_avg_sse2, 8),
  make_tuple(16, 4, &aom_highbd_sad16x4_avg_sse2, 10),
  make_tuple(4, 16, &aom_highbd_sad4x16_avg_sse2, 10),
  make_tuple(16, 4, &aom_highbd_sad16x4_avg_sse2, 12),
  make_tuple(4, 16, &aom_highbd_sad4x16_avg_sse2, 12),
<<<<<<< HEAD

#if CONFIG_FLEX_PARTITION
  make_tuple(64, 8, &aom_sad64x8_avg_sse2, -1),
  make_tuple(8, 64, &aom_sad8x64_avg_sse2, -1),
  make_tuple(64, 8, &aom_highbd_sad64x8_avg_sse2, 8),
  make_tuple(8, 64, &aom_highbd_sad8x64_avg_sse2, 8),
  make_tuple(64, 8, &aom_highbd_sad64x8_avg_sse2, 10),
  make_tuple(8, 64, &aom_highbd_sad8x64_avg_sse2, 10),
  make_tuple(64, 8, &aom_highbd_sad64x8_avg_sse2, 12),
  make_tuple(8, 64, &aom_highbd_sad8x64_avg_sse2, 12),

  make_tuple(32, 4, &aom_sad32x4_avg_sse2, -1),
  make_tuple(4, 32, &aom_sad4x32_avg_sse2, -1),
  make_tuple(32, 4, &aom_highbd_sad32x4_avg_sse2, 8),
  make_tuple(4, 32, &aom_highbd_sad4x32_avg_sse2, 8),
  make_tuple(32, 4, &aom_highbd_sad32x4_avg_sse2, 10),
  make_tuple(4, 32, &aom_highbd_sad4x32_avg_sse2, 10),
  make_tuple(32, 4, &aom_highbd_sad32x4_avg_sse2, 12),
  make_tuple(4, 32, &aom_highbd_sad4x32_avg_sse2, 12),

  make_tuple(64, 4, &aom_sad64x4_avg_sse2, -1),
  make_tuple(4, 64, &aom_sad4x64_avg_sse2, -1),
  make_tuple(64, 4, &aom_highbd_sad64x4_avg_sse2, 8),
  make_tuple(4, 64, &aom_highbd_sad4x64_avg_sse2, 8),
  make_tuple(64, 4, &aom_highbd_sad64x4_avg_sse2, 10),
  make_tuple(4, 64, &aom_highbd_sad4x64_avg_sse2, 10),
  make_tuple(64, 4, &aom_highbd_sad64x4_avg_sse2, 12),
  make_tuple(4, 64, &aom_highbd_sad4x64_avg_sse2, 12),
#endif  // CONFIG_FLEX_PARTITION
=======
>>>>>>> 79b924e5
};
INSTANTIATE_TEST_CASE_P(SSE2, SADavgTest, ::testing::ValuesIn(avg_sse2_tests));

const SadMxNx4Param x4d_sse2_tests[] = {
  make_tuple(128, 128, &aom_sad128x128x4d_sse2, -1),
  make_tuple(128, 64, &aom_sad128x64x4d_sse2, -1),
  make_tuple(64, 128, &aom_sad64x128x4d_sse2, -1),
  make_tuple(64, 64, &aom_sad64x64x4d_sse2, -1),
  make_tuple(64, 32, &aom_sad64x32x4d_sse2, -1),
  make_tuple(32, 64, &aom_sad32x64x4d_sse2, -1),
  make_tuple(32, 32, &aom_sad32x32x4d_sse2, -1),
  make_tuple(32, 16, &aom_sad32x16x4d_sse2, -1),
  make_tuple(16, 32, &aom_sad16x32x4d_sse2, -1),
  make_tuple(16, 16, &aom_sad16x16x4d_sse2, -1),
  make_tuple(16, 8, &aom_sad16x8x4d_sse2, -1),
  make_tuple(8, 16, &aom_sad8x16x4d_sse2, -1),
  make_tuple(8, 8, &aom_sad8x8x4d_sse2, -1),
  make_tuple(8, 4, &aom_sad8x4x4d_sse2, -1),
  make_tuple(4, 8, &aom_sad4x8x4d_sse2, -1),
  make_tuple(4, 4, &aom_sad4x4x4d_sse2, -1),
  make_tuple(64, 64, &aom_highbd_sad64x64x4d_sse2, 8),
  make_tuple(64, 32, &aom_highbd_sad64x32x4d_sse2, 8),
  make_tuple(32, 64, &aom_highbd_sad32x64x4d_sse2, 8),
  make_tuple(32, 32, &aom_highbd_sad32x32x4d_sse2, 8),
  make_tuple(32, 16, &aom_highbd_sad32x16x4d_sse2, 8),
  make_tuple(16, 32, &aom_highbd_sad16x32x4d_sse2, 8),
  make_tuple(16, 16, &aom_highbd_sad16x16x4d_sse2, 8),
  make_tuple(16, 8, &aom_highbd_sad16x8x4d_sse2, 8),
  make_tuple(8, 16, &aom_highbd_sad8x16x4d_sse2, 8),
  make_tuple(8, 8, &aom_highbd_sad8x8x4d_sse2, 8),
  make_tuple(8, 4, &aom_highbd_sad8x4x4d_sse2, 8),
  make_tuple(4, 8, &aom_highbd_sad4x8x4d_sse2, 8),
  make_tuple(4, 4, &aom_highbd_sad4x4x4d_sse2, 8),
  make_tuple(64, 64, &aom_highbd_sad64x64x4d_sse2, 10),
  make_tuple(64, 32, &aom_highbd_sad64x32x4d_sse2, 10),
  make_tuple(32, 64, &aom_highbd_sad32x64x4d_sse2, 10),
  make_tuple(32, 32, &aom_highbd_sad32x32x4d_sse2, 10),
  make_tuple(32, 16, &aom_highbd_sad32x16x4d_sse2, 10),
  make_tuple(16, 32, &aom_highbd_sad16x32x4d_sse2, 10),
  make_tuple(16, 16, &aom_highbd_sad16x16x4d_sse2, 10),
  make_tuple(16, 8, &aom_highbd_sad16x8x4d_sse2, 10),
  make_tuple(8, 16, &aom_highbd_sad8x16x4d_sse2, 10),
  make_tuple(8, 8, &aom_highbd_sad8x8x4d_sse2, 10),
  make_tuple(8, 4, &aom_highbd_sad8x4x4d_sse2, 10),
  make_tuple(4, 8, &aom_highbd_sad4x8x4d_sse2, 10),
  make_tuple(4, 4, &aom_highbd_sad4x4x4d_sse2, 10),
  make_tuple(64, 64, &aom_highbd_sad64x64x4d_sse2, 12),
  make_tuple(64, 32, &aom_highbd_sad64x32x4d_sse2, 12),
  make_tuple(32, 64, &aom_highbd_sad32x64x4d_sse2, 12),
  make_tuple(32, 32, &aom_highbd_sad32x32x4d_sse2, 12),
  make_tuple(32, 16, &aom_highbd_sad32x16x4d_sse2, 12),
  make_tuple(16, 32, &aom_highbd_sad16x32x4d_sse2, 12),
  make_tuple(16, 16, &aom_highbd_sad16x16x4d_sse2, 12),
  make_tuple(16, 8, &aom_highbd_sad16x8x4d_sse2, 12),
  make_tuple(8, 16, &aom_highbd_sad8x16x4d_sse2, 12),
  make_tuple(8, 8, &aom_highbd_sad8x8x4d_sse2, 12),
  make_tuple(8, 4, &aom_highbd_sad8x4x4d_sse2, 12),
  make_tuple(4, 8, &aom_highbd_sad4x8x4d_sse2, 12),
  make_tuple(4, 4, &aom_highbd_sad4x4x4d_sse2, 12),

  make_tuple(64, 16, &aom_sad64x16x4d_sse2, -1),
  make_tuple(16, 64, &aom_sad16x64x4d_sse2, -1),
  make_tuple(64, 16, &aom_highbd_sad64x16x4d_sse2, 8),
  make_tuple(16, 64, &aom_highbd_sad16x64x4d_sse2, 8),
  make_tuple(64, 16, &aom_highbd_sad64x16x4d_sse2, 10),
  make_tuple(16, 64, &aom_highbd_sad16x64x4d_sse2, 10),
  make_tuple(64, 16, &aom_highbd_sad64x16x4d_sse2, 12),
  make_tuple(16, 64, &aom_highbd_sad16x64x4d_sse2, 12),

  make_tuple(32, 8, &aom_sad32x8x4d_sse2, -1),
  make_tuple(8, 32, &aom_sad8x32x4d_sse2, -1),
  make_tuple(32, 8, &aom_highbd_sad32x8x4d_sse2, 8),
  make_tuple(8, 32, &aom_highbd_sad8x32x4d_sse2, 8),
  make_tuple(32, 8, &aom_highbd_sad32x8x4d_sse2, 10),
  make_tuple(8, 32, &aom_highbd_sad8x32x4d_sse2, 10),
  make_tuple(32, 8, &aom_highbd_sad32x8x4d_sse2, 12),
  make_tuple(8, 32, &aom_highbd_sad8x32x4d_sse2, 12),

  make_tuple(16, 4, &aom_sad16x4x4d_sse2, -1),
  make_tuple(4, 16, &aom_sad4x16x4d_sse2, -1),
  make_tuple(16, 4, &aom_highbd_sad16x4x4d_sse2, 8),
  make_tuple(4, 16, &aom_highbd_sad4x16x4d_sse2, 8),
  make_tuple(16, 4, &aom_highbd_sad16x4x4d_sse2, 10),
  make_tuple(4, 16, &aom_highbd_sad4x16x4d_sse2, 10),
  make_tuple(16, 4, &aom_highbd_sad16x4x4d_sse2, 12),
  make_tuple(4, 16, &aom_highbd_sad4x16x4d_sse2, 12),

#if CONFIG_FLEX_PARTITION
  make_tuple(64, 8, &aom_sad64x8x4d_sse2, -1),
  make_tuple(8, 64, &aom_sad8x64x4d_sse2, -1),
  make_tuple(64, 8, &aom_highbd_sad64x8x4d_sse2, 8),
  make_tuple(8, 64, &aom_highbd_sad8x64x4d_sse2, 8),
  make_tuple(64, 8, &aom_highbd_sad64x8x4d_sse2, 10),
  make_tuple(8, 64, &aom_highbd_sad8x64x4d_sse2, 10),
  make_tuple(64, 8, &aom_highbd_sad64x8x4d_sse2, 12),
  make_tuple(8, 64, &aom_highbd_sad8x64x4d_sse2, 12),

  make_tuple(32, 4, &aom_sad32x4x4d_sse2, -1),
  make_tuple(4, 32, &aom_sad4x32x4d_sse2, -1),
  make_tuple(32, 4, &aom_highbd_sad32x4x4d_sse2, 8),
  make_tuple(4, 32, &aom_highbd_sad4x32x4d_sse2, 8),
  make_tuple(32, 4, &aom_highbd_sad32x4x4d_sse2, 10),
  make_tuple(4, 32, &aom_highbd_sad4x32x4d_sse2, 10),
  make_tuple(32, 4, &aom_highbd_sad32x4x4d_sse2, 12),
  make_tuple(4, 32, &aom_highbd_sad4x32x4d_sse2, 12),

  make_tuple(64, 4, &aom_sad64x4x4d_sse2, -1),
  make_tuple(4, 64, &aom_sad4x64x4d_sse2, -1),
  make_tuple(64, 4, &aom_highbd_sad64x4x4d_sse2, 8),
  make_tuple(4, 64, &aom_highbd_sad4x64x4d_sse2, 8),
  make_tuple(64, 4, &aom_highbd_sad64x4x4d_sse2, 10),
  make_tuple(4, 64, &aom_highbd_sad4x64x4d_sse2, 10),
  make_tuple(64, 4, &aom_highbd_sad64x4x4d_sse2, 12),
  make_tuple(4, 64, &aom_highbd_sad4x64x4d_sse2, 12),
#endif  // CONFIG_FLEX_PARTITION
};
INSTANTIATE_TEST_CASE_P(SSE2, SADx4Test, ::testing::ValuesIn(x4d_sse2_tests));
#endif  // HAVE_SSE2

#if HAVE_SSSE3
// Note: These are named sse2, but part of ssse3 file and only built and linked
// when ssse3 is enabled.
const DistWtdSadMxhParam dist_wtd_sad_sse2_tests[] = {
  make_tuple(4, 4, &aom_sad4xh_sse2, -1),
  make_tuple(4, 8, &aom_sad4xh_sse2, -1),
  make_tuple(8, 4, &aom_sad8xh_sse2, -1),
  make_tuple(8, 8, &aom_sad8xh_sse2, -1),
  make_tuple(8, 16, &aom_sad8xh_sse2, -1),
  make_tuple(16, 8, &aom_sad16xh_sse2, -1),
  make_tuple(16, 16, &aom_sad16xh_sse2, -1),
  make_tuple(16, 32, &aom_sad16xh_sse2, -1),
  make_tuple(32, 16, &aom_sad32xh_sse2, -1),
  make_tuple(32, 32, &aom_sad32xh_sse2, -1),
  make_tuple(32, 64, &aom_sad32xh_sse2, -1),
  make_tuple(64, 32, &aom_sad64xh_sse2, -1),
  make_tuple(64, 64, &aom_sad64xh_sse2, -1),
  make_tuple(128, 128, &aom_sad128xh_sse2, -1),
  make_tuple(128, 64, &aom_sad128xh_sse2, -1),
  make_tuple(64, 128, &aom_sad64xh_sse2, -1),
  make_tuple(4, 16, &aom_sad4xh_sse2, -1),
  make_tuple(16, 4, &aom_sad16xh_sse2, -1),
  make_tuple(8, 32, &aom_sad8xh_sse2, -1),
  make_tuple(32, 8, &aom_sad32xh_sse2, -1),
  make_tuple(16, 64, &aom_sad16xh_sse2, -1),
  make_tuple(64, 16, &aom_sad64xh_sse2, -1),

  make_tuple(16, 64, &aom_sad16xh_sse2, -1),
  make_tuple(64, 16, &aom_sad64xh_sse2, -1),
  make_tuple(8, 32, &aom_sad8xh_sse2, -1),
  make_tuple(32, 8, &aom_sad32xh_sse2, -1),
  make_tuple(4, 16, &aom_sad4xh_sse2, -1),
  make_tuple(16, 4, &aom_sad16xh_sse2, -1),

#if CONFIG_FLEX_PARTITION
  make_tuple(8, 64, &aom_sad8xh_sse2, -1),
  make_tuple(64, 8, &aom_sad64xh_sse2, -1),
  make_tuple(4, 32, &aom_sad4xh_sse2, -1),
  make_tuple(32, 4, &aom_sad32xh_sse2, -1),
  make_tuple(4, 64, &aom_sad4xh_sse2, -1),
  make_tuple(64, 4, &aom_sad64xh_sse2, -1),
#endif  // CONFIG_FLEX_PARTITION
};
INSTANTIATE_TEST_CASE_P(SSE2, DistWtdSADTest,
                        ::testing::ValuesIn(dist_wtd_sad_sse2_tests));

#endif  // HAVE_SSSE3

#if HAVE_SSE3
// Only functions are x3, which do not have tests.
#endif  // HAVE_SSE3

#if HAVE_SSSE3
const DistWtdCompAvgParam dist_wtd_comp_avg_ssse3_tests[] = {
  make_tuple(128, 128, &aom_dist_wtd_comp_avg_pred_ssse3, -1),
  make_tuple(128, 64, &aom_dist_wtd_comp_avg_pred_ssse3, -1),
  make_tuple(64, 128, &aom_dist_wtd_comp_avg_pred_ssse3, -1),
  make_tuple(64, 64, &aom_dist_wtd_comp_avg_pred_ssse3, -1),
  make_tuple(64, 32, &aom_dist_wtd_comp_avg_pred_ssse3, -1),
  make_tuple(32, 64, &aom_dist_wtd_comp_avg_pred_ssse3, -1),
  make_tuple(32, 32, &aom_dist_wtd_comp_avg_pred_ssse3, -1),
  make_tuple(32, 16, &aom_dist_wtd_comp_avg_pred_ssse3, -1),
  make_tuple(16, 32, &aom_dist_wtd_comp_avg_pred_ssse3, -1),
  make_tuple(16, 16, &aom_dist_wtd_comp_avg_pred_ssse3, -1),
  make_tuple(16, 8, &aom_dist_wtd_comp_avg_pred_ssse3, -1),
  make_tuple(8, 16, &aom_dist_wtd_comp_avg_pred_ssse3, -1),
  make_tuple(8, 8, &aom_dist_wtd_comp_avg_pred_ssse3, -1),
  make_tuple(8, 4, &aom_dist_wtd_comp_avg_pred_ssse3, -1),
  make_tuple(4, 8, &aom_dist_wtd_comp_avg_pred_ssse3, -1),
  make_tuple(4, 4, &aom_dist_wtd_comp_avg_pred_ssse3, -1),
  make_tuple(16, 16, &aom_dist_wtd_comp_avg_pred_ssse3, -1),

  make_tuple(64, 16, &aom_dist_wtd_comp_avg_pred_ssse3, -1),
  make_tuple(16, 64, &aom_dist_wtd_comp_avg_pred_ssse3, -1),
  make_tuple(32, 8, &aom_dist_wtd_comp_avg_pred_ssse3, -1),
  make_tuple(8, 32, &aom_dist_wtd_comp_avg_pred_ssse3, -1),
  make_tuple(16, 4, &aom_dist_wtd_comp_avg_pred_ssse3, -1),
  make_tuple(4, 16, &aom_dist_wtd_comp_avg_pred_ssse3, -1),

#if CONFIG_FLEX_PARTITION
  make_tuple(64, 8, &aom_dist_wtd_comp_avg_pred_ssse3, -1),
  make_tuple(8, 64, &aom_dist_wtd_comp_avg_pred_ssse3, -1),
  make_tuple(32, 4, &aom_dist_wtd_comp_avg_pred_ssse3, -1),
  make_tuple(4, 32, &aom_dist_wtd_comp_avg_pred_ssse3, -1),
  make_tuple(64, 4, &aom_dist_wtd_comp_avg_pred_ssse3, -1),
  make_tuple(4, 64, &aom_dist_wtd_comp_avg_pred_ssse3, -1),
#endif  // CONFIG_FLEX_PARTITION
};

INSTANTIATE_TEST_CASE_P(SSSE3, DistWtdCompAvgTest,
                        ::testing::ValuesIn(dist_wtd_comp_avg_ssse3_tests));

const DistWtdSadMxNAvgParam dist_wtd_avg_ssse3_tests[] = {
  make_tuple(128, 128, &aom_dist_wtd_sad128x128_avg_ssse3, -1),
  make_tuple(128, 64, &aom_dist_wtd_sad128x64_avg_ssse3, -1),
  make_tuple(64, 128, &aom_dist_wtd_sad64x128_avg_ssse3, -1),
  make_tuple(64, 64, &aom_dist_wtd_sad64x64_avg_ssse3, -1),
  make_tuple(64, 32, &aom_dist_wtd_sad64x32_avg_ssse3, -1),
  make_tuple(32, 64, &aom_dist_wtd_sad32x64_avg_ssse3, -1),
  make_tuple(32, 32, &aom_dist_wtd_sad32x32_avg_ssse3, -1),
  make_tuple(32, 16, &aom_dist_wtd_sad32x16_avg_ssse3, -1),
  make_tuple(16, 32, &aom_dist_wtd_sad16x32_avg_ssse3, -1),
  make_tuple(16, 16, &aom_dist_wtd_sad16x16_avg_ssse3, -1),
  make_tuple(16, 8, &aom_dist_wtd_sad16x8_avg_ssse3, -1),
  make_tuple(8, 16, &aom_dist_wtd_sad8x16_avg_ssse3, -1),
  make_tuple(8, 8, &aom_dist_wtd_sad8x8_avg_ssse3, -1),
  make_tuple(8, 4, &aom_dist_wtd_sad8x4_avg_ssse3, -1),
  make_tuple(4, 8, &aom_dist_wtd_sad4x8_avg_ssse3, -1),
  make_tuple(4, 4, &aom_dist_wtd_sad4x4_avg_ssse3, -1),

  make_tuple(64, 16, &aom_dist_wtd_sad64x16_avg_ssse3, -1),
  make_tuple(16, 64, &aom_dist_wtd_sad16x64_avg_ssse3, -1),
  make_tuple(32, 8, &aom_dist_wtd_sad32x8_avg_ssse3, -1),
  make_tuple(8, 32, &aom_dist_wtd_sad8x32_avg_ssse3, -1),
  make_tuple(16, 4, &aom_dist_wtd_sad16x4_avg_ssse3, -1),
  make_tuple(4, 16, &aom_dist_wtd_sad4x16_avg_ssse3, -1),

#if CONFIG_FLEX_PARTITION
  make_tuple(64, 8, &aom_dist_wtd_sad64x8_avg_ssse3, -1),
  make_tuple(8, 64, &aom_dist_wtd_sad8x64_avg_ssse3, -1),
  make_tuple(32, 4, &aom_dist_wtd_sad32x4_avg_ssse3, -1),
  make_tuple(4, 32, &aom_dist_wtd_sad4x32_avg_ssse3, -1),
  make_tuple(64, 4, &aom_dist_wtd_sad64x4_avg_ssse3, -1),
  make_tuple(4, 64, &aom_dist_wtd_sad4x64_avg_ssse3, -1),
#endif  // CONFIG_FLEX_PARTITION
};
INSTANTIATE_TEST_CASE_P(SSSE3, DistWtdSADavgTest,
                        ::testing::ValuesIn(dist_wtd_avg_ssse3_tests));
#endif  // HAVE_SSSE3

#if HAVE_SSE4_1
// Only functions are x8, which do not have tests.
#endif  // HAVE_SSE4_1

#if HAVE_AVX2
const SadMxNParam avx2_tests[] = {
  make_tuple(64, 128, &aom_sad64x128_avx2, -1),
  make_tuple(128, 64, &aom_sad128x64_avx2, -1),
  make_tuple(128, 128, &aom_sad128x128_avx2, -1),
  make_tuple(64, 64, &aom_sad64x64_avx2, -1),
  make_tuple(64, 32, &aom_sad64x32_avx2, -1),
  make_tuple(64, 16, &aom_sad64x16_avx2, -1),
  make_tuple(32, 64, &aom_sad32x64_avx2, -1),
  make_tuple(32, 32, &aom_sad32x32_avx2, -1),
  make_tuple(32, 16, &aom_sad32x16_avx2, -1),
  make_tuple(32, 8, &aom_sad32x8_avx2, -1),
  make_tuple(128, 128, &aom_highbd_sad128x128_avx2, 8),
  make_tuple(128, 128, &aom_highbd_sad128x128_avx2, 10),
  make_tuple(128, 128, &aom_highbd_sad128x128_avx2, 12),
  make_tuple(128, 64, &aom_highbd_sad128x64_avx2, 8),
  make_tuple(128, 64, &aom_highbd_sad128x64_avx2, 10),
  make_tuple(128, 64, &aom_highbd_sad128x64_avx2, 12),
  make_tuple(64, 128, &aom_highbd_sad64x128_avx2, 8),
  make_tuple(64, 128, &aom_highbd_sad64x128_avx2, 10),
  make_tuple(64, 128, &aom_highbd_sad64x128_avx2, 12),
  make_tuple(64, 64, &aom_highbd_sad64x64_avx2, 8),
  make_tuple(64, 64, &aom_highbd_sad64x64_avx2, 10),
  make_tuple(64, 64, &aom_highbd_sad64x64_avx2, 12),
  make_tuple(64, 32, &aom_highbd_sad64x32_avx2, 8),
  make_tuple(64, 32, &aom_highbd_sad64x32_avx2, 10),
  make_tuple(64, 32, &aom_highbd_sad64x32_avx2, 12),
  make_tuple(32, 64, &aom_highbd_sad32x64_avx2, 8),
  make_tuple(32, 64, &aom_highbd_sad32x64_avx2, 10),
  make_tuple(32, 64, &aom_highbd_sad32x64_avx2, 12),
  make_tuple(32, 32, &aom_highbd_sad32x32_avx2, 8),
  make_tuple(32, 32, &aom_highbd_sad32x32_avx2, 10),
  make_tuple(32, 32, &aom_highbd_sad32x32_avx2, 12),
  make_tuple(32, 16, &aom_highbd_sad32x16_avx2, 8),
  make_tuple(32, 16, &aom_highbd_sad32x16_avx2, 10),
  make_tuple(32, 16, &aom_highbd_sad32x16_avx2, 12),
  make_tuple(16, 32, &aom_highbd_sad16x32_avx2, 8),
  make_tuple(16, 32, &aom_highbd_sad16x32_avx2, 10),
  make_tuple(16, 32, &aom_highbd_sad16x32_avx2, 12),
  make_tuple(16, 16, &aom_highbd_sad16x16_avx2, 8),
  make_tuple(16, 16, &aom_highbd_sad16x16_avx2, 10),
  make_tuple(16, 16, &aom_highbd_sad16x16_avx2, 12),
  make_tuple(16, 8, &aom_highbd_sad16x8_avx2, 8),
  make_tuple(16, 8, &aom_highbd_sad16x8_avx2, 10),
  make_tuple(16, 8, &aom_highbd_sad16x8_avx2, 12),

  make_tuple(64, 16, &aom_highbd_sad64x16_avx2, 8),
  make_tuple(64, 16, &aom_highbd_sad64x16_avx2, 10),
  make_tuple(64, 16, &aom_highbd_sad64x16_avx2, 12),
<<<<<<< HEAD
  make_tuple(32, 8, &aom_highbd_sad32x8_avx2, 8),
  make_tuple(32, 8, &aom_highbd_sad32x8_avx2, 10),
  make_tuple(32, 8, &aom_highbd_sad32x8_avx2, 12),
  make_tuple(16, 64, &aom_highbd_sad16x64_avx2, 8),
  make_tuple(16, 64, &aom_highbd_sad16x64_avx2, 10),
  make_tuple(16, 64, &aom_highbd_sad16x64_avx2, 12),
  make_tuple(16, 4, &aom_highbd_sad16x4_avx2, 8),
  make_tuple(16, 4, &aom_highbd_sad16x4_avx2, 10),
  make_tuple(16, 4, &aom_highbd_sad16x4_avx2, 12),
#if CONFIG_FLEX_PARTITION
  make_tuple(64, 8, &aom_sad64x8_avx2, -1),
  make_tuple(64, 4, &aom_sad64x4_avx2, -1),
  make_tuple(32, 4, &aom_sad32x4_avx2, -1),
  make_tuple(64, 8, &aom_highbd_sad64x8_avx2, 8),
  make_tuple(64, 8, &aom_highbd_sad64x8_avx2, 10),
  make_tuple(64, 8, &aom_highbd_sad64x8_avx2, 12),
  make_tuple(64, 4, &aom_highbd_sad64x4_avx2, 8),
  make_tuple(64, 4, &aom_highbd_sad64x4_avx2, 10),
  make_tuple(64, 4, &aom_highbd_sad64x4_avx2, 12),
  make_tuple(32, 4, &aom_highbd_sad32x4_avx2, 8),
  make_tuple(32, 4, &aom_highbd_sad32x4_avx2, 10),
  make_tuple(32, 4, &aom_highbd_sad32x4_avx2, 12),
#endif  // CONFIG_FLEX_PARTITION
=======
  make_tuple(16, 64, &aom_highbd_sad16x64_avx2, 8),
  make_tuple(16, 64, &aom_highbd_sad16x64_avx2, 10),
  make_tuple(16, 64, &aom_highbd_sad16x64_avx2, 12),
  make_tuple(32, 8, &aom_highbd_sad32x8_avx2, 8),
  make_tuple(32, 8, &aom_highbd_sad32x8_avx2, 10),
  make_tuple(32, 8, &aom_highbd_sad32x8_avx2, 12),
  make_tuple(16, 4, &aom_highbd_sad16x4_avx2, 8),
  make_tuple(16, 4, &aom_highbd_sad16x4_avx2, 10),
  make_tuple(16, 4, &aom_highbd_sad16x4_avx2, 12),
>>>>>>> 79b924e5
};
INSTANTIATE_TEST_CASE_P(AVX2, SADTest, ::testing::ValuesIn(avx2_tests));

const SadMxNAvgParam avg_avx2_tests[] = {
  make_tuple(64, 128, &aom_sad64x128_avg_avx2, -1),
  make_tuple(128, 64, &aom_sad128x64_avg_avx2, -1),
  make_tuple(128, 128, &aom_sad128x128_avg_avx2, -1),
  make_tuple(64, 64, &aom_sad64x64_avg_avx2, -1),
  make_tuple(64, 32, &aom_sad64x32_avg_avx2, -1),
  make_tuple(64, 16, &aom_sad64x16_avg_avx2, -1),
  make_tuple(32, 64, &aom_sad32x64_avg_avx2, -1),
  make_tuple(32, 32, &aom_sad32x32_avg_avx2, -1),
  make_tuple(32, 16, &aom_sad32x16_avg_avx2, -1),
  make_tuple(32, 8, &aom_sad32x8_avg_avx2, -1),
  make_tuple(128, 128, &aom_highbd_sad128x128_avg_avx2, 8),
  make_tuple(128, 128, &aom_highbd_sad128x128_avg_avx2, 10),
  make_tuple(128, 128, &aom_highbd_sad128x128_avg_avx2, 12),
  make_tuple(128, 64, &aom_highbd_sad128x64_avg_avx2, 8),
  make_tuple(128, 64, &aom_highbd_sad128x64_avg_avx2, 10),
  make_tuple(128, 64, &aom_highbd_sad128x64_avg_avx2, 12),
  make_tuple(64, 128, &aom_highbd_sad64x128_avg_avx2, 8),
  make_tuple(64, 128, &aom_highbd_sad64x128_avg_avx2, 10),
  make_tuple(64, 128, &aom_highbd_sad64x128_avg_avx2, 12),
  make_tuple(64, 64, &aom_highbd_sad64x64_avg_avx2, 8),
  make_tuple(64, 64, &aom_highbd_sad64x64_avg_avx2, 10),
  make_tuple(64, 64, &aom_highbd_sad64x64_avg_avx2, 12),
  make_tuple(64, 32, &aom_highbd_sad64x32_avg_avx2, 8),
  make_tuple(64, 32, &aom_highbd_sad64x32_avg_avx2, 10),
  make_tuple(64, 32, &aom_highbd_sad64x32_avg_avx2, 12),
  make_tuple(32, 64, &aom_highbd_sad32x64_avg_avx2, 8),
  make_tuple(32, 64, &aom_highbd_sad32x64_avg_avx2, 10),
  make_tuple(32, 64, &aom_highbd_sad32x64_avg_avx2, 12),
  make_tuple(32, 32, &aom_highbd_sad32x32_avg_avx2, 8),
  make_tuple(32, 32, &aom_highbd_sad32x32_avg_avx2, 10),
  make_tuple(32, 32, &aom_highbd_sad32x32_avg_avx2, 12),
  make_tuple(32, 16, &aom_highbd_sad32x16_avg_avx2, 8),
  make_tuple(32, 16, &aom_highbd_sad32x16_avg_avx2, 10),
  make_tuple(32, 16, &aom_highbd_sad32x16_avg_avx2, 12),
  make_tuple(16, 32, &aom_highbd_sad16x32_avg_avx2, 8),
  make_tuple(16, 32, &aom_highbd_sad16x32_avg_avx2, 10),
  make_tuple(16, 32, &aom_highbd_sad16x32_avg_avx2, 12),
  make_tuple(16, 16, &aom_highbd_sad16x16_avg_avx2, 8),
  make_tuple(16, 16, &aom_highbd_sad16x16_avg_avx2, 10),
  make_tuple(16, 16, &aom_highbd_sad16x16_avg_avx2, 12),
  make_tuple(16, 8, &aom_highbd_sad16x8_avg_avx2, 8),
  make_tuple(16, 8, &aom_highbd_sad16x8_avg_avx2, 10),
  make_tuple(16, 8, &aom_highbd_sad16x8_avg_avx2, 12),

  make_tuple(64, 16, &aom_highbd_sad64x16_avg_avx2, 8),
  make_tuple(64, 16, &aom_highbd_sad64x16_avg_avx2, 10),
  make_tuple(64, 16, &aom_highbd_sad64x16_avg_avx2, 12),
<<<<<<< HEAD
  make_tuple(32, 8, &aom_highbd_sad32x8_avg_avx2, 8),
  make_tuple(32, 8, &aom_highbd_sad32x8_avg_avx2, 10),
  make_tuple(32, 8, &aom_highbd_sad32x8_avg_avx2, 12),
  make_tuple(16, 64, &aom_highbd_sad16x64_avg_avx2, 8),
  make_tuple(16, 64, &aom_highbd_sad16x64_avg_avx2, 10),
  make_tuple(16, 64, &aom_highbd_sad16x64_avg_avx2, 12),
  make_tuple(16, 4, &aom_highbd_sad16x4_avg_avx2, 8),
  make_tuple(16, 4, &aom_highbd_sad16x4_avg_avx2, 10),
  make_tuple(16, 4, &aom_highbd_sad16x4_avg_avx2, 12),
#if CONFIG_FLEX_PARTITION
  make_tuple(64, 8, &aom_sad64x8_avg_avx2, -1),
  make_tuple(64, 4, &aom_sad64x4_avg_avx2, -1),
  make_tuple(32, 4, &aom_sad32x4_avg_avx2, -1),
  make_tuple(64, 8, &aom_highbd_sad64x8_avg_avx2, 8),
  make_tuple(64, 8, &aom_highbd_sad64x8_avg_avx2, 10),
  make_tuple(64, 8, &aom_highbd_sad64x8_avg_avx2, 12),
  make_tuple(64, 4, &aom_highbd_sad64x4_avg_avx2, 8),
  make_tuple(64, 4, &aom_highbd_sad64x4_avg_avx2, 10),
  make_tuple(64, 4, &aom_highbd_sad64x4_avg_avx2, 12),
  make_tuple(32, 4, &aom_highbd_sad32x4_avg_avx2, 8),
  make_tuple(32, 4, &aom_highbd_sad32x4_avg_avx2, 10),
  make_tuple(32, 4, &aom_highbd_sad32x4_avg_avx2, 12),
#endif  // CONFIG_FLEX_PARTITION
=======
  make_tuple(16, 64, &aom_highbd_sad16x64_avg_avx2, 8),
  make_tuple(16, 64, &aom_highbd_sad16x64_avg_avx2, 10),
  make_tuple(16, 64, &aom_highbd_sad16x64_avg_avx2, 12),
  make_tuple(32, 8, &aom_highbd_sad32x8_avg_avx2, 8),
  make_tuple(32, 8, &aom_highbd_sad32x8_avg_avx2, 10),
  make_tuple(32, 8, &aom_highbd_sad32x8_avg_avx2, 12),
  make_tuple(16, 4, &aom_highbd_sad16x4_avg_avx2, 8),
  make_tuple(16, 4, &aom_highbd_sad16x4_avg_avx2, 10),
  make_tuple(16, 4, &aom_highbd_sad16x4_avg_avx2, 12),
>>>>>>> 79b924e5
};
INSTANTIATE_TEST_CASE_P(AVX2, SADavgTest, ::testing::ValuesIn(avg_avx2_tests));

const SadMxNx4Param x4d_avx2_tests[] = {
  make_tuple(64, 128, &aom_sad64x128x4d_avx2, -1),
  make_tuple(128, 64, &aom_sad128x64x4d_avx2, -1),
  make_tuple(128, 128, &aom_sad128x128x4d_avx2, -1),
  make_tuple(64, 64, &aom_sad64x64x4d_avx2, -1),
  make_tuple(32, 64, &aom_sad32x64x4d_avx2, -1),
  make_tuple(64, 32, &aom_sad64x32x4d_avx2, -1),
  make_tuple(32, 32, &aom_sad32x32x4d_avx2, -1),
  make_tuple(128, 128, &aom_highbd_sad128x128x4d_avx2, 8),
  make_tuple(128, 128, &aom_highbd_sad128x128x4d_avx2, 10),
  make_tuple(128, 128, &aom_highbd_sad128x128x4d_avx2, 12),
  make_tuple(128, 64, &aom_highbd_sad128x64x4d_avx2, 8),
  make_tuple(128, 64, &aom_highbd_sad128x64x4d_avx2, 10),
  make_tuple(128, 64, &aom_highbd_sad128x64x4d_avx2, 12),
  make_tuple(64, 128, &aom_highbd_sad64x128x4d_avx2, 8),
  make_tuple(64, 128, &aom_highbd_sad64x128x4d_avx2, 10),
  make_tuple(64, 128, &aom_highbd_sad64x128x4d_avx2, 12),
  make_tuple(64, 64, &aom_highbd_sad64x64x4d_avx2, 8),
  make_tuple(64, 64, &aom_highbd_sad64x64x4d_avx2, 10),
  make_tuple(64, 64, &aom_highbd_sad64x64x4d_avx2, 12),
  make_tuple(64, 32, &aom_highbd_sad64x32x4d_avx2, 8),
  make_tuple(64, 32, &aom_highbd_sad64x32x4d_avx2, 10),
  make_tuple(64, 32, &aom_highbd_sad64x32x4d_avx2, 12),
  make_tuple(32, 64, &aom_highbd_sad32x64x4d_avx2, 8),
  make_tuple(32, 64, &aom_highbd_sad32x64x4d_avx2, 10),
  make_tuple(32, 64, &aom_highbd_sad32x64x4d_avx2, 12),
  make_tuple(32, 32, &aom_highbd_sad32x32x4d_avx2, 8),
  make_tuple(32, 32, &aom_highbd_sad32x32x4d_avx2, 10),
  make_tuple(32, 32, &aom_highbd_sad32x32x4d_avx2, 12),
  make_tuple(32, 16, &aom_highbd_sad32x16x4d_avx2, 8),
  make_tuple(32, 16, &aom_highbd_sad32x16x4d_avx2, 10),
  make_tuple(32, 16, &aom_highbd_sad32x16x4d_avx2, 12),
  make_tuple(16, 32, &aom_highbd_sad16x32x4d_avx2, 8),
  make_tuple(16, 32, &aom_highbd_sad16x32x4d_avx2, 10),
  make_tuple(16, 32, &aom_highbd_sad16x32x4d_avx2, 12),
  make_tuple(16, 16, &aom_highbd_sad16x16x4d_avx2, 8),
  make_tuple(16, 16, &aom_highbd_sad16x16x4d_avx2, 10),
  make_tuple(16, 16, &aom_highbd_sad16x16x4d_avx2, 12),
  make_tuple(16, 8, &aom_highbd_sad16x8x4d_avx2, 8),
  make_tuple(16, 8, &aom_highbd_sad16x8x4d_avx2, 10),
  make_tuple(16, 8, &aom_highbd_sad16x8x4d_avx2, 12),

  make_tuple(16, 64, &aom_highbd_sad16x64x4d_avx2, 8),
  make_tuple(16, 64, &aom_highbd_sad16x64x4d_avx2, 10),
  make_tuple(16, 64, &aom_highbd_sad16x64x4d_avx2, 12),
  make_tuple(64, 16, &aom_highbd_sad64x16x4d_avx2, 8),
  make_tuple(64, 16, &aom_highbd_sad64x16x4d_avx2, 10),
  make_tuple(64, 16, &aom_highbd_sad64x16x4d_avx2, 12),
  make_tuple(32, 8, &aom_highbd_sad32x8x4d_avx2, 8),
  make_tuple(32, 8, &aom_highbd_sad32x8x4d_avx2, 10),
  make_tuple(32, 8, &aom_highbd_sad32x8x4d_avx2, 12),
  make_tuple(16, 4, &aom_highbd_sad16x4x4d_avx2, 8),
  make_tuple(16, 4, &aom_highbd_sad16x4x4d_avx2, 10),
  make_tuple(16, 4, &aom_highbd_sad16x4x4d_avx2, 12),
};
INSTANTIATE_TEST_CASE_P(AVX2, SADx4Test, ::testing::ValuesIn(x4d_avx2_tests));
#endif  // HAVE_AVX2

//------------------------------------------------------------------------------
// MIPS functions
#if HAVE_MSA
const SadMxNParam msa_tests[] = {
  make_tuple(64, 64, &aom_sad64x64_msa, -1),
  make_tuple(64, 32, &aom_sad64x32_msa, -1),
  make_tuple(32, 64, &aom_sad32x64_msa, -1),
  make_tuple(32, 32, &aom_sad32x32_msa, -1),
  make_tuple(32, 16, &aom_sad32x16_msa, -1),
  make_tuple(16, 32, &aom_sad16x32_msa, -1),
  make_tuple(16, 16, &aom_sad16x16_msa, -1),
  make_tuple(16, 8, &aom_sad16x8_msa, -1),
  make_tuple(8, 16, &aom_sad8x16_msa, -1),
  make_tuple(8, 8, &aom_sad8x8_msa, -1),
  make_tuple(8, 4, &aom_sad8x4_msa, -1),
  make_tuple(4, 8, &aom_sad4x8_msa, -1),
  make_tuple(4, 4, &aom_sad4x4_msa, -1),
};
INSTANTIATE_TEST_CASE_P(MSA, SADTest, ::testing::ValuesIn(msa_tests));

const SadMxNAvgParam avg_msa_tests[] = {
  make_tuple(64, 64, &aom_sad64x64_avg_msa, -1),
  make_tuple(64, 32, &aom_sad64x32_avg_msa, -1),
  make_tuple(32, 64, &aom_sad32x64_avg_msa, -1),
  make_tuple(32, 32, &aom_sad32x32_avg_msa, -1),
  make_tuple(32, 16, &aom_sad32x16_avg_msa, -1),
  make_tuple(16, 32, &aom_sad16x32_avg_msa, -1),
  make_tuple(16, 16, &aom_sad16x16_avg_msa, -1),
  make_tuple(16, 8, &aom_sad16x8_avg_msa, -1),
  make_tuple(8, 16, &aom_sad8x16_avg_msa, -1),
  make_tuple(8, 8, &aom_sad8x8_avg_msa, -1),
  make_tuple(8, 4, &aom_sad8x4_avg_msa, -1),
  make_tuple(4, 8, &aom_sad4x8_avg_msa, -1),
  make_tuple(4, 4, &aom_sad4x4_avg_msa, -1),
};
INSTANTIATE_TEST_CASE_P(MSA, SADavgTest, ::testing::ValuesIn(avg_msa_tests));

const SadMxNx4Param x4d_msa_tests[] = {
  make_tuple(64, 64, &aom_sad64x64x4d_msa, -1),
  make_tuple(64, 32, &aom_sad64x32x4d_msa, -1),
  make_tuple(32, 64, &aom_sad32x64x4d_msa, -1),
  make_tuple(32, 32, &aom_sad32x32x4d_msa, -1),
  make_tuple(32, 16, &aom_sad32x16x4d_msa, -1),
  make_tuple(16, 32, &aom_sad16x32x4d_msa, -1),
  make_tuple(16, 16, &aom_sad16x16x4d_msa, -1),
  make_tuple(16, 8, &aom_sad16x8x4d_msa, -1),
  make_tuple(8, 16, &aom_sad8x16x4d_msa, -1),
  make_tuple(8, 8, &aom_sad8x8x4d_msa, -1),
  make_tuple(8, 4, &aom_sad8x4x4d_msa, -1),
  make_tuple(4, 8, &aom_sad4x8x4d_msa, -1),
  make_tuple(4, 4, &aom_sad4x4x4d_msa, -1),
};
INSTANTIATE_TEST_CASE_P(MSA, SADx4Test, ::testing::ValuesIn(x4d_msa_tests));
#endif  // HAVE_MSA

}  // namespace<|MERGE_RESOLUTION|>--- conflicted
+++ resolved
@@ -1373,7 +1373,6 @@
   make_tuple(4, 16, &aom_highbd_sad4x16_sse2, 10),
   make_tuple(16, 4, &aom_highbd_sad16x4_sse2, 12),
   make_tuple(4, 16, &aom_highbd_sad4x16_sse2, 12),
-<<<<<<< HEAD
 
 #if CONFIG_FLEX_PARTITION
   make_tuple(64, 8, &aom_sad64x8_sse2, -1),
@@ -1403,8 +1402,6 @@
   make_tuple(64, 4, &aom_highbd_sad64x4_sse2, 12),
   make_tuple(4, 64, &aom_highbd_sad4x64_sse2, 12),
 #endif  // CONFIG_FLEX_PARTITION
-=======
->>>>>>> 79b924e5
 };
 INSTANTIATE_TEST_CASE_P(SSE2, SADTest, ::testing::ValuesIn(sse2_tests));
 
@@ -1491,7 +1488,6 @@
   make_tuple(4, 16, &aom_highbd_sad4x16_avg_sse2, 10),
   make_tuple(16, 4, &aom_highbd_sad16x4_avg_sse2, 12),
   make_tuple(4, 16, &aom_highbd_sad4x16_avg_sse2, 12),
-<<<<<<< HEAD
 
 #if CONFIG_FLEX_PARTITION
   make_tuple(64, 8, &aom_sad64x8_avg_sse2, -1),
@@ -1521,8 +1517,6 @@
   make_tuple(64, 4, &aom_highbd_sad64x4_avg_sse2, 12),
   make_tuple(4, 64, &aom_highbd_sad4x64_avg_sse2, 12),
 #endif  // CONFIG_FLEX_PARTITION
-=======
->>>>>>> 79b924e5
 };
 INSTANTIATE_TEST_CASE_P(SSE2, SADavgTest, ::testing::ValuesIn(avg_sse2_tests));
 
@@ -1825,7 +1819,6 @@
   make_tuple(64, 16, &aom_highbd_sad64x16_avx2, 8),
   make_tuple(64, 16, &aom_highbd_sad64x16_avx2, 10),
   make_tuple(64, 16, &aom_highbd_sad64x16_avx2, 12),
-<<<<<<< HEAD
   make_tuple(32, 8, &aom_highbd_sad32x8_avx2, 8),
   make_tuple(32, 8, &aom_highbd_sad32x8_avx2, 10),
   make_tuple(32, 8, &aom_highbd_sad32x8_avx2, 12),
@@ -1849,17 +1842,6 @@
   make_tuple(32, 4, &aom_highbd_sad32x4_avx2, 10),
   make_tuple(32, 4, &aom_highbd_sad32x4_avx2, 12),
 #endif  // CONFIG_FLEX_PARTITION
-=======
-  make_tuple(16, 64, &aom_highbd_sad16x64_avx2, 8),
-  make_tuple(16, 64, &aom_highbd_sad16x64_avx2, 10),
-  make_tuple(16, 64, &aom_highbd_sad16x64_avx2, 12),
-  make_tuple(32, 8, &aom_highbd_sad32x8_avx2, 8),
-  make_tuple(32, 8, &aom_highbd_sad32x8_avx2, 10),
-  make_tuple(32, 8, &aom_highbd_sad32x8_avx2, 12),
-  make_tuple(16, 4, &aom_highbd_sad16x4_avx2, 8),
-  make_tuple(16, 4, &aom_highbd_sad16x4_avx2, 10),
-  make_tuple(16, 4, &aom_highbd_sad16x4_avx2, 12),
->>>>>>> 79b924e5
 };
 INSTANTIATE_TEST_CASE_P(AVX2, SADTest, ::testing::ValuesIn(avx2_tests));
 
@@ -1911,7 +1893,6 @@
   make_tuple(64, 16, &aom_highbd_sad64x16_avg_avx2, 8),
   make_tuple(64, 16, &aom_highbd_sad64x16_avg_avx2, 10),
   make_tuple(64, 16, &aom_highbd_sad64x16_avg_avx2, 12),
-<<<<<<< HEAD
   make_tuple(32, 8, &aom_highbd_sad32x8_avg_avx2, 8),
   make_tuple(32, 8, &aom_highbd_sad32x8_avg_avx2, 10),
   make_tuple(32, 8, &aom_highbd_sad32x8_avg_avx2, 12),
@@ -1935,17 +1916,6 @@
   make_tuple(32, 4, &aom_highbd_sad32x4_avg_avx2, 10),
   make_tuple(32, 4, &aom_highbd_sad32x4_avg_avx2, 12),
 #endif  // CONFIG_FLEX_PARTITION
-=======
-  make_tuple(16, 64, &aom_highbd_sad16x64_avg_avx2, 8),
-  make_tuple(16, 64, &aom_highbd_sad16x64_avg_avx2, 10),
-  make_tuple(16, 64, &aom_highbd_sad16x64_avg_avx2, 12),
-  make_tuple(32, 8, &aom_highbd_sad32x8_avg_avx2, 8),
-  make_tuple(32, 8, &aom_highbd_sad32x8_avg_avx2, 10),
-  make_tuple(32, 8, &aom_highbd_sad32x8_avg_avx2, 12),
-  make_tuple(16, 4, &aom_highbd_sad16x4_avg_avx2, 8),
-  make_tuple(16, 4, &aom_highbd_sad16x4_avg_avx2, 10),
-  make_tuple(16, 4, &aom_highbd_sad16x4_avg_avx2, 12),
->>>>>>> 79b924e5
 };
 INSTANTIATE_TEST_CASE_P(AVX2, SADavgTest, ::testing::ValuesIn(avg_avx2_tests));
 
