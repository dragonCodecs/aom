--- conflicted
+++ resolved
@@ -89,197 +89,6 @@
 #endif  // HAVE_SSE2
 #endif  // CONFIG_VP9_HIGHBITDEPTH
 
-<<<<<<< HEAD
-=======
-class Trans4x4TestBase {
- public:
-  virtual ~Trans4x4TestBase() {}
-
- protected:
-  virtual void RunFwdTxfm(const int16_t *in, tran_low_t *out, int stride) = 0;
-
-  virtual void RunInvTxfm(const tran_low_t *out, uint8_t *dst, int stride) = 0;
-
-  void RunAccuracyCheck(int limit) {
-    ACMRandom rnd(ACMRandom::DeterministicSeed());
-    uint32_t max_error = 0;
-    int64_t total_error = 0;
-    const int count_test_block = 10000;
-    for (int i = 0; i < count_test_block; ++i) {
-      DECLARE_ALIGNED(16, int16_t, test_input_block[kNumCoeffs]);
-      DECLARE_ALIGNED(16, tran_low_t, test_temp_block[kNumCoeffs]);
-      DECLARE_ALIGNED(16, uint8_t, dst[kNumCoeffs]);
-      DECLARE_ALIGNED(16, uint8_t, src[kNumCoeffs]);
-#if CONFIG_VP9_HIGHBITDEPTH
-      DECLARE_ALIGNED(16, uint16_t, dst16[kNumCoeffs]);
-      DECLARE_ALIGNED(16, uint16_t, src16[kNumCoeffs]);
-#endif
-
-      // Initialize a test block with input range [-255, 255].
-      for (int j = 0; j < kNumCoeffs; ++j) {
-        if (bit_depth_ == VPX_BITS_8) {
-          src[j] = rnd.Rand8();
-          dst[j] = rnd.Rand8();
-          test_input_block[j] = src[j] - dst[j];
-#if CONFIG_VP9_HIGHBITDEPTH
-        } else {
-          src16[j] = rnd.Rand16() & mask_;
-          dst16[j] = rnd.Rand16() & mask_;
-          test_input_block[j] = src16[j] - dst16[j];
-#endif
-        }
-      }
-
-      ASM_REGISTER_STATE_CHECK(RunFwdTxfm(test_input_block,
-                                          test_temp_block, pitch_));
-      if (bit_depth_ == VPX_BITS_8) {
-        ASM_REGISTER_STATE_CHECK(RunInvTxfm(test_temp_block, dst, pitch_));
-#if CONFIG_VP9_HIGHBITDEPTH
-      } else {
-        ASM_REGISTER_STATE_CHECK(RunInvTxfm(test_temp_block,
-                                            CONVERT_TO_BYTEPTR(dst16), pitch_));
-#endif
-      }
-
-      for (int j = 0; j < kNumCoeffs; ++j) {
-#if CONFIG_VP9_HIGHBITDEPTH
-        const int diff =
-            bit_depth_ == VPX_BITS_8 ? dst[j] - src[j] : dst16[j] - src16[j];
-#else
-        ASSERT_EQ(VPX_BITS_8, bit_depth_);
-        const int diff = dst[j] - src[j];
-#endif
-        const uint32_t error = diff * diff;
-        if (max_error < error)
-          max_error = error;
-        total_error += error;
-      }
-    }
-
-    EXPECT_GE(static_cast<uint32_t>(limit), max_error)
-        << "Error: 4x4 FHT/IHT has an individual round trip error > "
-        << limit;
-
-    EXPECT_GE(count_test_block * limit, total_error)
-        << "Error: 4x4 FHT/IHT has average round trip error > " << limit
-        << " per block";
-  }
-
-  void RunCoeffCheck() {
-    ACMRandom rnd(ACMRandom::DeterministicSeed());
-    const int count_test_block = 5000;
-    DECLARE_ALIGNED(16, int16_t, input_block[kNumCoeffs]);
-    DECLARE_ALIGNED(16, tran_low_t, output_ref_block[kNumCoeffs]);
-    DECLARE_ALIGNED(16, tran_low_t, output_block[kNumCoeffs]);
-
-    for (int i = 0; i < count_test_block; ++i) {
-      // Initialize a test block with input range [-mask_, mask_].
-      for (int j = 0; j < kNumCoeffs; ++j)
-        input_block[j] = (rnd.Rand16() & mask_) - (rnd.Rand16() & mask_);
-
-      fwd_txfm_ref(input_block, output_ref_block, pitch_, tx_type_);
-      ASM_REGISTER_STATE_CHECK(RunFwdTxfm(input_block, output_block, pitch_));
-
-      // The minimum quant value is 4.
-      for (int j = 0; j < kNumCoeffs; ++j)
-        EXPECT_EQ(output_block[j], output_ref_block[j]);
-    }
-  }
-
-  void RunMemCheck() {
-    ACMRandom rnd(ACMRandom::DeterministicSeed());
-    const int count_test_block = 5000;
-    DECLARE_ALIGNED(16, int16_t, input_extreme_block[kNumCoeffs]);
-    DECLARE_ALIGNED(16, tran_low_t, output_ref_block[kNumCoeffs]);
-    DECLARE_ALIGNED(16, tran_low_t, output_block[kNumCoeffs]);
-
-    for (int i = 0; i < count_test_block; ++i) {
-      // Initialize a test block with input range [-mask_, mask_].
-      for (int j = 0; j < kNumCoeffs; ++j) {
-        input_extreme_block[j] = rnd.Rand8() % 2 ? mask_ : -mask_;
-      }
-      if (i == 0) {
-        for (int j = 0; j < kNumCoeffs; ++j)
-          input_extreme_block[j] = mask_;
-      } else if (i == 1) {
-        for (int j = 0; j < kNumCoeffs; ++j)
-          input_extreme_block[j] = -mask_;
-      }
-
-      fwd_txfm_ref(input_extreme_block, output_ref_block, pitch_, tx_type_);
-      ASM_REGISTER_STATE_CHECK(RunFwdTxfm(input_extreme_block,
-                                          output_block, pitch_));
-
-      // The minimum quant value is 4.
-      for (int j = 0; j < kNumCoeffs; ++j) {
-        EXPECT_EQ(output_block[j], output_ref_block[j]);
-        EXPECT_GE(4 * DCT_MAX_VALUE << (bit_depth_ - 8), abs(output_block[j]))
-            << "Error: 4x4 FDCT has coefficient larger than 4*DCT_MAX_VALUE";
-      }
-    }
-  }
-
-  void RunInvAccuracyCheck(int limit) {
-    ACMRandom rnd(ACMRandom::DeterministicSeed());
-    const int count_test_block = 1000;
-    DECLARE_ALIGNED(16, int16_t, in[kNumCoeffs]);
-    DECLARE_ALIGNED(16, tran_low_t, coeff[kNumCoeffs]);
-    DECLARE_ALIGNED(16, uint8_t, dst[kNumCoeffs]);
-    DECLARE_ALIGNED(16, uint8_t, src[kNumCoeffs]);
-#if CONFIG_VP9_HIGHBITDEPTH
-    DECLARE_ALIGNED(16, uint16_t, dst16[kNumCoeffs]);
-    DECLARE_ALIGNED(16, uint16_t, src16[kNumCoeffs]);
-#endif
-
-    for (int i = 0; i < count_test_block; ++i) {
-      // Initialize a test block with input range [-mask_, mask_].
-      for (int j = 0; j < kNumCoeffs; ++j) {
-        if (bit_depth_ == VPX_BITS_8) {
-          src[j] = rnd.Rand8();
-          dst[j] = rnd.Rand8();
-          in[j] = src[j] - dst[j];
-#if CONFIG_VP9_HIGHBITDEPTH
-        } else {
-          src16[j] = rnd.Rand16() & mask_;
-          dst16[j] = rnd.Rand16() & mask_;
-          in[j] = src16[j] - dst16[j];
-#endif
-        }
-      }
-
-      fwd_txfm_ref(in, coeff, pitch_, tx_type_);
-
-      if (bit_depth_ == VPX_BITS_8) {
-        ASM_REGISTER_STATE_CHECK(RunInvTxfm(coeff, dst, pitch_));
-#if CONFIG_VP9_HIGHBITDEPTH
-      } else {
-        ASM_REGISTER_STATE_CHECK(RunInvTxfm(coeff, CONVERT_TO_BYTEPTR(dst16),
-                                            pitch_));
-#endif
-      }
-
-      for (int j = 0; j < kNumCoeffs; ++j) {
-#if CONFIG_VP9_HIGHBITDEPTH
-        const int diff =
-            bit_depth_ == VPX_BITS_8 ? dst[j] - src[j] : dst16[j] - src16[j];
-#else
-        const int diff = dst[j] - src[j];
-#endif
-        const uint32_t error = diff * diff;
-        EXPECT_GE(static_cast<uint32_t>(limit), error)
-            << "Error: 4x4 IDCT has error " << error
-            << " at index " << j;
-      }
-    }
-  }
-
-  int pitch_;
-  int tx_type_;
-  FhtFunc fwd_txfm_ref;
-  vpx_bit_depth_t bit_depth_;
-  int mask_;
-};
->>>>>>> 243029fa
 
 class Trans4x4DCT
     : public libvpx_test::TransformTestBase,
@@ -493,31 +302,12 @@
         make_tuple(&vp9_fht4x4_c, &vp9_iht4x4_16_add_neon, 3, VPX_BITS_8, 16)));
 #endif  // HAVE_NEON && !CONFIG_VP9_HIGHBITDEPTH && !CONFIG_EMULATE_HARDWARE
 
-<<<<<<< HEAD
-#if CONFIG_USE_X86INC && HAVE_MMX && !CONFIG_VP9_HIGHBITDEPTH && \
-    !CONFIG_EMULATE_HARDWARE
-INSTANTIATE_TEST_CASE_P(
-    MMX, Trans4x4WHT,
-    ::testing::Values(
-        make_tuple(&vp9_fwht4x4_mmx, &vpx_iwht4x4_16_add_c, 0,
-                   VPX_BITS_8, 16)));
-#endif
-
-#if CONFIG_USE_X86INC && HAVE_SSE2 && !CONFIG_VP9_HIGHBITDEPTH && \
-    !CONFIG_EMULATE_HARDWARE
+#if CONFIG_USE_X86INC && HAVE_SSE2 && !CONFIG_EMULATE_HARDWARE
 INSTANTIATE_TEST_CASE_P(
     SSE2, Trans4x4WHT,
     ::testing::Values(
-        make_tuple(&vp9_fwht4x4_c, &vpx_iwht4x4_16_add_sse2, 0,
-                   VPX_BITS_8, 16)));
-=======
-#if CONFIG_USE_X86INC && HAVE_SSE2 && !CONFIG_EMULATE_HARDWARE
-INSTANTIATE_TEST_CASE_P(
-    SSE2, Trans4x4WHT,
-    ::testing::Values(
-        make_tuple(&vp9_fwht4x4_sse2, &vpx_iwht4x4_16_add_c, 0, VPX_BITS_8),
-        make_tuple(&vp9_fwht4x4_c, &vpx_iwht4x4_16_add_sse2, 0, VPX_BITS_8)));
->>>>>>> 243029fa
+        make_tuple(&vp9_fwht4x4_sse2, &vpx_iwht4x4_16_add_c, 0, VPX_BITS_8, 16),
+        make_tuple(&vp9_fwht4x4_c, &vpx_iwht4x4_16_add_sse2, 0, VPX_BITS_8, 16)));
 #endif
 
 #if HAVE_SSE2 && !CONFIG_VP9_HIGHBITDEPTH && !CONFIG_EMULATE_HARDWARE
