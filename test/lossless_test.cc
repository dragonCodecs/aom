/*
 * Copyright (c) 2016, Alliance for Open Media. All rights reserved
 *
 * This source code is subject to the terms of the BSD 2 Clause License and
 * the Alliance for Open Media Patent License 1.0. If the BSD 2 Clause License
 * was not distributed with this source code in the LICENSE file, you can
 * obtain it at www.aomedia.org/license/software. If the Alliance for Open
 * Media Patent License 1.0 was not distributed with this source code in the
 * PATENTS file, you can obtain it at www.aomedia.org/license/patent.
 */

#include "third_party/googletest/src/googletest/include/gtest/gtest.h"

#include "config/aom_config.h"

#include "test/codec_factory.h"
#include "test/encode_test_driver.h"
#include "test/i420_video_source.h"
#include "test/util.h"
#include "test/y4m_video_source.h"

namespace {

const int kMaxPsnr = 100;

class LosslessTestLarge
    : public ::libaom_test::CodecTestWith2Params<libaom_test::TestMode,
                                                 aom_rc_mode>,
      public ::libaom_test::EncoderTest {
 protected:
  LosslessTestLarge()
      : EncoderTest(GET_PARAM(0)), psnr_(kMaxPsnr), nframes_(0),
        encoding_mode_(GET_PARAM(1)), rc_end_usage_(GET_PARAM(2)) {}

  virtual ~LosslessTestLarge() {}

  virtual void SetUp() {
    InitializeConfig();
    SetMode(encoding_mode_);
    cfg_.rc_end_usage = rc_end_usage_;
  }

  virtual void PreEncodeFrameHook(::libaom_test::VideoSource *video,
                                  ::libaom_test::Encoder *encoder) {
    if (video->frame() == 0) {
      // Only call Control if quantizer > 0 to verify that using quantizer
      // alone will activate lossless
      if (cfg_.rc_max_quantizer > 0 || cfg_.rc_min_quantizer > 0) {
        encoder->Control(AV1E_SET_LOSSLESS, 1);
      }
    }
  }

  virtual void BeginPassHook(unsigned int /*pass*/) {
    psnr_ = kMaxPsnr;
    nframes_ = 0;
  }

  virtual void PSNRPktHook(const aom_codec_cx_pkt_t *pkt) {
    if (pkt->data.psnr.psnr[0] < psnr_) psnr_ = pkt->data.psnr.psnr[0];
  }

  double GetMinPsnr() const { return psnr_; }

  virtual bool HandleDecodeResult(const aom_codec_err_t res_dec,
                                  libaom_test::Decoder *decoder) {
    EXPECT_EQ(AOM_CODEC_OK, res_dec) << decoder->DecodeError();
    if (AOM_CODEC_OK == res_dec) {
      aom_codec_ctx_t *ctx_dec = decoder->GetDecoder();
      AOM_CODEC_CONTROL_TYPECHECKED(ctx_dec, AOMD_GET_LAST_QUANTIZER,
                                    &base_qindex_);
      EXPECT_EQ(base_qindex_, 0)
          << "Error: Base_qindex is non zero for lossless coding";
    }
    return AOM_CODEC_OK == res_dec;
  }

 private:
  double psnr_;
  unsigned int nframes_;
  libaom_test::TestMode encoding_mode_;
  aom_rc_mode rc_end_usage_;
  int base_qindex_;
};

TEST_P(LosslessTestLarge, TestLossLessEncoding) {
  const aom_rational timebase = { 33333333, 1000000000 };
  cfg_.g_timebase = timebase;
  cfg_.rc_target_bitrate = 2000;
  cfg_.g_lag_in_frames = 25;
  cfg_.rc_min_quantizer = 0;
  cfg_.rc_max_quantizer = 0;

  init_flags_ = AOM_CODEC_USE_PSNR;

  // intentionally changed the dimension for better testing coverage
  libaom_test::I420VideoSource video("hantro_collage_w352h288.yuv", 352, 288,
                                     timebase.den, timebase.num, 0, 5);
  ASSERT_NO_FATAL_FAILURE(RunLoop(&video));
  const double psnr_lossless = GetMinPsnr();
  EXPECT_GE(psnr_lossless, kMaxPsnr);
}

TEST_P(LosslessTestLarge, TestLossLessEncoding444) {
  libaom_test::Y4mVideoSource video("rush_hour_444.y4m", 0, 5);

  cfg_.g_profile = 1;
  cfg_.g_timebase = video.timebase();
  cfg_.rc_target_bitrate = 2000;
  cfg_.g_lag_in_frames = 25;
  cfg_.rc_min_quantizer = 0;
  cfg_.rc_max_quantizer = 0;

  init_flags_ = AOM_CODEC_USE_PSNR;

  ASSERT_NO_FATAL_FAILURE(RunLoop(&video));
  const double psnr_lossless = GetMinPsnr();
  EXPECT_GE(psnr_lossless, kMaxPsnr);
}

TEST_P(LosslessTestLarge, TestLossLessEncodingCtrl) {
  const aom_rational timebase = { 33333333, 1000000000 };
  cfg_.g_timebase = timebase;
  cfg_.rc_target_bitrate = 2000;
  cfg_.g_lag_in_frames = 25;
  // Intentionally set Q > 0, to make sure control can be used to activate
  // lossless
  cfg_.rc_min_quantizer = 40;
  cfg_.rc_max_quantizer = 80;

  init_flags_ = AOM_CODEC_USE_PSNR;

  libaom_test::I420VideoSource video("hantro_collage_w352h288.yuv", 352, 288,
                                     timebase.den, timebase.num, 0, 5);
  ASSERT_NO_FATAL_FAILURE(RunLoop(&video));
  const double psnr_lossless = GetMinPsnr();
  EXPECT_GE(psnr_lossless, kMaxPsnr);
}

<<<<<<< HEAD
AV1_INSTANTIATE_TEST_SUITE(LosslessTestLarge, NONREALTIME_TEST_MODES);
=======
AV1_INSTANTIATE_TEST_SUITE(LosslessTestLarge,
                           ::testing::Values(::libaom_test::kOnePassGood,
                                             ::libaom_test::kTwoPassGood),
                           ::testing::Values(AOM_Q, AOM_VBR, AOM_CBR, AOM_CQ));
>>>>>>> 37af76d7
}  // namespace<|MERGE_RESOLUTION|>--- conflicted
+++ resolved
@@ -137,12 +137,6 @@
   EXPECT_GE(psnr_lossless, kMaxPsnr);
 }
 
-<<<<<<< HEAD
-AV1_INSTANTIATE_TEST_SUITE(LosslessTestLarge, NONREALTIME_TEST_MODES);
-=======
-AV1_INSTANTIATE_TEST_SUITE(LosslessTestLarge,
-                           ::testing::Values(::libaom_test::kOnePassGood,
-                                             ::libaom_test::kTwoPassGood),
+AV1_INSTANTIATE_TEST_SUITE(LosslessTestLarge, NONREALTIME_TEST_MODES,
                            ::testing::Values(AOM_Q, AOM_VBR, AOM_CBR, AOM_CQ));
->>>>>>> 37af76d7
 }  // namespace